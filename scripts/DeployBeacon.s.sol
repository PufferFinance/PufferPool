// SPDX-License-Identifier: Apache-2.0
pragma solidity >=0.8.0 <0.9.0;

import { Script } from "forge-std/Script.sol";
import {UpgradeableBeacon} from "openzeppelin/proxy/beacon/UpgradeableBeacon.sol";
import { EigenPodProxy } from "puffer/EigenPodProxy.sol";
import { IEigenPodManager } from "eigenlayer/interfaces/IEigenPodManager.sol";
import {EigenPodManagerMock} from "eigenlayer-test/mocks/EigenPodManagerMock.sol";


/**
 * @title DeployBeacon script
 * @author Puffer finance
 * @notice Dep;loyment of Beacon for EigenPodProxy
 */
contract DeployBeacon is Script {
    function run() external returns (EigenPodProxy, UpgradeableBeacon) {
        bool pkSet = vm.envOr("PRIVATE_KEY", false);

        if (pkSet) {
            uint256 deployerPrivateKey = vm.envUint("PRIVATE_KEY");
            vm.startBroadcast(deployerPrivateKey);
        } else {
            vm.startBroadcast();
        }

        IEigenPodManager eigenPodManager;

        // If we have manager in .env use that address
        bool managerSet = vm.envOr("EIGEN_POD_MANAGER", false);
        if (!managerSet) {
            // If not, deploy mock
            eigenPodManager = new EigenPodManagerMock();
        } else {
            eigenPodManager = IEigenPodManager(vm.envAddress("EIGEN_POD_MANAGER"));

<<<<<<< HEAD
        EigenPodProxy eigenPodProxyImplementation = new EigenPodProxy(payable(address(0)), payable(address(0)), payable(address(0)), payable(address(0)), address(0), address(0), address(0), 0, 0, 0, 0);
=======
        }
        
        EigenPodProxy eigenPodProxyImplementation = new EigenPodProxy(eigenPodManager);
>>>>>>> ca87e226

        UpgradeableBeacon beacon = new UpgradeableBeacon(address(eigenPodProxyImplementation));

        vm.stopBroadcast();

        // Returns Proxy Factory & Safe Implementation
        return (eigenPodProxyImplementation, beacon);
    }
}<|MERGE_RESOLUTION|>--- conflicted
+++ resolved
@@ -34,13 +34,9 @@
         } else {
             eigenPodManager = IEigenPodManager(vm.envAddress("EIGEN_POD_MANAGER"));
 
-<<<<<<< HEAD
-        EigenPodProxy eigenPodProxyImplementation = new EigenPodProxy(payable(address(0)), payable(address(0)), payable(address(0)), payable(address(0)), address(0), address(0), address(0), 0, 0, 0, 0);
-=======
         }
         
-        EigenPodProxy eigenPodProxyImplementation = new EigenPodProxy(eigenPodManager);
->>>>>>> ca87e226
+        EigenPodProxy eigenPodProxyImplementation = new EigenPodProxy(payable(address(0)), payable(address(0)), payable(address(0)), address(0), address(0), address(0), 0);
 
         UpgradeableBeacon beacon = new UpgradeableBeacon(address(eigenPodProxyImplementation));
 

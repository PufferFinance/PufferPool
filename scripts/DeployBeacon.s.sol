// SPDX-License-Identifier: Apache-2.0
pragma solidity >=0.8.0 <0.9.0;

import { Script } from "forge-std/Script.sol";
import {UpgradeableBeacon} from "openzeppelin/proxy/beacon/UpgradeableBeacon.sol";
import { EigenPodProxy } from "puffer/EigenPodProxy.sol";
import { IEigenPodManager } from "eigenlayer/interfaces/IEigenPodManager.sol";
import {EigenPodManagerMock} from "eigenlayer-test/mocks/EigenPodManagerMock.sol";
import { ISlasher } from "eigenlayer/interfaces/ISlasher.sol";
import { SlasherMock } from "test/mocks/SlasherMock.sol";
import { IStrategyManager } from "eigenlayer/interfaces/IStrategyManager.sol";
import { IDelegationManager } from "eigenlayer/interfaces/IDelegationManager.sol";

/**
 * @title DeployBeacon script
 * @author Puffer finance
 * @notice Deployment of Beacon for EigenPodProxy
 */
contract DeployBeacon is Script {
    function run(bool useEigenPodManagerMock) external returns (EigenPodProxy, UpgradeableBeacon) {
        vm.startBroadcast();

        address eigenPodManager = address(new EigenPodManagerMock());
        if (!useEigenPodManagerMock) {
            eigenPodManager = 0x91E677b07F7AF907ec9a428aafA9fc14a0d3A338;
        }
        
<<<<<<< HEAD
        ISlasher slasher = new SlasherMock(IStrategyManager(address(0)), IDelegationManager(address(0)));
        EigenPodProxy eigenPodProxyImplementation = new EigenPodProxy(eigenPodManager, slasher);
=======
        EigenPodProxy eigenPodProxyImplementation = new EigenPodProxy(IEigenPodManager(eigenPodManager), ISlasher(address(0)));
>>>>>>> 6ef4e1da

        UpgradeableBeacon beacon = new UpgradeableBeacon(address(eigenPodProxyImplementation));

        vm.stopBroadcast();

        // Returns Proxy Factory & Safe Implementation
        return (eigenPodProxyImplementation, beacon);
    }
}<|MERGE_RESOLUTION|>--- conflicted
+++ resolved
@@ -2,10 +2,10 @@
 pragma solidity >=0.8.0 <0.9.0;
 
 import { Script } from "forge-std/Script.sol";
-import {UpgradeableBeacon} from "openzeppelin/proxy/beacon/UpgradeableBeacon.sol";
+import { UpgradeableBeacon } from "openzeppelin/proxy/beacon/UpgradeableBeacon.sol";
 import { EigenPodProxy } from "puffer/EigenPodProxy.sol";
 import { IEigenPodManager } from "eigenlayer/interfaces/IEigenPodManager.sol";
-import {EigenPodManagerMock} from "eigenlayer-test/mocks/EigenPodManagerMock.sol";
+import { EigenPodManagerMock } from "eigenlayer-test/mocks/EigenPodManagerMock.sol";
 import { ISlasher } from "eigenlayer/interfaces/ISlasher.sol";
 import { SlasherMock } from "test/mocks/SlasherMock.sol";
 import { IStrategyManager } from "eigenlayer/interfaces/IStrategyManager.sol";
@@ -25,12 +25,8 @@
             eigenPodManager = 0x91E677b07F7AF907ec9a428aafA9fc14a0d3A338;
         }
         
-<<<<<<< HEAD
         ISlasher slasher = new SlasherMock(IStrategyManager(address(0)), IDelegationManager(address(0)));
-        EigenPodProxy eigenPodProxyImplementation = new EigenPodProxy(eigenPodManager, slasher);
-=======
-        EigenPodProxy eigenPodProxyImplementation = new EigenPodProxy(IEigenPodManager(eigenPodManager), ISlasher(address(0)));
->>>>>>> 6ef4e1da
+        EigenPodProxy eigenPodProxyImplementation = new EigenPodProxy(IEigenPodManager(eigenPodManager), slasher);
 
         UpgradeableBeacon beacon = new UpgradeableBeacon(address(eigenPodProxyImplementation));
 

[profile.ci.fuzz]
runs = 7_000

[profile.default]
# Skip gas tests on CI
# Run them in development manually by commenting `no_match_path` line and running "forge test --mc ETHTransferTest -vvvv"
# don't forget to turn on the optimizer :)
fs_permissions = [{ access = "read-write", path = "./"}]
gas_reports=[
    "PufferProtocol",
    "GuardianModule",
    "RestakingOperator",
    "EnclaveVerifier",
    "PufferModuleManager",
    "PufferModule",
    "ValidatorTicket"
]
auto_detect_solc = false
cbor_metadata = false
bytecode_hash = "none"
optimizer = true
optimizer_runs = 200
# seed = "0x1337" # uncomment / change when debugging fuzz tests
# via_ir = true
<<<<<<< HEAD
solc = "0.8.23"
=======
solc = "0.8.24"
>>>>>>> be6ffd29
evm_version = "cancun"

[fmt]
line_length = 120
int_types = "long"
tab_width = 4
quote_style = "double"
bracket_spacing = true

[rpc_endpoints]
mainnet="${ETH_RPC_URL}"
# goerli="https://ethereum-goerli-archive.allthatnode.com"
goerli="${GOERLI_RPC_URL}"

[invariant]
fail_on_revert=false
depth = 110
runs = 100<|MERGE_RESOLUTION|>--- conflicted
+++ resolved
@@ -22,11 +22,7 @@
 optimizer_runs = 200
 # seed = "0x1337" # uncomment / change when debugging fuzz tests
 # via_ir = true
-<<<<<<< HEAD
-solc = "0.8.23"
-=======
 solc = "0.8.24"
->>>>>>> be6ffd29
 evm_version = "cancun"
 
 [fmt]

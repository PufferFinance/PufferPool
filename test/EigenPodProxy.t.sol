--- conflicted
+++ resolved
@@ -221,11 +221,10 @@
         assertEq(address(pool).balance - poolBalanceBefore, 95 * 10 ** 16);
     }
     */
-
-<<<<<<< HEAD
+/*
     function testExecutionRewardsProxy(uint256 rewardAmount) public {
         (proxyFactory, safeImplementation) = new DeploySafe().run();
-        (pool) = new DeployPufferPool().run(address(beacon), address(proxyFactory), address(safeImplementation));
+        (pool) = new DeployPufferPool().run(address(beacon), address(rewardsBeacon), address(proxyFactory), address(safeImplementation));
         vm.label(address(pool), "PufferPool");
 
         address payable eigenPodProxyAddress = payable(
@@ -261,7 +260,7 @@
 
     function testConsensusRewardsActiveProxy() public {
         (proxyFactory, safeImplementation) = new DeploySafe().run();
-        (pool) = new DeployPufferPool().run(address(beacon), address(proxyFactory), address(safeImplementation));
+        (pool) = new DeployPufferPool().run(address(beacon), address(rewardsBeacon), address(proxyFactory), address(safeImplementation));
         vm.label(address(pool), "PufferPool");
 
         EigenPodProxyV3Mock eigenPodProxy = new EigenPodProxyV3Mock();
@@ -287,7 +286,7 @@
 
     function testQuickWithdrawProxy() public {
         (proxyFactory, safeImplementation) = new DeploySafe().run();
-        (pool) = new DeployPufferPool().run(address(beacon), address(proxyFactory), address(safeImplementation));
+        (pool) = new DeployPufferPool().run(address(beacon), address(rewardsBeacon), address(proxyFactory), address(safeImplementation));
         vm.label(address(pool), "PufferPool");
 
         EigenPodProxyV3Mock eigenPodProxy = new EigenPodProxyV3Mock();
@@ -319,7 +318,7 @@
 
     function testCompleteSlowWithdrawProxy() public {
         (proxyFactory, safeImplementation) = new DeploySafe().run();
-        (pool) = new DeployPufferPool().run(address(beacon), address(proxyFactory), address(safeImplementation));
+        (pool) = new DeployPufferPool().run(address(beacon), address(rewardsBeacon), address(proxyFactory), address(safeImplementation));
         vm.label(address(pool), "PufferPool");
 
         EigenPodProxyV3Mock eigenPodProxy = new EigenPodProxyV3Mock();
@@ -330,139 +329,24 @@
 
     function testRewardsAfterBondWithdrawnProxy() public {
         (proxyFactory, safeImplementation) = new DeploySafe().run();
-        (pool) = new DeployPufferPool().run(address(beacon), address(proxyFactory), address(safeImplementation));
-        vm.label(address(pool), "PufferPool");
-=======
-    // function testExecutionRewardsProxy() public {
-    //     (proxyFactory, safeImplementation) = new DeploySafe().run();
-    //     (pool,) =
-    //     new DeployPufferPool().run(address(beacon), address(rewardsBeacon), address(proxyFactory), address(safeImplementation));
-    //     vm.label(address(pool), "PufferPool");
-
-    //     address payable eigenPodProxyAddress = payable(
-    //         address(
-    //             new BeaconProxy(address(beacon), abi.encodeCall(EigenPodProxy.initialize, (IPufferPool(address(pool)), 2 ether)))
-    //         )
-    //     );
-    //     EigenPodProxy eigenPodProxy = EigenPodProxy(eigenPodProxyAddress);
-    //     uint256 aliceBalanceBefore = alice.balance;
-    //     uint256 poolBalanceBefore = address(pool).balance;
-
-    //     // Set Owner and Pod Rewards Recipient
-    //     vm.prank(address(pool));
-    //     eigenPodProxy.setPodProxyOwnerAndRewardsRecipient(alice, alice);
-
-    //     vm.prank(address(1));
-    //     vm.deal(address(1), 2 ether);
-    //     assertEq(address(1).balance, 2 ether);
-
-    //     payable(address(eigenPodProxy)).call{ value: 1 ether }("");
-
-    //     // After sending 1 eth AVS rewards, both alice and the pool should receive funds
-    //     assert(alice.balance > aliceBalanceBefore);
-    //     assert(address(pool).balance > poolBalanceBefore);
-
-    //     // Total funds received should add up to total funds sent to fallback
-    //     assertEq((alice.balance - aliceBalanceBefore) + (address(pool).balance - poolBalanceBefore), 1 ether);
-
-    //     // Alice shold get 5% of 1 eth, pool gets the rest
-    //     assertEq(alice.balance - aliceBalanceBefore, 5 * 10 ** 16);
-    //     assertEq(address(pool).balance - poolBalanceBefore, 95 * 10 ** 16);
-    // }
-
-    // function testConsensusRewardsActiveProxy() public {
-    //     (proxyFactory, safeImplementation) = new DeploySafe().run();
-    //     (pool,) =
-    //     new DeployPufferPool().run(address(beacon), address(rewardsBeacon), address(proxyFactory), address(safeImplementation));
-    //     vm.label(address(pool), "PufferPool");
-
-    //     EigenPodProxyV3Mock eigenPodProxy = new EigenPodProxyV3Mock();
-    //     eigenPodProxy.init(alice, IPufferPool(address(pool)), alice, 2 ether);
-
-    //     uint256 aliceBalanceBefore = alice.balance;
-    //     uint256 poolBalanceBefore = address(pool).balance;
-
-    //     vm.deal(address(eigenPodProxy), 5 ether);
-
-    //     eigenPodProxy.distributeConsensusRewards(2 ether);
-
-    //     assert(alice.balance > aliceBalanceBefore);
-    //     assert(address(pool).balance > poolBalanceBefore);
-
-    //     // Total funds received should add up to total funds sent to fallback
-    //     assertEq((alice.balance - aliceBalanceBefore) + (address(pool).balance - poolBalanceBefore), 2 ether);
-
-    //     // Alice shold get 5% of 1 eth, pool gets the rest
-    //     assertEq(alice.balance - aliceBalanceBefore, 10 * 10 ** 16);
-    //     assertEq(address(pool).balance - poolBalanceBefore, 190 * 10 ** 16);
-    // }
-
-    // function testQuickWithdrawProxy() public {
-    //     (proxyFactory, safeImplementation) = new DeploySafe().run();
-    //     (pool,) =
-    //     new DeployPufferPool().run(address(beacon),address(rewardsBeacon), address(proxyFactory), address(safeImplementation));
-    //     vm.label(address(pool), "PufferPool");
-
-    //     EigenPodProxyV3Mock eigenPodProxy = new EigenPodProxyV3Mock();
-    //     eigenPodProxy.init(alice, IPufferPool(address(pool)), alice, 2 ether);
-
-    //     vm.deal(address(eigenPodProxy), 2 ether);
-
-    //     uint256 aliceBalanceBefore = alice.balance;
-    //     uint256 poolBalanceBefore = address(pool).balance;
-    //     // Status is not withdrawn to start
-    //     assert(IEigenPodWrapper.VALIDATOR_STATUS.WITHDRAWN != eigenPodProxy.getPreviousStatus());
-
-    //     eigenPodProxy.handleQuickWithdraw(2 ether);
-
-    //     // Status changes to withdrawn
-    //     assert(IEigenPodWrapper.VALIDATOR_STATUS.WITHDRAWN == eigenPodProxy.getPreviousStatus());
-    //     assert(alice.balance > aliceBalanceBefore);
-    //     assert(address(pool).balance > poolBalanceBefore);
-    //     assertEq(
-    //         (alice.balance - aliceBalanceBefore) + (address(pool).balance - poolBalanceBefore)
-    //             + address(eigenPodProxy).balance,
-    //         2 ether
-    //     );
-    //     // 1 eth will remain on the contract
-    //     assertEq(address(eigenPodProxy).balance, 1 ether);
-    //     assertEq(alice.balance - aliceBalanceBefore, 5 * 10 ** 16);
-    //     assertEq(address(pool).balance - poolBalanceBefore, 95 * 10 ** 16);
-    // }
-
-    // function testCompleteSlowWithdrawProxy() public {
-    //     (proxyFactory, safeImplementation) = new DeploySafe().run();
-    //     (pool,) =
-    //     new DeployPufferPool().run(address(beacon),address(rewardsBeacon), address(proxyFactory), address(safeImplementation));
-    //     vm.label(address(pool), "PufferPool");
-
-    //     EigenPodProxyV3Mock eigenPodProxy = new EigenPodProxyV3Mock();
-    //     eigenPodProxy.init(alice, IPufferPool(address(pool)), alice, 2 ether);
-
-    //     // TODO: This should basically just check the pool's withdrawFromProtocol function
-    // }
-
-    // function testRewardsAfterBondWithdrawnProxy() public {
-    //     (proxyFactory, safeImplementation) = new DeploySafe().run();
-    //     (pool,) =
-    //     new DeployPufferPool().run(address(beacon),address(rewardsBeacon), address(proxyFactory), address(safeImplementation));
-    //     vm.label(address(pool), "PufferPool");
->>>>>>> 1325379f
-
-    //     EigenPodProxyV3Mock eigenPodProxy = new EigenPodProxyV3Mock();
-    //     eigenPodProxy.init(alice, IPufferPool(address(pool)), alice, 2 ether);
-
-    //     eigenPodProxy.setBondWithdrawn(true);
-
-    //     uint256 aliceBalanceBefore = alice.balance;
-    //     uint256 poolBalanceBefore = address(pool).balance;
-
-    //     vm.prank(bob);
-    //     vm.deal(bob, 2 ether);
-    //     payable(address(eigenPodProxy)).call{ value: 1 ether }("");
-
-    //     // Alice should get no funds, and pool should receive everything
-    //     assertEq(alice.balance, aliceBalanceBefore);
-    //     assertEq(address(pool).balance, poolBalanceBefore + 1 ether);
-    // }
+        (pool) = new DeployPufferPool().run(address(beacon), address(rewardsBeacon), address(proxyFactory), address(safeImplementation));
+        vm.label(address(pool), "PufferPool");
+
+        EigenPodProxyV3Mock eigenPodProxy = new EigenPodProxyV3Mock();
+        eigenPodProxy.init(alice, IPufferPool(address(pool)), alice, 2 ether);
+
+        eigenPodProxy.setBondWithdrawn(true);
+
+        uint256 aliceBalanceBefore = alice.balance;
+        uint256 poolBalanceBefore = address(pool).balance;
+
+        vm.prank(bob);
+        vm.deal(bob, 2 ether);
+        payable(address(eigenPodProxy)).call{ value: 1 ether }("");
+
+        // Alice should get no funds, and pool should receive everything
+        assertEq(alice.balance, aliceBalanceBefore);
+        assertEq(address(pool).balance, poolBalanceBefore + 1 ether);
+    }
+    */
 }
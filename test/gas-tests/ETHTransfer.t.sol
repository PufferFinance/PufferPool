--- conflicted
+++ resolved
@@ -1,94 +1,6 @@
 // SPDX-License-Identifier: Apache-2.0
 pragma solidity >=0.8.0 <0.9.0;
 
-<<<<<<< HEAD
-// import { Test } from "forge-std/Test.sol";
-// import { SafeProxy } from "safe-contracts/proxies/SafeProxy.sol";
-// import { SafeProxyFactory } from "safe-contracts/proxies/SafeProxyFactory.sol";
-// import { Safe } from "safe-contracts/Safe.sol";
-// import { DeploySafe } from "scripts/DeploySafe.s.sol";
-
-// contract FirstVersion {
-//     address immutable _treasury;
-
-//     uint256 internal _poolBalance;
-//     uint256 internal _treasuryBalance;
-
-//     constructor(address treasury) {
-//         _treasury = treasury;
-//     }
-
-//     fallback() external payable {
-//         _poolBalance += msg.value / 2;
-//         _treasuryBalance += msg.value / 2;
-//     }
-// }
-
-// contract SecondVersion {
-//     address immutable _treasury;
-
-//     constructor(address treasury) {
-//         _treasury = treasury;
-//     }
-
-//     fallback() external payable {
-//         _safeTransferETH(_treasury, msg.value / 2);
-//     }
-
-//     function _safeTransferETH(address to, uint256 amount) internal {
-//         bool success;
-
-//         /// @solidity memory-safe-assembly
-//         assembly {
-//             // Transfer the ETH and store if it succeeded or not.
-//             success := call(gas(), to, amount, 0, 0, 0, 0)
-//         }
-
-//         require(success);
-//     }
-// }
-
-// // contract ETHTransferTest is Test {
-// //     FirstVersion firstVersion;
-// //     SecondVersion secondVersion;
-// //     Safe multisig;
-
-// //     function setUp() public {
-// //         (SafeProxyFactory proxyFactory, Safe safeImplementation) = new DeploySafe().run();
-
-// //         address zeroAddress = address(0);
-// //         address[] memory owners = new address[](1);
-// //         owners[0] = address(this);
-
-// //         SafeProxy proxy = proxyFactory.createProxyWithNonce({
-// //             _singleton: address(safeImplementation),
-// //             initializer: abi.encodeCall(
-// //                 Safe.setup, (owners, 1, zeroAddress, "", zeroAddress, zeroAddress, 0, payable(zeroAddress))
-// //                 ),
-// //             saltNonce: 1
-// //         });
-
-// //         multisig = Safe(payable(address(proxy)));
-
-// //         firstVersion = new FirstVersion(address(multisig));
-// //         secondVersion = new SecondVersion(address(multisig));
-// //     }
-
-// //     // We do 2 transfers because zero value to some value is more expensive than non zero value to non zero value
-
-// //     // In this version we do the accounting in the smart contract and we update state variables
-// //     function testFirstVersion() public {
-// //         address(firstVersion).call{ value: 1 ether }("");
-// //         address(firstVersion).call{ value: 1 ether }("");
-// //     }
-
-// //     // In this version we transfer ETH to hardcoded {Safe}
-// //     function testSecondVersion() public {
-// //         address(secondVersion).call{ value: 1 ether }("");
-// //         address(secondVersion).call{ value: 1 ether }("");
-// //     }
-// // }
-=======
 import { Test } from "forge-std/Test.sol";
 import { SafeProxy } from "safe-contracts/proxies/SafeProxy.sol";
 import { SafeProxyFactory } from "safe-contracts/proxies/SafeProxyFactory.sol";
@@ -180,5 +92,4 @@
         address(secondVersion).call{ value: 1 ether }("");
         address(secondVersion).call{ value: 1 ether }("");
     }
-}
->>>>>>> 8226c30c
+}
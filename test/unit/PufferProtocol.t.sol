// SPDX-License-Identifier: GPL-3.0
pragma solidity >=0.8.0 <0.9.0;

import { PufferProtocolMockUpgrade } from "../mocks/PufferProtocolMockUpgrade.sol";
import { TestHelper } from "../helpers/TestHelper.sol";
import { ECDSA } from "openzeppelin/utils/cryptography/ECDSA.sol";
import { IPufferProtocol } from "puffer/interface/IPufferProtocol.sol";
import { ValidatorKeyData } from "puffer/struct/ValidatorKeyData.sol";
import { Status } from "puffer/struct/Status.sol";
import { Validator } from "puffer/struct/Validator.sol";
import { PufferProtocol } from "puffer/PufferProtocol.sol";
import { PufferModule } from "puffer/PufferModule.sol";
import { IPufferModule } from "puffer/interface/IPufferModule.sol";
import { ROLE_ID_PUFFER_ORACLE, ROLE_ID_DAO, ROLE_ID_OPERATIONS_PAYMASTER } from "pufETHScript/Roles.sol";
import { Unauthorized } from "puffer/Errors.sol";
import { LibGuardianMessages } from "puffer/LibGuardianMessages.sol";
import { Permit } from "pufETH/structs/Permit.sol";
import { ModuleLimit } from "puffer/struct/ProtocolStorage.sol";
import { StoppedValidatorInfo } from "puffer/struct/StoppedValidatorInfo.sol";

contract PufferProtocolTest is TestHelper {
    using ECDSA for bytes32;

    event ValidatorKeyRegistered(bytes indexed pubKey, uint256 indexed, bytes32 indexed, bool);
    event SuccessfullyProvisioned(bytes indexed pubKey, uint256 indexed, bytes32 indexed);
    event ModuleWeightsChanged(bytes32[] oldWeights, bytes32[] newWeights);

    bytes zeroPubKey = new bytes(48);
    bytes32 zeroPubKeyPart;

    bytes32 constant EIGEN_DA = bytes32("EIGEN_DA");
    bytes32 constant CRAZY_GAINS = bytes32("CRAZY_GAINS");

    Permit emptyPermit;

    // 0.01 %
    uint256 pointZeroZeroOne = 0.0001e18;
    // 0.02 %
    uint256 pointZeroZeroTwo = 0.0002e18;
    // 0.05 %
    uint256 pointZeroFive = 0.0005e18;
    // 0.1% diff
    uint256 pointZeroOne = 0.001e18;

    address NoRestakingModule;
    address eigenDaModule;

    address alice = makeAddr("alice");
    address bob = makeAddr("bob");
    address charlie = makeAddr("charlie");
    address dianna = makeAddr("dianna");
    address eve = makeAddr("eve");

    function setUp() public override {
        super.setUp();

        vm.deal(address(this), 1000 ether);

        // Setup roles
        bytes4[] memory selectors = new bytes4[](3);
        selectors[0] = PufferProtocol.createPufferModule.selector;
        selectors[1] = PufferProtocol.setModuleWeights.selector;
        selectors[2] = bytes4(hex"4f1ef286"); // signature for UUPS.upgradeToAndCall(address newImplementation, bytes memory data)

        // For simplicity grant DAO & Paymaster roles to this contract
        vm.startPrank(_broadcaster);
        accessManager.setTargetFunctionRole(address(pufferProtocol), selectors, ROLE_ID_DAO);
        accessManager.grantRole(ROLE_ID_DAO, address(this), 0);
        accessManager.grantRole(ROLE_ID_OPERATIONS_PAYMASTER, address(this), 0);
        vm.stopPrank();

        // Set daily withdrawals limit
        pufferVault.setDailyWithdrawalLimit(1000 ether);

        _skipDefaultFuzzAddresses();

        fuzzedAddressMapping[address(pufferProtocol)] = true;

        NoRestakingModule = pufferProtocol.getModuleAddress(PUFFER_MODULE_0);
        // Fund no restaking module with 200 ETH
        vm.deal(NoRestakingModule, 200 ether);
    }

    // Setup
    function test_setup() public {
        assertTrue(address(pufferProtocol.PUFFER_VAULT()) != address(0), "puffer vault address");
        address module = pufferProtocol.getModuleAddress(PUFFER_MODULE_0);
        assertEq(PufferModule(payable(module)).NAME(), PUFFER_MODULE_0, "bad name");
    }

    // Register validator key
    function test_register_validator_key() public {
        _registerValidatorKey(bytes32("alice"), PUFFER_MODULE_0);
    }

    // Empty queue should return NO_VALIDATORS
    function test_empty_queue() public {
        (bytes32 moduleName, uint256 idx) = pufferProtocol.getNextValidatorToProvision();
        assertEq(moduleName, bytes32("NO_VALIDATORS"), "name");
        assertEq(idx, type(uint256).max, "name");
    }

    // Test Skipping the validator
    function test_skip_provisioning() public {
        _registerValidatorKey(bytes32("alice"), PUFFER_MODULE_0);
        _registerValidatorKey(bytes32("bob"), PUFFER_MODULE_0);

        (bytes32 moduleName, uint256 idx) = pufferProtocol.getNextValidatorToProvision();
        uint256 moduleSelectionIndex = pufferProtocol.getModuleSelectIndex();

        assertEq(moduleName, PUFFER_MODULE_0, "module");
        assertEq(idx, 0, "idx");
        assertEq(moduleSelectionIndex, 0, "module selection idx");

        assertTrue(pufferVault.balanceOf(address(this)) == 0, "zero pufETH");

        ModuleLimit memory moduleLimit = pufferProtocol.getModuleLimitInformation(PUFFER_MODULE_0);

        assertEq(moduleLimit.numberOfRegisteredValidators, 2, "2 active validators");

        vm.expectEmit(true, true, true, true);
        emit IPufferProtocol.ValidatorSkipped(_getPubKey(bytes32("alice")), 0, PUFFER_MODULE_0);
        pufferProtocol.skipProvisioning(PUFFER_MODULE_0, _getGuardianSignaturesForSkipping());

        moduleLimit = pufferProtocol.getModuleLimitInformation(PUFFER_MODULE_0);

        assertEq(moduleLimit.numberOfRegisteredValidators, 1, "1 active validator");

        // This contract should receive pufETH because of the skipProvisioning
        assertTrue(pufferVault.balanceOf(address(this)) != 0, "non zero pufETH");

        Validator memory aliceValidator = pufferProtocol.getValidatorInfo(PUFFER_MODULE_0, 0);
        assertTrue(aliceValidator.status == Status.SKIPPED, "did not update status");

        (moduleName, idx) = pufferProtocol.getNextValidatorToProvision();

        assertEq(moduleName, PUFFER_MODULE_0, "module");
        assertEq(idx, 1, "idx should be 1");

        bytes[] memory signatures = _getGuardianSignatures(_getPubKey(bytes32("bob")));

        vm.expectEmit(true, true, true, true);
        emit SuccessfullyProvisioned(_getPubKey(bytes32("bob")), 1, PUFFER_MODULE_0);
        pufferProtocol.provisionNode(signatures, _validatorSignature(), bytes32(0));
        moduleSelectionIndex = pufferProtocol.getModuleSelectIndex();
        assertEq(moduleSelectionIndex, 1, "module idx changed");
    }

    // Create an existing module should revert
    function test_create_existing_module_fails() public {
        vm.startPrank(DAO);
        vm.expectRevert(IPufferProtocol.ModuleAlreadyExists.selector);
        pufferProtocol.createPufferModule(PUFFER_MODULE_0);
    }

    // Invalid pub key shares length
    function test_register_invalid_pubkey_shares_length() public {
        ValidatorKeyData memory data = _getMockValidatorKeyData(new bytes(48), PUFFER_MODULE_0);
        data.blsPubKeySet = new bytes(22); // Invalid length

        vm.expectRevert(IPufferProtocol.InvalidBLSPublicKeySet.selector);
        pufferProtocol.registerValidatorKey{ value: 4 ether }(data, PUFFER_MODULE_0, emptyPermit, emptyPermit);
    }

    // Invalid private key shares length
    function test_register_invalid_privKey_shares() public {
        ValidatorKeyData memory data = _getMockValidatorKeyData(new bytes(48), PUFFER_MODULE_0);
        data.blsEncryptedPrivKeyShares = new bytes[](2); // we have 3 guardians, and we try to give 2 priv key shares

        vm.expectRevert(IPufferProtocol.InvalidBLSPrivateKeyShares.selector);
        pufferProtocol.registerValidatorKey{ value: 4 ether }(data, PUFFER_MODULE_0, emptyPermit, emptyPermit);
    }

    // Try registering with invalid module
    function test_register_to_invalid_module() public {
        uint256 smoothingCommitment = pufferOracle.getValidatorTicketPrice() * 30;
        bytes memory pubKey = _getPubKey(bytes32("charlie"));
        ValidatorKeyData memory validatorKeyData = _getMockValidatorKeyData(pubKey, PUFFER_MODULE_0);
        vm.expectRevert(IPufferProtocol.ValidatorLimitForModuleReached.selector);
        pufferProtocol.registerValidatorKey{ value: smoothingCommitment }(
            validatorKeyData, bytes32("imaginary module"), emptyPermit, emptyPermit
        );
    }

    // Mint non whole vt after registration
    function test_register_with_non_whole_amount() public {
        bytes memory pubKey = _getPubKey(bytes32("charlie"));
        ValidatorKeyData memory validatorKeyData = _getMockValidatorKeyData(pubKey, PUFFER_MODULE_0);
        uint256 vtPrice = pufferOracle.getValidatorTicketPrice();
        uint256 amount = 5.11 ether;

        pufferProtocol.registerValidatorKey{ value: amount }(
            validatorKeyData, PUFFER_MODULE_0, emptyPermit, emptyPermit
        );

        assertEq(
            validatorTicket.balanceOf(address(pufferProtocol)),
            ((amount - 1 ether) * 1 ether) / vtPrice,
            "VT after for pufferProtocol"
        );
    }

    // If we are > burst threshold, treasury gets everything
    function test_burst_threshold() external {
        vm.roll(50401);

        _registerAndProvisionNode(bytes32("alice"), PUFFER_MODULE_0, alice);
        _registerAndProvisionNode(bytes32("alice"), PUFFER_MODULE_0, alice);
        _registerAndProvisionNode(bytes32("alice"), PUFFER_MODULE_0, alice);

        pufferOracle.setTotalNumberOfValidators(
            5,
            99999999,
            _getGuardianEOASignatures(
                LibGuardianMessages._getSetNumberOfValidatorsMessage({ numberOfValidators: 5, epochNumber: 99999999 })
            )
        );

        uint256 sc = pufferOracle.getValidatorTicketPrice() * 30;
        address treasury = validatorTicket.TREASURY();

        uint256 balanceBefore = address(treasury).balance;

        _registerValidatorKey(bytes32("alice"), PUFFER_MODULE_0);

        uint256 balanceAfter = address(treasury).balance;

        assertEq(balanceAfter, balanceBefore + sc, "treasury gets everything");
    }

    // Set validator limit and try registering that many validators
    function test_fuzz_register_many_validators(uint8 numberOfValidatorsToProvision) external {
        for (uint256 i = 0; i < uint256(numberOfValidatorsToProvision); ++i) {
            vm.deal(address(this), 2 ether);
            _registerValidatorKey(bytes32(i), PUFFER_MODULE_0);
        }
    }

    // Try registering without RAVE evidence
    function test_register_no_sgx() public {
        uint256 vtPrice = pufferOracle.getValidatorTicketPrice() * 30;

        bytes memory pubKey = _getPubKey(bytes32("something"));

        bytes[] memory newSetOfPubKeys = new bytes[](3);

        // we have 3 guardians in TestHelper.sol
        newSetOfPubKeys[0] = bytes("key1");
        newSetOfPubKeys[0] = bytes("key2");
        newSetOfPubKeys[0] = bytes("key3");

        ValidatorKeyData memory validatorData = ValidatorKeyData({
            blsPubKey: pubKey, // key length must be 48 byte
            signature: new bytes(0),
            depositDataRoot: bytes32(""),
            blsEncryptedPrivKeyShares: new bytes[](3),
            blsPubKeySet: new bytes(48),
            raveEvidence: new bytes(0) // No rave
         });

        vm.expectEmit(true, true, true, true);
        emit ValidatorKeyRegistered(pubKey, 0, PUFFER_MODULE_0, false);
        pufferProtocol.registerValidatorKey{ value: vtPrice + 2 ether }(
            validatorData, PUFFER_MODULE_0, emptyPermit, emptyPermit
        );
    }

    // Try registering with invalid BLS key length
    function test_register_invalid_bls_key() public {
        uint256 smoothingCommitment = pufferOracle.getValidatorTicketPrice();

        bytes[] memory newSetOfPubKeys = new bytes[](3);

        // we have 3 guardians in TestHelper.sol
        newSetOfPubKeys[0] = bytes("key1");
        newSetOfPubKeys[0] = bytes("key2");
        newSetOfPubKeys[0] = bytes("key3");

        ValidatorKeyData memory validatorData = ValidatorKeyData({
            blsPubKey: hex"aeaa", // invalid key
            signature: new bytes(0),
            depositDataRoot: bytes32(""),
            blsEncryptedPrivKeyShares: new bytes[](3),
            blsPubKeySet: new bytes(144),
            raveEvidence: new bytes(1)
        });

        vm.expectRevert(IPufferProtocol.InvalidBLSPubKey.selector);
        pufferProtocol.registerValidatorKey{ value: smoothingCommitment }(
            validatorData, PUFFER_MODULE_0, emptyPermit, emptyPermit
        );
    }

    function test_get_payload() public {
        (bytes[] memory guardianPubKeys,, uint256 threshold,) = pufferProtocol.getPayload(PUFFER_MODULE_0, false);

        assertEq(guardianPubKeys[0], guardian1EnclavePubKey, "guardian1");
        assertEq(guardianPubKeys[1], guardian2EnclavePubKey, "guardian2");
        assertEq(guardianPubKeys[2], guardian3EnclavePubKey, "guardian3");

        assertEq(guardianPubKeys.length, 3, "pubkeys len");
        assertEq(threshold, 1, "threshold");
    }

    // Try to provision a validator when there is nothing to provision
    function test_provision_reverts() public {
        (, uint256 idx) = pufferProtocol.getNextValidatorToProvision();
        assertEq(type(uint256).max, idx, "module");

        // Invalid signatures
        bytes[] memory signatures =
            _getGuardianSignatures(hex"0000000000000000000000000000000000000000000000000000000000000000");

        vm.expectRevert(); // panic
        pufferProtocol.provisionNode(signatures, _validatorSignature(), bytes32(0));
    }

    // If the deposit root is not bytes(0), it must match match the one returned from the beacon contract
    function test_provision_bad_deposit_hash() public {
        _registerValidatorKey(zeroPubKeyPart, PUFFER_MODULE_0);

        bytes memory validatorSignature = _validatorSignature();
        bytes[] memory guardianSignatures = _getGuardianSignatures(_getPubKey(zeroPubKeyPart));

        vm.expectRevert(IPufferProtocol.InvalidDepositRootHash.selector);
        pufferProtocol.provisionNode(guardianSignatures, validatorSignature, bytes32("badDepositRoot")); // "depositRoot" is hardcoded in the mock

        // now it works
        pufferProtocol.provisionNode(guardianSignatures, validatorSignature, bytes32("depositRoot"));
    }

    function test_register_multiple_validators_and_skipProvisioning(bytes32 alicePubKeyPart, bytes32 bobPubKeyPart)
        public
    {
        vm.deal(bob, 10 ether);

        vm.deal(alice, 10 ether);

        bytes memory bobPubKey = _getPubKey(bobPubKeyPart);

        // 1. validator
        _registerValidatorKey(zeroPubKeyPart, PUFFER_MODULE_0);

        Validator memory validator = pufferProtocol.getValidatorInfo(PUFFER_MODULE_0, 0);
        assertTrue(validator.node == address(this), "node operator");
        assertTrue(keccak256(validator.pubKey) == keccak256(zeroPubKey), "bad pubkey");

        // 2. validator
        vm.startPrank(bob);
        _registerValidatorKey(bobPubKeyPart, PUFFER_MODULE_0);
        vm.stopPrank();

        // 3. validator
        vm.startPrank(alice);
        _registerValidatorKey(alicePubKeyPart, PUFFER_MODULE_0);
        vm.stopPrank();

        // 4. validator
        _registerValidatorKey(zeroPubKeyPart, PUFFER_MODULE_0);

        // 5. Validator
        _registerValidatorKey(zeroPubKeyPart, PUFFER_MODULE_0);

        assertEq(pufferProtocol.getPendingValidatorIndex(PUFFER_MODULE_0), 5, "next pending validator index");

        bytes[] memory signatures = _getGuardianSignatures(zeroPubKey);

        // 1. provision zero key
        vm.expectEmit(true, true, true, true);
        emit SuccessfullyProvisioned(zeroPubKey, 0, PUFFER_MODULE_0);
        pufferProtocol.provisionNode(signatures, _validatorSignature(), bytes32(0));

        bytes[] memory bobSignatures = _getGuardianSignatures(bobPubKey);

        // Provision Bob that is not zero pubKey
        vm.expectEmit(true, true, true, true);
        emit SuccessfullyProvisioned(bobPubKey, 1, PUFFER_MODULE_0);
        pufferProtocol.provisionNode(bobSignatures, _validatorSignature(), bytes32(0));

        Validator memory bobValidator = pufferProtocol.getValidatorInfo(PUFFER_MODULE_0, 1);

        assertTrue(bobValidator.status == Status.ACTIVE, "bob should be active");

        pufferProtocol.skipProvisioning(PUFFER_MODULE_0, _getGuardianSignaturesForSkipping());

        signatures = _getGuardianSignatures(zeroPubKey);

        emit SuccessfullyProvisioned(zeroPubKey, 3, PUFFER_MODULE_0);
        pufferProtocol.provisionNode(signatures, _validatorSignature(), bytes32(0));

        // Get validators
        Validator[] memory registeredValidators = pufferProtocol.getValidators(PUFFER_MODULE_0);
        assertEq(registeredValidators.length, 5, "5 registered validators");
        assertEq(registeredValidators[0].node, address(this), "this contract should be the first one");
        assertEq(registeredValidators[1].node, bob, "bob should be the second one");
        assertEq(registeredValidators[2].node, alice, "alice should be the third one");
        assertEq(registeredValidators[3].node, address(this), "this contract should should be the fourth one");
        assertEq(registeredValidators[4].node, address(this), "this contract should should be the fifth one");
    }

    function test_provision_node() public {
        pufferProtocol.createPufferModule(EIGEN_DA);
        pufferProtocol.createPufferModule(CRAZY_GAINS);

        bytes32[] memory oldWeights = new bytes32[](3);
        oldWeights[0] = PUFFER_MODULE_0;
        oldWeights[1] = EIGEN_DA;
        oldWeights[2] = CRAZY_GAINS;

        bytes32[] memory newWeights = new bytes32[](4);
        newWeights[0] = PUFFER_MODULE_0;
        newWeights[1] = EIGEN_DA;
        newWeights[2] = EIGEN_DA;
        newWeights[3] = CRAZY_GAINS;

        vm.expectEmit(true, true, true, true);
        emit ModuleWeightsChanged(oldWeights, newWeights);
        pufferProtocol.setModuleWeights(newWeights);

        vm.deal(address(pufferVault), 10000 ether);

        _registerValidatorKey(bytes32("bob"), PUFFER_MODULE_0);
        _registerValidatorKey(bytes32("alice"), PUFFER_MODULE_0);
        _registerValidatorKey(bytes32("charlie"), PUFFER_MODULE_0);
        _registerValidatorKey(bytes32("david"), PUFFER_MODULE_0);
        _registerValidatorKey(bytes32("emma"), PUFFER_MODULE_0);
        _registerValidatorKey(bytes32("benjamin"), EIGEN_DA);
        _registerValidatorKey(bytes32("rocky"), CRAZY_GAINS);

        (bytes32 nextModule, uint256 nextId) = pufferProtocol.getNextValidatorToProvision();

        assertTrue(nextModule == PUFFER_MODULE_0, "module selection");
        assertTrue(nextId == 0, "module selection");

        bytes[] memory signatures = _getGuardianSignatures(_getPubKey(bytes32("bob")));

        // Provision Bob that is not zero pubKey
        vm.expectEmit(true, true, true, true);
        emit SuccessfullyProvisioned(_getPubKey(bytes32("bob")), 0, PUFFER_MODULE_0);
        pufferProtocol.provisionNode(signatures, _validatorSignature(), bytes32(0));

        (nextModule, nextId) = pufferProtocol.getNextValidatorToProvision();

        assertTrue(nextModule == EIGEN_DA, "module selection");
        // Id is zero, because that is the first in this queue
        assertTrue(nextId == 0, "module id");

        signatures = _getGuardianSignatures(_getPubKey(bytes32("benjamin")));

        vm.expectEmit(true, true, true, true);
        emit SuccessfullyProvisioned(_getPubKey(bytes32("benjamin")), 0, EIGEN_DA);
        pufferProtocol.provisionNode(signatures, _validatorSignature(), bytes32(0));

        (nextModule, nextId) = pufferProtocol.getNextValidatorToProvision();

        // // Because the EIGEN_DA queue is empty, the next for provisioning is from CRAZY_GAINS
        assertTrue(nextModule == CRAZY_GAINS, "module selection");
        assertTrue(nextId == 0, "module id");

        vm.stopPrank();

        // Now jason registers to EIGEN_DA
        _registerValidatorKey(bytes32("jason"), EIGEN_DA);

        // If we query next validator, it should switch back to EIGEN_DA (because of the weighted selection)
        (nextModule, nextId) = pufferProtocol.getNextValidatorToProvision();

        assertTrue(nextModule == EIGEN_DA, "module selection");
        assertTrue(nextId == 1, "module id");

        // Provisioning of rocky should fail, because jason is next in line
        signatures = _getGuardianSignatures(_getPubKey(bytes32("rocky")));
        vm.expectRevert(Unauthorized.selector);
        pufferProtocol.provisionNode(signatures, _validatorSignature(), bytes32(0));

        signatures = _getGuardianSignatures(_getPubKey(bytes32("jason")));

        // Provision Jason
        pufferProtocol.provisionNode(signatures, _validatorSignature(), bytes32(0));

        (nextModule, nextId) = pufferProtocol.getNextValidatorToProvision();

        signatures = _getGuardianSignatures(_getPubKey(bytes32("rocky")));

        // Rocky is now in line
        assertTrue(nextModule == CRAZY_GAINS, "module selection");
        assertTrue(nextId == 0, "module id");
        pufferProtocol.provisionNode(signatures, _validatorSignature(), bytes32(0));

        (nextModule, nextId) = pufferProtocol.getNextValidatorToProvision();

        assertTrue(nextModule == PUFFER_MODULE_0, "module selection");
        assertTrue(nextId == 1, "module id");

        assertEq(
            pufferProtocol.getNextValidatorToBeProvisionedIndex(PUFFER_MODULE_0), 1, "next idx for no restaking module"
        );

        signatures = _getGuardianSignatures(_getPubKey(bytes32("alice")));

        vm.expectEmit(true, true, true, true);
        emit SuccessfullyProvisioned(_getPubKey(bytes32("alice")), 1, PUFFER_MODULE_0);
        pufferProtocol.provisionNode(signatures, _validatorSignature(), bytes32(0));
    }

    function test_create_puffer_module() public {
        bytes32 name = bytes32("LEVERAGED_RESTAKING");
        pufferProtocol.createPufferModule(name);
        IPufferModule module = IPufferModule(pufferProtocol.getModuleAddress(name));
        assertEq(module.NAME(), name, "name");
    }

    // Test smart contract upgradeability (UUPS)
    function test_upgrade() public {
        vm.expectRevert();
        uint256 result = PufferProtocolMockUpgrade(payable(address(pufferVault))).returnSomething();

        PufferProtocolMockUpgrade newImplementation = new PufferProtocolMockUpgrade(address(beacon));
        pufferProtocol.upgradeToAndCall(address(newImplementation), "");

        result = PufferProtocolMockUpgrade(payable(address(pufferProtocol))).returnSomething();

        assertEq(result, 1337);
    }

    // Test registering the validator with a huge number of months committed
    function test_register_validator_with_huge_commitment() external {
        bytes memory pubKey = _getPubKey(bytes32("alice"));

        ValidatorKeyData memory validatorKeyData = _getMockValidatorKeyData(pubKey, PUFFER_MODULE_0);

        vm.expectRevert();
        pufferProtocol.registerValidatorKey{ value: type(uint256).max }(
            validatorKeyData, PUFFER_MODULE_0, emptyPermit, emptyPermit
        );
    }

    // Node operator can deposit Bond in pufETH
    function test_register_pufETH_approve_buy_VT() external {
        bytes memory pubKey = _getPubKey(bytes32("alice"));
        vm.deal(alice, 10 ether);

        uint256 expectedMint = pufferVault.previewDeposit(1 ether);
        assertGt(expectedMint, 0, "should expect more pufETH");

        // Alice mints 2 ETH of pufETH
        vm.startPrank(alice);
        uint256 minted = pufferVault.depositETH{ value: 1 ether }(alice);
        assertGt(minted, 0, "should mint pufETH");

        // approve pufETH to pufferProtocol
        pufferVault.approve(address(pufferProtocol), type(uint256).max);

        assertEq(pufferVault.balanceOf(address(pufferProtocol)), 0, "zero pufETH before");
        assertEq(pufferVault.balanceOf(alice), 1 ether, "1 pufETH before for alice");

        // In this case, the only important data on permit is the amount
        // Permit call will fail, but the amount is reused
        ValidatorKeyData memory data = _getMockValidatorKeyData(pubKey, PUFFER_MODULE_0);
        Permit memory permit;
        permit.amount = pufferVault.balanceOf(alice);

        // Get the smoothing commitment amount for 180 days
        uint256 sc = pufferOracle.getValidatorTicketPrice() * 180;

        // Register validator key by paying SC in ETH and depositing bond in pufETH
        vm.expectEmit(true, true, true, true);
        emit ValidatorKeyRegistered(pubKey, 0, PUFFER_MODULE_0, true);
        pufferProtocol.registerValidatorKey{ value: sc }(data, PUFFER_MODULE_0, permit, emptyPermit);
        assertEq(pufferVault.balanceOf(alice), 0, "0 pufETH after for alice");
        assertApproxEqRel(pufferVault.balanceOf(address(pufferProtocol)), 1 ether, pointZeroZeroTwo, "~1 pufETH after");
    }

    // Node operator can deposit Bond with Permit and pay for the VT in ETH
    function test_register_pufETH_permit_pay_VT() external {
        bytes memory pubKey = _getPubKey(bytes32("alice"));
        vm.deal(alice, 10 ether);

        // Alice mints 2 ETH of pufETH
        vm.startPrank(alice);
        pufferVault.depositETH{ value: 1 ether }(alice);

        assertEq(pufferVault.balanceOf(address(pufferProtocol)), 0, "zero pufETH before");
        assertEq(pufferVault.balanceOf(alice), 1 ether, "1 pufETH before for alice");

        ValidatorKeyData memory data = _getMockValidatorKeyData(pubKey, PUFFER_MODULE_0);
        // Generate Permit data for 2 pufETH to the protocol
        Permit memory permit = _signPermit(
            _testTemps("alice", address(pufferProtocol), 2 ether, block.timestamp), pufferVault.DOMAIN_SEPARATOR()
        );

        uint256 numberOfDays = 180;
        // Get the smoothing commitment amount for 6 months
        uint256 sc = pufferOracle.getValidatorTicketPrice() * numberOfDays;

        // Register validator key by paying SC in ETH and depositing bond in pufETH
        vm.expectEmit(true, true, true, true);
        emit ValidatorKeyRegistered(pubKey, 0, PUFFER_MODULE_0, true);
        pufferProtocol.registerValidatorKey{ value: sc }(data, PUFFER_MODULE_0, permit, emptyPermit);

        assertEq(pufferVault.balanceOf(alice), 0, "0 pufETH after for alice");
        assertEq(pufferVault.balanceOf(address(pufferProtocol)), 1 ether, "1 pufETH after");
    }

    // Node operator can deposit both VT and pufETH with Permit
    function test_register_both_permit() external {
        bytes memory pubKey = _getPubKey(bytes32("alice"));
        vm.deal(alice, 10 ether);

        uint256 numberOfDays = 200;
        uint256 amount = pufferOracle.getValidatorTicketPrice() * numberOfDays;

        // Alice mints 2 ETH of pufETH
        vm.startPrank(alice);
        // Purchase pufETH
        pufferVault.depositETH{ value: 1 ether }(alice);
        // Alice purchases VT
        validatorTicket.purchaseValidatorTicket{ value: amount }(alice);

        // Because Alice purchased a lot of VT's, it changed the conversion rate
        // Because of that the registerValidatorKey will .transferFrom a smaller amount of pufETH
        uint256 leftOverPufETH = pufferVault.balanceOf(alice) - pufferVault.convertToShares(1 ether);

        assertEq(pufferVault.balanceOf(address(pufferProtocol)), 0, "zero pufETH before");
        assertEq(pufferVault.balanceOf(alice), 1 ether, "1 pufETH before for alice");
        assertEq(validatorTicket.balanceOf(alice), _upscaleTo18Decimals(numberOfDays), "VT before for alice");

        ValidatorKeyData memory data = _getMockValidatorKeyData(pubKey, PUFFER_MODULE_0);

        uint256 bond = 1 ether;
        Permit memory pufETHPermit = _signPermit(
            _testTemps("alice", address(pufferProtocol), bond, block.timestamp), pufferVault.DOMAIN_SEPARATOR()
        );
        Permit memory vtPermit = _signPermit(
            _testTemps("alice", address(pufferProtocol), _upscaleTo18Decimals(numberOfDays), block.timestamp),
            validatorTicket.DOMAIN_SEPARATOR()
        );

        vm.expectEmit(true, true, true, true);
        emit ValidatorKeyRegistered(pubKey, 0, PUFFER_MODULE_0, true);
        pufferProtocol.registerValidatorKey(data, PUFFER_MODULE_0, pufETHPermit, vtPermit);

        assertEq(pufferVault.balanceOf(alice), leftOverPufETH, "alice should have some leftover pufETH");
        assertEq(validatorTicket.balanceOf(alice), 0, "0 vt after for alice");
        assertApproxEqRel(pufferVault.balanceOf(address(pufferProtocol)), bond, 0.002e18, "1 pufETH after");
    }

    // Node operator can deposit both VT and pufETH with .approve
    function test_register_both_approve() external {
        bytes memory pubKey = _getPubKey(bytes32("alice"));
        vm.deal(alice, 10 ether);

        uint256 numberOfDays = 200;
        uint256 amount = pufferOracle.getValidatorTicketPrice() * numberOfDays;

        // Alice mints 2 ETH of pufETH
        vm.startPrank(alice);
        // Alice purchases VT
        validatorTicket.purchaseValidatorTicket{ value: amount }(alice);
        // Purchase pufETH
        pufferVault.depositETH{ value: 1 ether }(alice);

        assertEq(pufferVault.balanceOf(address(pufferProtocol)), 0, "zero pufETH before");
        // 1 wei diff
        assertApproxEqAbs(
            pufferVault.convertToAssets(pufferVault.balanceOf(alice)), 1 ether, 1, "1 pufETH before for alice"
        );
        assertEq(validatorTicket.balanceOf(alice), _upscaleTo18Decimals(numberOfDays), "VT before for alice");

        ValidatorKeyData memory data = _getMockValidatorKeyData(pubKey, PUFFER_MODULE_0);

        uint256 bond = 1 ether;

        pufferVault.approve(address(pufferProtocol), type(uint256).max);
        validatorTicket.approve(address(pufferProtocol), type(uint256).max);

        Permit memory vtPermit = emptyPermit;
        vtPermit.amount = _upscaleTo18Decimals(numberOfDays); // upscale to 18 decimals

        Permit memory pufETHPermit = emptyPermit;
        pufETHPermit.amount = pufferVault.convertToShares(bond);

        vm.expectEmit(true, true, true, true);
        emit ValidatorKeyRegistered(pubKey, 0, PUFFER_MODULE_0, true);
        pufferProtocol.registerValidatorKey(data, PUFFER_MODULE_0, pufETHPermit, vtPermit);

        assertEq(pufferVault.balanceOf(alice), 0, "0 pufETH after for alice");
        assertEq(validatorTicket.balanceOf(alice), 0, "0 vt after for alice");
        // 1 wei diff
        assertApproxEqAbs(
            pufferVault.convertToAssets(pufferVault.balanceOf(address(pufferProtocol))), bond, 1, "1 pufETH after"
        );
    }

    // Node operator can pay for pufETH with ETH and use Permit for VT
    function test_register_pufETH_pay_vt_approve() external {
        bytes memory pubKey = _getPubKey(bytes32("alice"));
        vm.deal(alice, 10 ether);

        uint256 numberOfDays = 30;
        uint256 amount = pufferOracle.getValidatorTicketPrice() * numberOfDays;

        // Alice mints 2 ETH of pufETH
        vm.startPrank(alice);
        // Alice purchases VT
        validatorTicket.purchaseValidatorTicket{ value: amount }(alice);

        assertEq(pufferVault.balanceOf(address(pufferProtocol)), 0, "zero pufETH before");
        assertEq(pufferVault.balanceOf(alice), 0, "0 pufETH before for alice");
        assertEq(validatorTicket.balanceOf(alice), _upscaleTo18Decimals(numberOfDays), "VT before for alice");

        ValidatorKeyData memory data = _getMockValidatorKeyData(pubKey, PUFFER_MODULE_0);
        // Generate Permit data for 2 pufETH to the protocol
        Permit memory permit = _signPermit(
            _testTemps("alice", address(pufferProtocol), _upscaleTo18Decimals(numberOfDays), block.timestamp),
            validatorTicket.DOMAIN_SEPARATOR()
        );

        // Alice is using SGX
        uint256 bond = 1 ether;

        vm.expectEmit(true, true, true, true);
        emit ValidatorKeyRegistered(pubKey, 0, PUFFER_MODULE_0, true);
        pufferProtocol.registerValidatorKey{ value: bond }(data, PUFFER_MODULE_0, emptyPermit, permit);

        assertEq(pufferVault.balanceOf(alice), 0, "0 pufETH after for alice");
        assertApproxEqRel(pufferVault.balanceOf(address(pufferProtocol)), 1 ether, pointZeroFive, "~1 pufETH after");
    }

    // Node operator can deposit Bond in pufETH
    function test_register_validator_key_with_permit_reverts_invalid_vt_amount() external {
        bytes memory pubKey = _getPubKey(bytes32("alice"));
        vm.deal(alice, 100 ether);

        // Alice mints 2 ETH of pufETH
        vm.startPrank(alice);
        pufferVault.depositETH{ value: 2 ether }(alice);

        ValidatorKeyData memory data = _getMockValidatorKeyData(pubKey, PUFFER_MODULE_0);
        // Generate Permit data for 10 pufETH to the protocol
        Permit memory permit = _signPermit(
            _testTemps("alice", address(pufferProtocol), 0.5 ether, block.timestamp), pufferVault.DOMAIN_SEPARATOR()
        );

        // Underpay VT
        vm.expectRevert();
        pufferProtocol.registerValidatorKey{ value: 0.1 ether }(data, PUFFER_MODULE_0, permit, emptyPermit);
    }

    function test_validator_griefing_attack() external {
        vm.deal(address(pufferVault), 100 ether);

        _registerValidatorKey(bytes32("alice"), PUFFER_MODULE_0);
        bytes[] memory guardianSignatures = _getGuardianSignatures(_getPubKey(bytes32("alice")));
        // Register and provision Alice
        // Alice may be an active validator or it can be exited, doesn't matter
        pufferProtocol.provisionNode(guardianSignatures, _validatorSignature(), bytes32(0));

        // Register another validator with using the same data
        _registerValidatorKey(bytes32("alice"), PUFFER_MODULE_0);

        // Try to provision it with the original message (replay attack)
        // It should revert
        vm.expectRevert(Unauthorized.selector);
        pufferProtocol.provisionNode(guardianSignatures, _validatorSignature(), bytes32(0));
    }

    function test_validator_limit_per_module() external {
        _registerValidatorKey(bytes32("alice"), PUFFER_MODULE_0);

        vm.expectEmit(true, true, true, true);
        emit IPufferProtocol.ValidatorLimitPerModuleChanged(type(uint128).max, 1);
        pufferProtocol.setValidatorLimitPerModule(PUFFER_MODULE_0, 1);

        // Revert if the registration will be over the limit
        uint256 smoothingCommitment = pufferOracle.getValidatorTicketPrice();
        bytes memory pubKey = _getPubKey(bytes32("bob"));
        ValidatorKeyData memory validatorKeyData = _getMockValidatorKeyData(pubKey, PUFFER_MODULE_0);
        uint256 bond = 1 ether;

        vm.expectRevert(IPufferProtocol.ValidatorLimitForModuleReached.selector);
        pufferProtocol.registerValidatorKey{ value: (smoothingCommitment + bond) }(
            validatorKeyData, PUFFER_MODULE_0, emptyPermit, emptyPermit
        );
    }

    function test_claim_bond_for_single_withdrawal() external {
        uint256 startTimestamp = 1707411226;

        // Alice registers one validator and we provision it
        vm.deal(alice, 2 ether);
        vm.deal(NoRestakingModule, 200 ether);

        vm.startPrank(alice);
        _registerValidatorKey(bytes32("alice"), PUFFER_MODULE_0);
        vm.stopPrank();

        assertApproxEqAbs(
            pufferVault.convertToAssets(pufferVault.balanceOf(address(pufferProtocol))),
            1 ether,
            1,
            "~1 pufETH in protocol"
        );

        // bond + something for the validator registration
        assertEq(address(pufferVault).balance, 1001.2835 ether, "vault eth balance");

        Validator memory validator = pufferProtocol.getValidatorInfo(PUFFER_MODULE_0, 0);

        assertEq(validator.bond, pufferVault.balanceOf(address(pufferProtocol)), "alice bond is in the protocol");

        vm.warp(startTimestamp);

        pufferProtocol.provisionNode(
            _getGuardianSignatures(_getPubKey(bytes32("alice"))), _validatorSignature(), bytes32(0)
        );

        // Didn't claim the bond yet
        assertEq(pufferVault.balanceOf(alice), 0, "alice has zero pufETH");

        // 15 days later (+16 is because 1 day is the start offset)
        vm.warp(startTimestamp + 16 days);

        StoppedValidatorInfo memory validatorInfo = StoppedValidatorInfo({
            module: NoRestakingModule,
            moduleName: PUFFER_MODULE_0,
            pufferModuleIndex: 0,
            withdrawalAmount: 32 ether,
            startEpoch: 100,
            endEpoch: _getEpochNumber(16 days, 100),
            wasSlashed: false
        });

        // Valid proof
        _executeFullWithdrawal(validatorInfo);

        // Alice got the pufETH
        assertEq(pufferVault.balanceOf(alice), validator.bond, "alice got the pufETH");
        // 1 wei diff
        assertApproxEqAbs(
            pufferVault.convertToAssets(pufferVault.balanceOf(alice)), 1 ether, 1, "assets owned by alice"
        );

        // Alice doesn't withdraw her VT's right away
        vm.warp(startTimestamp + 50 days);
    }

    // Alice deposits VT for herself
    function test_deposit_validator_tickets_approval() public {
        vm.deal(alice, 10 ether);

        uint256 numberOfDays = 200;
        uint256 amount = pufferOracle.getValidatorTicketPrice() * numberOfDays;

        vm.startPrank(alice);
        // Alice purchases VT
        validatorTicket.purchaseValidatorTicket{ value: amount }(alice);

        assertEq(validatorTicket.balanceOf(alice), 200 ether, "alice got 200 VT");
        assertEq(validatorTicket.balanceOf(address(pufferProtocol)), 0, "protocol got 0 VT");

        Permit memory vtPermit = emptyPermit;
        vtPermit.amount = 200 ether;

        // Approve VT
        validatorTicket.approve(address(pufferProtocol), 2000 ether);

        // Deposit for herself
        vm.expectEmit(true, true, true, true);
        emit IPufferProtocol.ValidatorTicketsDeposited(alice, alice, 200 ether);
        pufferProtocol.depositValidatorTickets(vtPermit, alice);

        assertEq(validatorTicket.balanceOf(address(pufferProtocol)), 200 ether, "protocol got 200 VT");
        assertEq(validatorTicket.balanceOf(address(alice)), 0, "alice got 0");
    }

    // Alice double deposit VT
    function test_double_deposit_validator_tickets_approval() public {
        vm.deal(alice, 1000 ether);

        uint256 numberOfDays = 1000;
        uint256 amount = pufferOracle.getValidatorTicketPrice() * numberOfDays;

        vm.startPrank(alice);
        // Alice purchases VT
        validatorTicket.purchaseValidatorTicket{ value: amount }(alice);

        assertEq(validatorTicket.balanceOf(alice), 1000 ether, "alice got 1000 VT");
        assertEq(validatorTicket.balanceOf(address(pufferProtocol)), 0, "protocol got 0 VT");

        Permit memory vtPermit = emptyPermit;
        vtPermit.amount = 200 ether;

        // Approve VT
        validatorTicket.approve(address(pufferProtocol), 2000 ether);

        // Deposit for herself
        vm.expectEmit(true, true, true, true);
        emit IPufferProtocol.ValidatorTicketsDeposited(alice, alice, 200 ether);
        pufferProtocol.depositValidatorTickets(vtPermit, alice);

        assertEq(validatorTicket.balanceOf(address(pufferProtocol)), 200 ether, "protocol got 200 VT");
        assertEq(validatorTicket.balanceOf(address(alice)), 800 ether, "alice got 800");
        assertEq(pufferProtocol.getValidatorTicketsBalance(alice), 200 ether, "alice got 200 VT in the protocol");

        // Perform a second deposit of 800 VT
        vtPermit.amount = 800 ether;
        pufferProtocol.depositValidatorTickets((vtPermit), alice);
        assertEq(
            pufferProtocol.getValidatorTicketsBalance(alice), 1000 ether, "alice should have 1000 vt in the protocol"
        );
    }

    // Alice deposits VT for bob
    function test_deposit_validator_tickets_permit_for_bob() public {
        vm.deal(alice, 10 ether);

        uint256 numberOfDays = 200;
        uint256 amount = pufferOracle.getValidatorTicketPrice() * numberOfDays;

        vm.startPrank(alice);
        // Alice purchases VT
        validatorTicket.purchaseValidatorTicket{ value: amount }(alice);

        assertEq(validatorTicket.balanceOf(alice), 200 ether, "alice got 200 VT");
        assertEq(validatorTicket.balanceOf(address(pufferProtocol)), 0, "protocol got 0 VT");

        // Sign the permit
        Permit memory vtPermit = _signPermit(
            _testTemps("alice", address(pufferProtocol), _upscaleTo18Decimals(numberOfDays), block.timestamp),
            validatorTicket.DOMAIN_SEPARATOR()
        );

        // Deposit for Bob
        vm.expectEmit(true, true, true, true);
        emit IPufferProtocol.ValidatorTicketsDeposited(bob, alice, 200 ether);
        pufferProtocol.depositValidatorTickets(vtPermit, bob);

        assertEq(pufferProtocol.getValidatorTicketsBalance(bob), 200 ether, "bob got the VTS in the protocol");
        assertEq(pufferProtocol.getValidatorTicketsBalance(alice), 0, "alice got no VTS in the protocol");
    }

    // Alice double deposit VT for Bob
    function test_double_deposit_validator_tickets_permit_for_bob() public {
        vm.deal(alice, 1000 ether);

        uint256 numberOfDays = 1000;
        uint256 amount = pufferOracle.getValidatorTicketPrice() * numberOfDays;

        vm.startPrank(alice);
        // Alice purchases VT
        validatorTicket.purchaseValidatorTicket{ value: amount }(alice);

        assertEq(validatorTicket.balanceOf(alice), 1000 ether, "alice got 1000 VT");
        assertEq(validatorTicket.balanceOf(address(pufferProtocol)), 0, "protocol got 0 VT");

        // Sign the permit
        Permit memory vtPermit = _signPermit(
            _testTemps("alice", address(pufferProtocol), _upscaleTo18Decimals(200), block.timestamp),
            validatorTicket.DOMAIN_SEPARATOR()
        );

        // Deposit for Bob
        vm.expectEmit(true, true, true, true);
        emit IPufferProtocol.ValidatorTicketsDeposited(bob, alice, 200 ether);
        pufferProtocol.depositValidatorTickets(vtPermit, bob);

        assertEq(pufferProtocol.getValidatorTicketsBalance(bob), 200 ether, "bob got the VTS in the protocol");
        assertEq(pufferProtocol.getValidatorTicketsBalance(alice), 0, "alice got no VTS in the protocol");
        assertEq(validatorTicket.balanceOf(alice), 800 ether, "Alice still has 800 VTs left in wallet");

        vm.startPrank(alice);
        // Deposit for Bob again
        Permit memory vtPermit2 = _signPermit(
            _testTemps("alice", address(pufferProtocol), _upscaleTo18Decimals(800), block.timestamp + 1000),
            validatorTicket.DOMAIN_SEPARATOR()
        );
        validatorTicket.approve(address(pufferProtocol), 800 ether);
        pufferProtocol.depositValidatorTickets(vtPermit2, bob);

        assertEq(pufferProtocol.getValidatorTicketsBalance(bob), 1000 ether, "bob got the VTS in the protocol");
        assertEq(pufferProtocol.getValidatorTicketsBalance(alice), 0, "alice got no VTS in the protocol");
        assertEq(validatorTicket.balanceOf(alice), 0, "Alice has no more VTs");
    }

    function test_changeMinimumVTAmount() public {
        assertEq(pufferProtocol.getMinimumVtAmount(), 28 ether, "initial value");

        vm.startPrank(DAO);
        pufferProtocol.changeMinimumVTAmount(50 ether);

        assertEq(pufferProtocol.getMinimumVtAmount(), 50 ether, "value after change");
    }

    // Alice tries to withdraw all VT before provisioning
    function test_withdraw_vt_before_provisioning() public {
        vm.deal(alice, 10 ether);

        vm.startPrank(alice);

        // Register Validator key registers validator with 30 VTs
        _registerValidatorKey(bytes32("alice"), PUFFER_MODULE_0);

        vm.expectRevert(IPufferProtocol.ActiveOrPendingValidatorsExist.selector);
        pufferProtocol.withdrawValidatorTickets(30 ether, alice);
    }

    function test_register_skip_provision_withdraw_vt() public {
        vm.deal(alice, 10 ether);

        vm.startPrank(alice);
        _registerValidatorKey(bytes32("alice"), PUFFER_MODULE_0);

        assertApproxEqRel(
            pufferProtocol.getValidatorTicketsBalance(alice), 30 ether, pointZeroZeroOne, "alice should have ~30 VTS"
        );

<<<<<<< HEAD
        vm.stopPrank();
=======
        vm.expectEmit(true, true, true, true);
        emit IPufferProtocol.NumberOfActiveValidatorsChanged(PUFFER_MODULE_0, 0);
>>>>>>> 0aba383a
        pufferProtocol.skipProvisioning(PUFFER_MODULE_0, _getGuardianSignaturesForSkipping());

        assertApproxEqRel(
            pufferProtocol.getValidatorTicketsBalance(alice),
            20 ether,
            pointZeroZeroOne,
            "alice should have ~20 VTS -10 penalty"
        );

        vm.startPrank(alice);
        pufferProtocol.withdrawValidatorTickets(uint96(20 ether), alice);

        assertEq(validatorTicket.balanceOf(alice), 20 ether, "alice got her VT");
    }

    function test_setVTPenalty() public {
        assertEq(pufferProtocol.getVTPenalty(), 10 ether, "initial value");

        vm.startPrank(DAO);
        vm.expectEmit(true, true, true, true);
        emit IPufferProtocol.VTPenaltyChanged(10 ether, 20 ether);
        pufferProtocol.setVTPenalty(20 ether);

        assertEq(pufferProtocol.getVTPenalty(), 20 ether, "value after change");
    }

    function test_new_vtPenalty_works() public {
        // sets VT penalty to 20
        test_setVTPenalty();

        vm.deal(alice, 10 ether);

        vm.startPrank(alice);
        _registerValidatorKey(bytes32("alice"), PUFFER_MODULE_0);
        vm.stopPrank();

        assertApproxEqRel(
            pufferProtocol.getValidatorTicketsBalance(alice), 30 ether, pointZeroZeroOne, "alice should have ~30 VTS"
        );

        pufferProtocol.skipProvisioning(PUFFER_MODULE_0, _getGuardianSignaturesForSkipping());

        // Alice loses 20 VT's
        assertApproxEqRel(
            pufferProtocol.getValidatorTicketsBalance(alice), 10 ether, pointZeroZeroOne, "alice should have ~20 VTS"
        );

        vm.startPrank(alice);
        _registerValidatorKey(bytes32("alice"), PUFFER_MODULE_0);
        vm.stopPrank();

        // Alice is not provisioned
        assertApproxEqRel(
            pufferProtocol.getValidatorTicketsBalance(alice), 40 ether, pointZeroZeroOne, "alice should have ~40 VTS"
        );

        // Set penalty to 0
        vm.startPrank(DAO);
        vm.expectEmit(true, true, true, true);
        emit IPufferProtocol.VTPenaltyChanged(20 ether, 0);
        pufferProtocol.setVTPenalty(0);

        vm.startPrank(alice);
        _registerValidatorKey(bytes32("alice"), PUFFER_MODULE_0);
        vm.stopPrank();

        assertApproxEqRel(
            pufferProtocol.getValidatorTicketsBalance(alice),
            70 ether,
            pointZeroZeroOne,
            "alice should have ~70 VTS register"
        );

        pufferProtocol.skipProvisioning(PUFFER_MODULE_0, _getGuardianSignaturesForSkipping());

        assertApproxEqRel(
            pufferProtocol.getValidatorTicketsBalance(alice),
            70 ether,
            pointZeroZeroOne,
            "alice should have ~70 VTS end"
        );
    }

    function test_double_withdrawal_reverts() public {
        _registerAndProvisionNode(bytes32("alice"), PUFFER_MODULE_0, alice);

        assertEq(validatorTicket.balanceOf(address(pufferProtocol)), 30 ether, "protocol has 30 VT");
        assertApproxEqAbs(
            _getUnderlyingETHAmount(address(pufferProtocol)), 1 ether, 1, "protocol should have ~1 eth bond"
        );

        vm.startPrank(alice);

        vm.expectEmit(true, true, true, true);
        emit IPufferProtocol.ValidatorExited(
            _getPubKey(bytes32("alice")), 0, PUFFER_MODULE_0, 0, _getVTBurnAmount(100, _getEpochNumber(10 days, 100))
        );
        _executeFullWithdrawal(
            StoppedValidatorInfo({
                module: NoRestakingModule,
                moduleName: PUFFER_MODULE_0,
                pufferModuleIndex: 0,
                withdrawalAmount: 32 ether,
                startEpoch: 100,
                endEpoch: _getEpochNumber(10 days, 100),
                wasSlashed: false
            })
        );

        // 10 got burned from Alice
        assertApproxEqRel(
            validatorTicket.balanceOf(address(pufferProtocol)), 20 ether, pointZeroZeroOne, "Protocol has 20 VT"
        );

        assertApproxEqAbs(
            _getUnderlyingETHAmount(address(pufferProtocol)), 0 ether, 1, "protocol should have 0 eth bond"
        );

        assertApproxEqAbs(_getUnderlyingETHAmount(address(alice)), 1 ether, 1, "alice got back the bond");

        // We've removed the validator data, meaning the validator status is 0 (UNINITIALIZED)
        vm.expectRevert(abi.encodeWithSelector(IPufferProtocol.InvalidValidatorState.selector, 0));
        _executeFullWithdrawal(
            StoppedValidatorInfo({
                module: NoRestakingModule,
                moduleName: PUFFER_MODULE_0,
                pufferModuleIndex: 0,
                withdrawalAmount: 32 ether,
                startEpoch: 100,
                endEpoch: _getEpochNumber(10 days, 100),
                wasSlashed: false
            })
        );
    }

    // After full withdrawals the node operators claim the remaining VTs
    function test_vt_withdrawals_after_batch_claim() public {
        test_batch_claim();

        assertEq(validatorTicket.balanceOf(alice), 0, "0 vt alice before");

        uint256 aliceVTBalance = pufferProtocol.getValidatorTicketsBalance(alice);

        assertApproxEqRel(aliceVTBalance, 20 ether, pointZeroZeroOne, "20 vt balance after");

        vm.startPrank(alice);
        vm.expectEmit(true, true, true, true);
        emit IPufferProtocol.ValidatorTicketsWithdrawn(alice, alice, aliceVTBalance);
        pufferProtocol.withdrawValidatorTickets(uint96(aliceVTBalance), alice);

        assertEq(pufferProtocol.getValidatorTicketsBalance(alice), 0, "0 vt balance after");
        assertEq(validatorTicket.balanceOf(alice), aliceVTBalance, "~20 vt alice before");

        uint256 bobVTBalance = pufferProtocol.getValidatorTicketsBalance(bob);

        assertApproxEqRel(bobVTBalance, 20 ether, pointZeroZeroOne, "20 vt balance before bob");

        vm.startPrank(bob);

        vm.expectEmit(true, true, true, true);
        emit IPufferProtocol.ValidatorTicketsWithdrawn(bob, alice, bobVTBalance);
        pufferProtocol.withdrawValidatorTickets(uint96(bobVTBalance), alice);

        assertEq(pufferProtocol.getValidatorTicketsBalance(bob), 0, "0 vt balance after bob");
        assertApproxEqRel(validatorTicket.balanceOf(alice), 40 ether, pointZeroZeroOne, "40 vt alice after bobs gift");
    }

    // Batch claim 32 ETH withdrawals
    function test_batch_claim() public {
        _registerAndProvisionNode(bytes32("alice"), PUFFER_MODULE_0, alice);
        _registerAndProvisionNode(bytes32("bob"), PUFFER_MODULE_0, bob);

        StoppedValidatorInfo memory aliceInfo = StoppedValidatorInfo({
            module: NoRestakingModule,
            moduleName: PUFFER_MODULE_0,
            pufferModuleIndex: 0,
            withdrawalAmount: 32 ether,
            startEpoch: 100,
            endEpoch: _getEpochNumber(10 days, 100),
            wasSlashed: false
        });

        StoppedValidatorInfo memory bobInfo = StoppedValidatorInfo({
            module: NoRestakingModule,
            moduleName: PUFFER_MODULE_0,
            pufferModuleIndex: 1,
            withdrawalAmount: 32 ether,
            startEpoch: 100,
            endEpoch: _getEpochNumber(10 days, 100),
            wasSlashed: false
        });

        StoppedValidatorInfo[] memory stopInfos = new StoppedValidatorInfo[](2);
        stopInfos[0] = aliceInfo;
        stopInfos[1] = bobInfo;

        vm.expectEmit(true, true, true, true);
        emit IPufferProtocol.ValidatorExited(
            _getPubKey(bytes32("alice")), 0, PUFFER_MODULE_0, 0, _getVTBurnAmount(100, _getEpochNumber(10 days, 100))
        );
        vm.expectEmit(true, true, true, true);
        emit IPufferProtocol.ValidatorExited(
            _getPubKey(bytes32("bob")), 1, PUFFER_MODULE_0, 0, _getVTBurnAmount(100, _getEpochNumber(10 days, 100))
        );
        pufferProtocol.batchHandleWithdrawals(stopInfos, _getHandleBatchWithdrawalMessage(stopInfos));

        assertApproxEqAbs(
            _getUnderlyingETHAmount(address(pufferProtocol)), 0 ether, 1, "protocol should have 0 eth bond"
        );

        // Alice got more because she earned the rewards from Bob's registration
        assertGe(_getUnderlyingETHAmount(address(alice)), 1 ether, "alice got back the bond gt");

        assertApproxEqAbs(_getUnderlyingETHAmount(address(bob)), 1 ether, 1, "bob got back the bond");
    }

    // Batch claim of different amounts
    function test_different_amounts_batch_claim() public {
        _registerAndProvisionNode(bytes32("alice"), PUFFER_MODULE_0, alice);
        _registerAndProvisionNode(bytes32("bob"), PUFFER_MODULE_0, bob);
        _registerAndProvisionNode(bytes32("charlie"), PUFFER_MODULE_0, charlie);
        _registerAndProvisionNode(bytes32("dianna"), PUFFER_MODULE_0, dianna);
        _registerAndProvisionNode(bytes32("eve"), PUFFER_MODULE_0, eve);

        StoppedValidatorInfo[] memory stopInfos = new StoppedValidatorInfo[](5);
        stopInfos[0] = StoppedValidatorInfo({
            moduleName: PUFFER_MODULE_0,
            module: NoRestakingModule,
            pufferModuleIndex: 0,
            withdrawalAmount: 32 ether,
            startEpoch: 100,
            endEpoch: _getEpochNumber(15 days, 100),
            wasSlashed: false
        });
        stopInfos[1] = StoppedValidatorInfo({
            moduleName: PUFFER_MODULE_0,
            module: NoRestakingModule,
            pufferModuleIndex: 1,
            withdrawalAmount: 31.9 ether,
            startEpoch: 100,
            endEpoch: _getEpochNumber(10 days, 100),
            wasSlashed: false
        });
        stopInfos[2] = StoppedValidatorInfo({
            moduleName: PUFFER_MODULE_0,
            module: NoRestakingModule,
            pufferModuleIndex: 2,
            withdrawalAmount: 31 ether,
            startEpoch: 100,
            endEpoch: _getEpochNumber(4 days, 100),
            wasSlashed: true
        });
        stopInfos[3] = StoppedValidatorInfo({
            moduleName: PUFFER_MODULE_0,
            module: NoRestakingModule,
            pufferModuleIndex: 3,
            withdrawalAmount: 31.8 ether,
            startEpoch: 100,
            endEpoch: _getEpochNumber(18 days, 100),
            wasSlashed: false
        });
        stopInfos[4] = StoppedValidatorInfo({
            moduleName: PUFFER_MODULE_0,
            module: NoRestakingModule,
            pufferModuleIndex: 4,
            withdrawalAmount: 31.5 ether,
            startEpoch: 100,
            endEpoch: _getEpochNumber(2 days, 100),
            wasSlashed: true
        });

        vm.expectEmit(true, true, true, true);
        emit IPufferProtocol.ValidatorExited(
            _getPubKey(bytes32("alice")), 0, PUFFER_MODULE_0, 0, _getVTBurnAmount(100, _getEpochNumber(15 days, 100))
        );
        vm.expectEmit(true, true, true, true);
        emit IPufferProtocol.ValidatorExited(
            _getPubKey(bytes32("bob")),
            1,
            PUFFER_MODULE_0,
            pufferVault.convertToSharesUp(0.1 ether),
            _getVTBurnAmount(100, _getEpochNumber(10 days, 100))
        );
        vm.expectEmit(true, true, true, true);
        emit IPufferProtocol.ValidatorExited(
            _getPubKey(bytes32("charlie")),
            2,
            PUFFER_MODULE_0,
            pufferProtocol.getValidatorInfo(PUFFER_MODULE_0, 2).bond,
            _getVTBurnAmount(100, _getEpochNumber(4 days, 100))
        ); // got slashed
        vm.expectEmit(true, true, true, true);
        emit IPufferProtocol.ValidatorExited(
            _getPubKey(bytes32("dianna")),
            3,
            PUFFER_MODULE_0,
            pufferVault.convertToSharesUp(0.2 ether),
            _getVTBurnAmount(100, _getEpochNumber(18 days, 100))
        );
        vm.expectEmit(true, true, true, true);
        emit IPufferProtocol.ValidatorExited(
            _getPubKey(bytes32("eve")),
            4,
            PUFFER_MODULE_0,
            pufferProtocol.getValidatorInfo(PUFFER_MODULE_0, 4).bond,
            _getVTBurnAmount(100, _getEpochNumber(2 days, 100))
        ); // got slashed
        pufferProtocol.batchHandleWithdrawals(stopInfos, _getHandleBatchWithdrawalMessage(stopInfos));

        assertApproxEqAbs(
            _getUnderlyingETHAmount(address(pufferProtocol)), 0 ether, 1, "protocol should have 0 eth bond"
        );

        // Alice got more because she earned the rewards from the others
        assertGe(_getUnderlyingETHAmount(address(alice)), 1 ether, "alice got back the bond gt");

        // Bob got 0.9 ETH bond + some rewards from the others
        assertGe(_getUnderlyingETHAmount(address(bob)), 0.9 ether, "bob got back the bond gt");

        // Charlie got 0 bond
        assertEq(_getUnderlyingETHAmount(address(charlie)), 0, "charlie got 0 bond - slashed");

        assertGe(_getUnderlyingETHAmount(address(dianna)), 0.8 ether, "dianna got back the bond gt");

        assertEq(_getUnderlyingETHAmount(address(eve)), 0, "eve got 0 bond - slashed");
    }

    function test_single_withdrawal() public {
        _registerAndProvisionNode(bytes32("alice"), PUFFER_MODULE_0, alice);
        _registerAndProvisionNode(bytes32("bob"), PUFFER_MODULE_0, bob);

        StoppedValidatorInfo memory aliceInfo = StoppedValidatorInfo({
            moduleName: PUFFER_MODULE_0,
            module: NoRestakingModule,
            pufferModuleIndex: 0,
            withdrawalAmount: 32 ether,
            startEpoch: 100,
            endEpoch: _getEpochNumber(10 days, 100),
            wasSlashed: false
        });

        StoppedValidatorInfo memory bobInfo = StoppedValidatorInfo({
            moduleName: PUFFER_MODULE_0,
            module: NoRestakingModule,
            pufferModuleIndex: 1,
            withdrawalAmount: 32 ether,
            startEpoch: 100,
            endEpoch: _getEpochNumber(10 days, 100),
            wasSlashed: false
        });

        vm.expectEmit(true, true, true, true);
        emit IPufferProtocol.ValidatorExited(
            _getPubKey(bytes32("alice")), 0, PUFFER_MODULE_0, 0, _getVTBurnAmount(100, _getEpochNumber(10 days, 100))
        ); // 10 days of VT
        _executeFullWithdrawal(aliceInfo);
        vm.expectEmit(true, true, true, true);
        emit IPufferProtocol.ValidatorExited(
            _getPubKey(bytes32("bob")), 1, PUFFER_MODULE_0, 0, _getVTBurnAmount(100, _getEpochNumber(10 days, 100))
        ); // 10 days of VT
        _executeFullWithdrawal(bobInfo);

        assertApproxEqAbs(
            _getUnderlyingETHAmount(address(pufferProtocol)), 0 ether, 1, "protocol should have 0 eth bond"
        );

        // Alice got more because she earned the rewards from Bob's registration
        assertGe(_getUnderlyingETHAmount(address(alice)), 1 ether, "alice got back the bond gt");

        assertApproxEqAbs(_getUnderlyingETHAmount(address(bob)), 1 ether, 1, "bob got back the bond");
    }

    function test_batch_vs_multiple_single_withdrawals() public {
        // Trigger the previous test
        test_batch_claim();

        uint256 aliceBalanceBefore = pufferVault.balanceOf(alice);
        uint256 bobBalanceBefore = pufferVault.balanceOf(bob);

        vm.stopPrank();

        // Redeploy the contracts to reset everything
        setUp();

        // Trigger separate withdrawal
        test_single_withdrawal();

        // Assert that the result is the same
        assertEq(aliceBalanceBefore, pufferVault.balanceOf(alice), "alice balance");
        assertEq(bobBalanceBefore, pufferVault.balanceOf(bob), "bob balance");
    }

    function _executeFullWithdrawal(StoppedValidatorInfo memory validatorInfo) internal {
        StoppedValidatorInfo[] memory stopInfos = new StoppedValidatorInfo[](1);
        stopInfos[0] = validatorInfo;

        pufferProtocol.batchHandleWithdrawals({
            validatorInfos: stopInfos,
            guardianEOASignatures: _getHandleBatchWithdrawalMessage(stopInfos)
        });
    }

    // Register 2 validators and provision 1 validator and post full withdrawal proof for 29 eth (slash 3 ETH on one validator)
    // Case 1
    function test_slashing_case_1() public {
        vm.deal(alice, 10 ether);

        vm.startPrank(alice);
        _registerValidatorKey(bytes32("alice"), PUFFER_MODULE_0);
        _registerValidatorKey(bytes32("alice"), PUFFER_MODULE_0);
        vm.stopPrank();

        // Get the exchange rate before provisioning validators
        uint256 exchangeRateBefore = pufferVault.convertToShares(1 ether);
        assertEq(exchangeRateBefore, 999433604122689216, "shares before provisioning");

        uint256 startTimestamp = 1707411226;
        vm.warp(startTimestamp);
        pufferProtocol.provisionNode(
            _getGuardianSignatures(_getPubKey(bytes32("alice"))), _validatorSignature(), bytes32(0)
        );

        // Give funds to modules
        vm.deal(NoRestakingModule, 200 ether);

        // Now the node operators submit proofs to get back their bond
        vm.startPrank(alice);
        // Invalid block number = invalid proof
        StoppedValidatorInfo memory validatorInfo = StoppedValidatorInfo({
            moduleName: PUFFER_MODULE_0,
            module: NoRestakingModule,
            pufferModuleIndex: 0,
            withdrawalAmount: 29 ether,
            startEpoch: 100,
            endEpoch: _getEpochNumber(10 days, 100),
            wasSlashed: true
        });

        // Burns two bonds from Alice (she registered 2 validators, but only one got activated)
        // If the other one was active it would get ejected by the guardians
        _executeFullWithdrawal(validatorInfo);

        // 1 ETH gives you more pufETH after the `retrieveBond` call, meaning it is worse than before
        assertLt(exchangeRateBefore, pufferVault.convertToShares(1 ether), "shares after retrieve");

        // The other validator has less than 1 ETH in the bond
        // Bad dept is shared between all pufETH holders
        assertApproxEqRel(
            pufferVault.balanceOf(address(pufferProtocol)),
            1 ether,
            pointZeroOne,
            "1 ETH worth of pufETH in the protocol"
        );
        assertEq(pufferVault.balanceOf(alice), 0, "0 pufETH alice");
    }

    // Register 2 validators, provision 1, slash 1.5 whole validator bond owned by node operator
    // Case 2
    function test_slashing_case_2() public {
        vm.deal(alice, 10 ether);

        vm.startPrank(alice);
        _registerValidatorKey(bytes32("alice"), PUFFER_MODULE_0);
        _registerValidatorKey(bytes32("alice"), PUFFER_MODULE_0);
        vm.stopPrank();

        // Get the exchange rate before provisioning validators
        uint256 exchangeRateBefore = pufferVault.convertToShares(1 ether);
        assertEq(exchangeRateBefore, 999433604122689216, "shares before provisioning");

        uint256 startTimestamp = 1707411226;
        vm.warp(startTimestamp);
        pufferProtocol.provisionNode(
            _getGuardianSignatures(_getPubKey(bytes32("alice"))), _validatorSignature(), bytes32(0)
        );

        vm.deal(NoRestakingModule, 200 ether);

        // Now the node operators submit proofs to get back their bond
        vm.startPrank(alice);
        // Invalid block number = invalid proof
        StoppedValidatorInfo memory validatorInfo = StoppedValidatorInfo({
            moduleName: PUFFER_MODULE_0,
            module: NoRestakingModule,
            pufferModuleIndex: 0,
            startEpoch: 100,
            endEpoch: _getEpochNumber(10 days, 100),
            withdrawalAmount: 30.5 ether,
            wasSlashed: true
        });

        // Burns one whole bond
        _executeFullWithdrawal(validatorInfo);

        // 1 ETH gives you more pufETH after the `retrieveBond` call, meaning it is worse than before
        assertLt(exchangeRateBefore, pufferVault.convertToShares(1 ether), "shares after retrieve");

        // The other validator has less than 1 ETH in the bond
        // Bad dept is shared between all pufETH holders
        assertApproxEqRel(
            pufferVault.convertToAssets(pufferVault.balanceOf(address(pufferProtocol))),
            1 ether,
            pointZeroOne,
            "1 ether ETH worth of pufETH in the protocol"
        );
        assertEq(pufferVault.balanceOf(alice), 0, "0 pufETH alice");
    }

    // Register 2 validators, provision 1, slash 1 whole validator bond (1 ETH)
    // Case 3
    function test_slashing_case_3() public {
        vm.deal(alice, 10 ether);

        vm.startPrank(alice);
        _registerValidatorKey(bytes32("alice"), PUFFER_MODULE_0);
        _registerValidatorKey(bytes32("alice"), PUFFER_MODULE_0);
        vm.stopPrank();

        // Get the exchange rate before provisioning validators
        uint256 exchangeRateBefore = pufferVault.convertToShares(1 ether);
        assertEq(exchangeRateBefore, 999433604122689216, "shares before provisioning");

        uint256 startTimestamp = 1707411226;
        vm.warp(startTimestamp);
        pufferProtocol.provisionNode(
            _getGuardianSignatures(_getPubKey(bytes32("alice"))), _validatorSignature(), bytes32(0)
        );

        vm.deal(NoRestakingModule, 200 ether);

        // Now the node operators submit proofs to get back their bond
        vm.startPrank(alice);
        // Invalid block number = invalid proof
        StoppedValidatorInfo memory validatorInfo = StoppedValidatorInfo({
            moduleName: PUFFER_MODULE_0,
            module: NoRestakingModule,
            pufferModuleIndex: 0,
            startEpoch: 100,
            endEpoch: _getEpochNumber(10 days, 100),
            withdrawalAmount: 31 ether,
            wasSlashed: true
        });

        // Burns one whole bond
        _executeFullWithdrawal(validatorInfo);

        // Exchange rate remains the same, it is slightly better
        assertApproxEqRel(
            exchangeRateBefore, pufferVault.convertToShares(1 ether), pointZeroZeroOne, "shares after retrieve"
        );
        // 1 ETH gives you less pufETH after the `retrieveBond` call, meaning it is better than before (slightly)
        assertGt(exchangeRateBefore, pufferVault.convertToShares(1 ether), "shares after retrieve");

        // Alice has a little over 1 ETH because she earned something for paying the VT on the second validator registration
        assertApproxEqRel(
            pufferVault.convertToAssets(pufferVault.balanceOf(address(pufferProtocol))),
            1 ether,
            pointZeroZeroOne,
            "1 ETH worth of pufETH in the protocol"
        );
        assertGt(
            pufferVault.convertToAssets(pufferVault.balanceOf(address(pufferProtocol))),
            1 ether,
            "1 ETH worth of pufETH in the protocol gt"
        );
        assertEq(pufferVault.balanceOf(alice), 0, "0 pufETH alice");
    }

    // Register 2 validators, provision 1, no slashing, but validator was offline and lost 0.1 ETH
    // Case 4
    function test_slashing_case_4() public {
        vm.deal(alice, 10 ether);

        vm.startPrank(alice);
        _registerValidatorKey(bytes32("alice"), PUFFER_MODULE_0);
        _registerValidatorKey(bytes32("alice"), PUFFER_MODULE_0);
        vm.stopPrank();

        // Get the exchange rate before provisioning validators
        uint256 exchangeRateBefore = pufferVault.convertToShares(1 ether);
        assertEq(exchangeRateBefore, 999433604122689216, "shares before provisioning");

        uint256 startTimestamp = 1707411226;
        vm.warp(startTimestamp);
        pufferProtocol.provisionNode(
            _getGuardianSignatures(_getPubKey(bytes32("alice"))), _validatorSignature(), bytes32(0)
        );

        vm.deal(NoRestakingModule, 200 ether);

        // Now the node operators submit proofs to get back their bond
        vm.startPrank(alice);
        // Invalid block number = invalid proof
        StoppedValidatorInfo memory validatorInfo = StoppedValidatorInfo({
            moduleName: PUFFER_MODULE_0,
            module: NoRestakingModule,
            pufferModuleIndex: 0,
            startEpoch: 100,
            endEpoch: _getEpochNumber(10 days, 100),
            withdrawalAmount: 31.9 ether,
            wasSlashed: false
        });

        // Burns one whole bond
        _executeFullWithdrawal(validatorInfo);

        // Exchange rate stays the same
        assertEq(exchangeRateBefore, pufferVault.convertToShares(1 ether), "shares after retrieve");

        // Alice has ~ 1 ETH locked in the protocol
        assertApproxEqRel(
            pufferVault.convertToAssets(pufferVault.balanceOf(address(pufferProtocol))),
            1 ether,
            pointZeroZeroOne,
            "1 ETH worth of pufETH in the protocol"
        );
        // Alice got a little over 0.9 ETH worth of pufETH because she earned something for paying the VT on the second validator registration
        assertGt(pufferVault.convertToAssets(pufferVault.balanceOf(alice)), 0.9 ether, ">0.9 ETH worth of pufETH alice");
    }

    // Register 2 validators, provision 1, no slashing, validator exited with 32.1 ETH
    // Case 5
    function test_slashing_case_5() public {
        vm.deal(alice, 10 ether);

        vm.startPrank(alice);
        _registerValidatorKey(bytes32("alice"), PUFFER_MODULE_0);
        _registerValidatorKey(bytes32("alice"), PUFFER_MODULE_0);
        vm.stopPrank();

        // Get the exchange rate before provisioning validators
        uint256 exchangeRateBefore = pufferVault.convertToShares(1 ether);
        assertEq(exchangeRateBefore, 999433604122689216, "shares before provisioning");

        uint256 startTimestamp = 1707411226;
        vm.warp(startTimestamp);
        pufferProtocol.provisionNode(
            _getGuardianSignatures(_getPubKey(bytes32("alice"))), _validatorSignature(), bytes32(0)
        );

        vm.deal(NoRestakingModule, 200 ether);

        // Now the node operators submit proofs to get back their bond
        vm.startPrank(alice);
        // Invalid block number = invalid proof
        StoppedValidatorInfo memory validatorInfo = StoppedValidatorInfo({
            moduleName: PUFFER_MODULE_0,
            module: NoRestakingModule,
            pufferModuleIndex: 0,
            startEpoch: 100,
            endEpoch: _getEpochNumber(15 days, 100),
            withdrawalAmount: 32.1 ether,
            wasSlashed: false
        });

        // Burns one whole bond
        _executeFullWithdrawal(validatorInfo);

        // Exchange rate stays the same
        assertEq(exchangeRateBefore, pufferVault.convertToShares(1 ether), "shares after retrieve");

        // Alice has ~ 1 ETH locked in the protocol
        assertApproxEqRel(
            pufferVault.convertToAssets(pufferVault.balanceOf(address(pufferProtocol))),
            1 ether,
            pointZeroZeroOne,
            "1 ETH worth of pufETH in the protocol"
        );
        // Alice got a little over 1 ETH worth of pufETH because she earned something for paying the VT on the second validator registration
        assertGt(pufferVault.convertToAssets(pufferVault.balanceOf(alice)), 1 ether, ">1 ETH worth of pufETH alice");
    }

    function _getGuardianSignatures(bytes memory pubKey) internal view returns (bytes[] memory) {
        (bytes32 moduleName, uint256 pendingIdx) = pufferProtocol.getNextValidatorToProvision();
        Validator memory validator = pufferProtocol.getValidatorInfo(moduleName, pendingIdx);
        // If there is no module return empty byte array
        if (validator.module == address(0)) {
            return new bytes[](0);
        }
        bytes memory withdrawalCredentials = pufferProtocol.getWithdrawalCredentials(validator.module);

        bytes32 digest = LibGuardianMessages._getBeaconDepositMessageToBeSigned(
            pendingIdx,
            pubKey,
            _validatorSignature(),
            withdrawalCredentials,
            pufferProtocol.getDepositDataRoot({
                pubKey: pubKey,
                signature: _validatorSignature(),
                withdrawalCredentials: withdrawalCredentials
            })
        );

        (uint8 v, bytes32 r, bytes32 s) = vm.sign(guardian1SKEnclave, digest);
        bytes memory signature1 = abi.encodePacked(r, s, v); // note the order here is different from line above.

        (v, r, s) = vm.sign(guardian2SKEnclave, digest);
        (v, r, s) = vm.sign(guardian3SKEnclave, digest);
        bytes memory signature2 = abi.encodePacked(r, s, v); // note the order here is different from line above.

        (v, r, s) = vm.sign(guardian3SKEnclave, digest);
        bytes memory signature3 = abi.encodePacked(r, s, v); // note the order here is different from line above.

        bytes[] memory guardianSignatures = new bytes[](3);
        guardianSignatures[0] = signature1;
        guardianSignatures[1] = signature2;
        guardianSignatures[2] = signature3;

        return guardianSignatures;
    }

    function _getGuardianSignaturesForSkipping() internal view returns (bytes[] memory) {
        (bytes32 moduleName, uint256 pendingIdx) = pufferProtocol.getNextValidatorToProvision();

        bytes32 digest = LibGuardianMessages._getSkipProvisioningMessage(moduleName, pendingIdx);

        (uint8 v, bytes32 r, bytes32 s) = vm.sign(guardian1SK, digest);
        bytes memory signature1 = abi.encodePacked(r, s, v); // note the order here is different from line above.

        (v, r, s) = vm.sign(guardian2SK, digest);
        bytes memory signature2 = abi.encodePacked(r, s, v); // note the order here is different from line above.

        (v, r, s) = vm.sign(guardian3SK, digest);
        bytes memory signature3 = abi.encodePacked(r, s, v); // note the order here is different from line above.

        bytes[] memory guardianSignatures = new bytes[](3);
        guardianSignatures[0] = signature1;
        guardianSignatures[1] = signature2;
        guardianSignatures[2] = signature3;

        return guardianSignatures;
    }

    function _getHandleBatchWithdrawalMessage(StoppedValidatorInfo[] memory validatorInfos)
        internal
        view
        returns (bytes[] memory)
    {
        bytes32 digest = LibGuardianMessages._getHandleBatchWithdrawalMessage(validatorInfos);

        (uint8 v, bytes32 r, bytes32 s) = vm.sign(guardian1SK, digest);
        bytes memory signature1 = abi.encodePacked(r, s, v); // note the order here is different from line above.

        (v, r, s) = vm.sign(guardian2SK, digest);
        bytes memory signature2 = abi.encodePacked(r, s, v); // note the order here is different from line above.

        (v, r, s) = vm.sign(guardian3SK, digest);
        bytes memory signature3 = abi.encodePacked(r, s, v); // note the order here is different from line above.

        bytes[] memory guardianSignatures = new bytes[](3);
        guardianSignatures[0] = signature1;
        guardianSignatures[1] = signature2;
        guardianSignatures[2] = signature3;

        return guardianSignatures;
    }

    // Tests setter for enclave measurements

    function _validatorSignature() internal pure returns (bytes memory validatorSignature) {
        // mock signature copied from some random deposit transaction
        validatorSignature =
            hex"8aa088146c8c6ca6d8ad96648f20e791be7c449ce7035a6bd0a136b8c7b7867f730428af8d4a2b69658bfdade185d6110b938d7a59e98d905e922d53432e216dc88c3384157d74200d3f2de51d31737ce19098ff4d4f54f77f0175e23ac98da5";
    }

    function _getMockValidatorKeyData(bytes memory pubKey, bytes32 moduleName)
        internal
        view
        returns (ValidatorKeyData memory)
    {
        bytes[] memory newSetOfPubKeys = new bytes[](3);

        // we have 3 guardians in TestHelper.sol
        newSetOfPubKeys[0] = bytes("key1");
        newSetOfPubKeys[0] = bytes("key2");
        newSetOfPubKeys[0] = bytes("key3");

        address module = pufferProtocol.getModuleAddress(moduleName);

        bytes memory withdrawalCredentials = pufferProtocol.getWithdrawalCredentials(module);

        bytes memory validatorSignature = _validatorSignature();

        ValidatorKeyData memory validatorData = ValidatorKeyData({
            blsPubKey: pubKey, // key length must be 48 byte
            signature: validatorSignature,
            depositDataRoot: pufferProtocol.getDepositDataRoot({
                pubKey: pubKey,
                signature: validatorSignature,
                withdrawalCredentials: withdrawalCredentials
            }),
            blsEncryptedPrivKeyShares: new bytes[](3),
            blsPubKeySet: new bytes(48),
            raveEvidence: bytes("mock rave") // Guardians are checking it off chain
         });

        return validatorData;
    }

    function _getPubKey(bytes32 pubKeyPart) internal pure returns (bytes memory) {
        return bytes.concat(abi.encodePacked(pubKeyPart), bytes16(""));
    }

    function _createModules() internal {
        // Create EIGEN_DA module
        pufferProtocol.createPufferModule(EIGEN_DA);
        pufferProtocol.setValidatorLimitPerModule(EIGEN_DA, 15);

        // Include the EIGEN_DA in module selection
        bytes32[] memory newWeights = new bytes32[](4);
        newWeights[0] = PUFFER_MODULE_0;
        newWeights[1] = EIGEN_DA;
        newWeights[2] = EIGEN_DA;
        newWeights[3] = CRAZY_GAINS;

        pufferProtocol.setModuleWeights(newWeights);

        eigenDaModule = pufferProtocol.getModuleAddress(EIGEN_DA);

        // Enable PufferProtocol to call `call` function on module
        bytes4[] memory selectors = new bytes4[](1);
        selectors[0] = IPufferModule.call.selector;
        vm.startPrank(_broadcaster);
        accessManager.setTargetFunctionRole(NoRestakingModule, selectors, ROLE_ID_PUFFER_ORACLE);
        accessManager.setTargetFunctionRole(eigenDaModule, selectors, ROLE_ID_PUFFER_ORACLE);
        vm.stopPrank();
    }

    /**
     * @dev Registers validator key and pays for everything in ETH
     */
    function _registerValidatorKey(bytes32 pubKeyPart, bytes32 moduleName) internal {
        uint256 numberOfDays = 30;
        uint256 vtPrice = pufferOracle.getValidatorTicketPrice() * numberOfDays;
        bytes memory pubKey = _getPubKey(pubKeyPart);
        ValidatorKeyData memory validatorKeyData = _getMockValidatorKeyData(pubKey, moduleName);
        uint256 idx = pufferProtocol.getPendingValidatorIndex(moduleName);

        uint256 bond = 1 ether;

        // Empty permit means that the node operator is paying with ETH for both bond & VT in the registration transaction
        vm.expectEmit(true, true, true, true);
        emit ValidatorKeyRegistered(pubKey, idx, moduleName, true);
        pufferProtocol.registerValidatorKey{ value: (vtPrice + bond) }(
            validatorKeyData, moduleName, emptyPermit, emptyPermit
        );
    }

    /**
     * @dev Registers and provisions a new validator with 1 ETH bond (enclave) and 30 VTs (see _registerValidatorKey)
     */
    function _registerAndProvisionNode(bytes32 pubKeyPart, bytes32 moduleName, address nodeOperator) internal {
        vm.deal(nodeOperator, 10 ether);

        vm.startPrank(nodeOperator);
        _registerValidatorKey(pubKeyPart, moduleName);
        vm.stopPrank();

        pufferProtocol.provisionNode(_getGuardianSignatures(_getPubKey(pubKeyPart)), _validatorSignature(), bytes32(0));
    }

    /**
     * @dev Returns the assets value of the pufETH for a given `target`
     * convertToAssets and previewWithdraw give different results because of the withdrawal fee on the PufferVault
     */
    function _getUnderlyingETHAmount(address target) internal view returns (uint256 ethAmount) {
        return pufferVault.convertToAssets(pufferVault.balanceOf(target));
    }

    function _upscaleTo18Decimals(uint256 amount) internal pure returns (uint256) {
        return amount * 1 ether;
    }

    function _getEpochNumber(uint256 validationTimeInSeconds, uint256 startEpoch)
        internal
        pure
        returns (uint256 endEpoch)
    {
        uint256 secondsInEpoch = 32 * 12;
        uint256 numberOfEpochs = validationTimeInSeconds / secondsInEpoch;
        return startEpoch + numberOfEpochs;
    }

    function _getVTBurnAmount(uint256 startEpoch, uint256 endEpoch) internal pure returns (uint256) {
        uint256 validatedEpochs = endEpoch - startEpoch;
        // Epoch has 32 blocks, each block is 12 seconds, we upscale to 18 decimals to get the VT amount and divide by 1 day
        // The formula is validatedEpochs * 32 * 12 * 1 ether / 1 days (4444444444444444.44444444...) we round it up
        return validatedEpochs * 4444444444444445;
    }
}

struct MerkleProofData {
    bytes32 moduleName;
    uint256 index;
    uint256 amount;
    uint8 wasSlashed;
}<|MERGE_RESOLUTION|>--- conflicted
+++ resolved
@@ -1015,12 +1015,9 @@
             pufferProtocol.getValidatorTicketsBalance(alice), 30 ether, pointZeroZeroOne, "alice should have ~30 VTS"
         );
 
-<<<<<<< HEAD
         vm.stopPrank();
-=======
         vm.expectEmit(true, true, true, true);
         emit IPufferProtocol.NumberOfActiveValidatorsChanged(PUFFER_MODULE_0, 0);
->>>>>>> 0aba383a
         pufferProtocol.skipProvisioning(PUFFER_MODULE_0, _getGuardianSignaturesForSkipping());
 
         assertApproxEqRel(

// SPDX-License-Identifier: GPL-3.0
pragma solidity >=0.8.0 <0.9.0;

import { PufferProtocolMockUpgrade } from "../mocks/PufferProtocolMockUpgrade.sol";
import { TestHelper } from "../helpers/TestHelper.sol";
import { ECDSA } from "openzeppelin/utils/cryptography/ECDSA.sol";
import { IPufferProtocol } from "puffer/interface/IPufferProtocol.sol";
import { ValidatorKeyData } from "puffer/struct/ValidatorKeyData.sol";
import { Status } from "puffer/struct/Status.sol";
import { Validator } from "puffer/struct/Validator.sol";
import { PufferProtocol } from "puffer/PufferProtocol.sol";
import { PufferModule } from "puffer/PufferModule.sol";
import { IPufferModule } from "puffer/interface/IPufferModule.sol";
import { IPufferOracle } from "pufETH/interface/IPufferOracle.sol";
import { ROLE_ID_PUFFER_PROTOCOL, ROLE_ID_DAO } from "pufETHScript/Roles.sol";
import { Unauthorized } from "puffer/Errors.sol";
import { LibGuardianMessages } from "puffer/LibGuardianMessages.sol";
import { Permit } from "puffer/struct/Permit.sol";
import { Merkle } from "murky/Merkle.sol";
import { StoppedValidatorInfo } from "puffer/struct/StoppedValidatorInfo.sol";

contract PufferProtocolTest is TestHelper {
    using ECDSA for bytes32;

    Merkle fullWithdrawalsMerkleProof;
    bytes32[] fullWithdrawalMerkleProofData;

    event ValidatorKeyRegistered(bytes indexed pubKey, uint256 indexed, bytes32 indexed, bool);
    event SuccessfullyProvisioned(bytes indexed pubKey, uint256 indexed, bytes32 indexed);
    event ValidatorDequeued(bytes indexed pubKey, uint256 validatorIndex);
    event ModuleWeightsChanged(bytes32[] oldWeights, bytes32[] newWeights);

    bytes zeroPubKey = new bytes(48);
    bytes32 zeroPubKeyPart;

    bytes32 constant EIGEN_DA = bytes32("EIGEN_DA");
    bytes32 constant CRAZY_GAINS = bytes32("CRAZY_GAINS");

    Permit emptyPermit;

    // 0.01 %
    uint256 pointZeroZeroOne = 0.0001e18;
    // 0.02 %
    uint256 pointZeroZeroTwo = 0.0002e18;
    // 0.05 %
    uint256 pointZeroFive = 0.0005e18;
    // 0.1% diff
    uint256 pointZeroOne = 0.001e18;

    address alice = makeAddr("alice");

    function setUp() public override {
        super.setUp();

        vm.deal(address(this), 1000 ether);

        // Setup roles
        bytes4[] memory selectors = new bytes4[](3);
        selectors[0] = PufferProtocol.createPufferModule.selector;
        selectors[1] = PufferProtocol.setModuleWeights.selector;
        selectors[2] = bytes4(hex"4f1ef286"); // signature for UUPS.upgradeToAndCall(address newImplementation, bytes memory data)

        // For simplicity grant DAO role to this contract
        vm.startPrank(_broadcaster);
        accessManager.setTargetFunctionRole(address(pufferProtocol), selectors, ROLE_ID_DAO);
        accessManager.grantRole(ROLE_ID_DAO, address(this), 0);
        vm.stopPrank();

        // Set daily withdrawals limit
        pufferVault.setDailyWithdrawalLimit(1000 ether);

        _skipDefaultFuzzAddresses();

        fuzzedAddressMapping[address(pufferProtocol)] = true;
    }

    // Setup
    function test_setup() public {
        assertTrue(address(pufferProtocol.PUFFER_VAULT()) != address(0), "puffer vault address");
        address module = pufferProtocol.getModuleAddress(NO_RESTAKING);
        assertEq(PufferModule(payable(module)).NAME(), NO_RESTAKING, "bad name");
    }

    function test_register_validator_key() public {
        _registerValidatorKey(bytes32("alice"), NO_RESTAKING);
    }

    function test_empty_queue() public {
        (bytes32 moduleName, uint256 idx) = pufferProtocol.getNextValidatorToProvision();

        assertEq(moduleName, bytes32("NO_VALIDATORS"), "name");
        assertEq(idx, type(uint256).max, "name");
    }

    // Test Skipping the validator
    function test_skip_provisioning() public {
        _registerValidatorKey(bytes32("alice"), NO_RESTAKING);
        _registerValidatorKey(bytes32("bob"), NO_RESTAKING);

        (bytes32 moduleName, uint256 idx) = pufferProtocol.getNextValidatorToProvision();
        uint256 moduleSelectionIndex = pufferProtocol.getModuleSelectIndex();

        assertEq(moduleName, NO_RESTAKING, "module");
        assertEq(idx, 0, "idx");
        assertEq(moduleSelectionIndex, 0, "module selection idx");

        assertTrue(pufferVault.balanceOf(address(this)) == 0, "zero pufETH");

        pufferProtocol.skipProvisioning(NO_RESTAKING, _getGuardianSignaturesForSkipping());

        // This contract should receive pufETH because of the skipProvisioning
        assertTrue(pufferVault.balanceOf(address(this)) != 0, "non zero pufETH");

        Validator memory aliceValidator = pufferProtocol.getValidatorInfo(NO_RESTAKING, 0);
        assertTrue(aliceValidator.status == Status.SKIPPED, "did not update status");

        (moduleName, idx) = pufferProtocol.getNextValidatorToProvision();

        assertEq(moduleName, NO_RESTAKING, "module");
        assertEq(idx, 1, "idx should be 1");

        bytes[] memory signatures = _getGuardianSignatures(_getPubKey(bytes32("bob")));

        vm.expectEmit(true, true, true, true);
        emit SuccessfullyProvisioned(_getPubKey(bytes32("bob")), 1, NO_RESTAKING);
        pufferProtocol.provisionNode(signatures, _validatorSignature(), 0);
        moduleSelectionIndex = pufferProtocol.getModuleSelectIndex();
        assertEq(moduleSelectionIndex, 1, "module idx changed");
    }

    // Create an existing module should revert
    function test_create_existing_module_fails() public {
        vm.startPrank(DAO);
        vm.expectRevert(IPufferProtocol.ModuleAlreadyExists.selector);
        pufferProtocol.createPufferModule(NO_RESTAKING, "", address(0));
    }

    // Invalid pub key shares length
    function test_register_invalid_pubkey_shares_length() public {
        ValidatorKeyData memory data = _getMockValidatorKeyData(new bytes(48), NO_RESTAKING);
        data.blsPubKeySet = new bytes(22);

        Permit memory permit;

        vm.expectRevert(IPufferProtocol.InvalidBLSPublicKeySet.selector);
        pufferProtocol.registerValidatorKey{ value: 4 ether }(data, NO_RESTAKING, 30, emptyPermit, emptyPermit);
    }

    // Invalid private key shares length
    function test_register_invalid_privKey_shares() public {
        ValidatorKeyData memory data = _getMockValidatorKeyData(new bytes(48), NO_RESTAKING);
        data.blsEncryptedPrivKeyShares = new bytes[](2);

        vm.expectRevert(IPufferProtocol.InvalidBLSPrivateKeyShares.selector);
        pufferProtocol.registerValidatorKey{ value: 4 ether }(data, NO_RESTAKING, 30, emptyPermit, emptyPermit);
    }

    // Try registering with invalid module
    function test_register_to_invalid_module() public {
        uint256 smoothingCommitment = pufferOracle.getValidatorTicketPrice() * 30;
        bytes memory pubKey = _getPubKey(bytes32("charlie"));
        ValidatorKeyData memory validatorKeyData = _getMockValidatorKeyData(pubKey, NO_RESTAKING);
        vm.expectRevert(IPufferProtocol.ValidatorLimitForModuleReached.selector);
        pufferProtocol.registerValidatorKey{ value: smoothingCommitment }(
            validatorKeyData, bytes32("imaginary module"), 30, emptyPermit, emptyPermit
        );
    }

    // Try registering with invalid amount paid
    function test_register_with_invalid_amount_paid() public {
        bytes memory pubKey = _getPubKey(bytes32("charlie"));
        ValidatorKeyData memory validatorKeyData = _getMockValidatorKeyData(pubKey, NO_RESTAKING);
        vm.expectRevert(IPufferProtocol.InvalidETHAmount.selector);
        pufferProtocol.registerValidatorKey{ value: 5 ether }(
            validatorKeyData, NO_RESTAKING, 30, emptyPermit, emptyPermit
        );
    }

<<<<<<< HEAD
=======
    function test_module_DOS() external {
        bytes32[] memory weights = pufferProtocol.getModuleWeights();
        assertEq(weights.length, 1, "only one module");
        assertEq(weights[0], NO_RESTAKING, "no restaking");

        _registerValidatorKey(bytes32("alice"), NO_RESTAKING);
        _registerValidatorKey(bytes32("bob"), NO_RESTAKING);
        _registerValidatorKey(bytes32("charlie"), NO_RESTAKING);
        _registerValidatorKey(bytes32("dave"), NO_RESTAKING);
        _registerValidatorKey(bytes32("emma"), NO_RESTAKING);
        _registerValidatorKey(bytes32("ford"), NO_RESTAKING);
        _registerValidatorKey(bytes32("greg"), NO_RESTAKING);
        _registerValidatorKey(bytes32("hannah"), NO_RESTAKING);
        _registerValidatorKey(bytes32("ian"), NO_RESTAKING);
        _registerValidatorKey(bytes32("joan"), NO_RESTAKING);
        _registerValidatorKey(bytes32("kim"), NO_RESTAKING);

        // If we stop registration for 0, it will advance the counter
        // Simulate that somebody registered more validators
        // pufferProtocol.cancelRegistration(NO_RESTAKING, 0);
        pufferProtocol.cancelRegistration(NO_RESTAKING, 1);
        pufferProtocol.cancelRegistration(NO_RESTAKING, 2);
        pufferProtocol.cancelRegistration(NO_RESTAKING, 3);
        pufferProtocol.cancelRegistration(NO_RESTAKING, 4);
        // Skip 5, we want to provision 5
        pufferProtocol.cancelRegistration(NO_RESTAKING, 6);
        pufferProtocol.cancelRegistration(NO_RESTAKING, 7);

        (bytes32 module, uint256 idx) = pufferProtocol.getNextValidatorToProvision();
        assertEq(module, NO_RESTAKING, "module");
        assertEq(idx, 0, "idx");

        pufferProtocol.provisionNode(_getGuardianSignatures(_getPubKey(bytes32("alice"))), _validatorSignature(), 0);

        uint256 next = pufferProtocol.getNextValidatorToBeProvisionedIndex(NO_RESTAKING);
        assertEq(next, 1, "next idx");

        (module, idx) = pufferProtocol.getNextValidatorToProvision();
        assertEq(module, NO_RESTAKING, "module");
        assertEq(idx, 5, "idx");

        // Provision node updates the idx to current + 1
        pufferProtocol.provisionNode(_getGuardianSignatures(_getPubKey(bytes32("ford"))), _validatorSignature(), 0);

        // That idx is 6
        next = pufferProtocol.getNextValidatorToBeProvisionedIndex(NO_RESTAKING);
        assertEq(next, 6, "next idx");

        // From there the counter of '5' starts before we return nothing to provision
        (module, idx) = pufferProtocol.getNextValidatorToProvision();
        assertEq(module, NO_RESTAKING, "module");
        assertEq(idx, 8, "idx");
    }

>>>>>>> 778054b1
    // Try updating for future block
    function test_proof_of_reserve() external {
        vm.roll(50401);

        pufferOracle.proofOfReserve({
            newLockedETH: 32 ether,
            blockNumber: 50401,
            numberOfActivePufferValidators: 10,
            totalNumberOfValidators: 1000,
            guardianSignatures: _getGuardianEOASignatures(
                LibGuardianMessages._getProofOfReserveMessage({
                    lockedETH: 32 ether,
                    blockNumber: 50401,
                    numberOfActivePufferValidators: 10,
                    totalNumberOfValidators: 1000
                })
                )
        });

        bytes[] memory signatures2 = _getGuardianEOASignatures(
            LibGuardianMessages._getProofOfReserveMessage({
                lockedETH: 0,
                blockNumber: 50401,
                numberOfActivePufferValidators: 10,
                totalNumberOfValidators: 1000
            })
        );

        // Second update should revert as it has not passed enough time between two updates
        vm.expectRevert(IPufferOracle.OutsideUpdateWindow.selector);
        pufferOracle.proofOfReserve({
            newLockedETH: 0,
            blockNumber: 50401,
            numberOfActivePufferValidators: 10,
            totalNumberOfValidators: 1000,
            guardianSignatures: signatures2
        });
    }

    function test_burst_threshold() external {
        vm.roll(50401);

        // Update the reserves and make it so that the next validator is over threshold
        pufferOracle.proofOfReserve({
            newLockedETH: 32 ether,
            blockNumber: 50401,
            numberOfActivePufferValidators: 10,
            totalNumberOfValidators: 10,
            guardianSignatures: _getGuardianEOASignatures(
                LibGuardianMessages._getProofOfReserveMessage({
                    lockedETH: 32 ether,
                    blockNumber: 50401,
                    numberOfActivePufferValidators: 10,
                    totalNumberOfValidators: 10
                })
                )
        });

        uint256 sc = pufferOracle.getValidatorTicketPrice() * 30;

        uint256 balanceBefore = address(validatorTicket).balance;

        _registerValidatorKey(bytes32("alice"), NO_RESTAKING);

        uint256 balanceAfter = address(validatorTicket).balance;

        assertEq(balanceAfter, balanceBefore + sc, "treasury gets everything");
    }

    // Set validator limit and try registering that many validators
    function test_fuzz_register_many_validators(uint8 numberOfValidatorsToProvision) external {
        for (uint256 i = 0; i < uint256(numberOfValidatorsToProvision); ++i) {
            vm.deal(address(this), 2 ether);
            _registerValidatorKey(bytes32(i), NO_RESTAKING);
        }
    }

    // Try registering without RAVE evidence
    function test_register_no_sgx() public {
        uint256 vtPrice = pufferOracle.getValidatorTicketPrice() * 30;

        bytes memory pubKey = _getPubKey(bytes32("something"));

        bytes[] memory newSetOfPubKeys = new bytes[](3);

        // we have 3 guardians in TestHelper.sol
        newSetOfPubKeys[0] = bytes("key1");
        newSetOfPubKeys[0] = bytes("key2");
        newSetOfPubKeys[0] = bytes("key3");

        ValidatorKeyData memory validatorData = ValidatorKeyData({
            blsPubKey: pubKey, // key length must be 48 byte
            signature: new bytes(0),
            depositDataRoot: bytes32(""),
            blsEncryptedPrivKeyShares: new bytes[](3),
            blsPubKeySet: new bytes(48),
            raveEvidence: new bytes(0) // No rave
         });

        pufferProtocol.registerValidatorKey{ value: vtPrice + 2 ether }(
            validatorData, NO_RESTAKING, 30, emptyPermit, emptyPermit
        );
    }

    // Try registering with invalid BLS key length
    function test_register_invalid_bls_key() public {
        uint256 smoothingCommitment = pufferOracle.getValidatorTicketPrice();

        bytes memory pubKey = hex"aeaa";

        bytes[] memory newSetOfPubKeys = new bytes[](3);

        // we have 3 guardians in TestHelper.sol
        newSetOfPubKeys[0] = bytes("key1");
        newSetOfPubKeys[0] = bytes("key2");
        newSetOfPubKeys[0] = bytes("key3");

        ValidatorKeyData memory validatorData = ValidatorKeyData({
            blsPubKey: pubKey, // key length is small
            signature: new bytes(0),
            depositDataRoot: bytes32(""),
            blsEncryptedPrivKeyShares: new bytes[](3),
            blsPubKeySet: new bytes(144),
            raveEvidence: new bytes(1)
        });

        vm.expectRevert(IPufferProtocol.InvalidBLSPubKey.selector);
        pufferProtocol.registerValidatorKey{ value: smoothingCommitment }(
            validatorData, NO_RESTAKING, 30, emptyPermit, emptyPermit
        );
    }

    function test_get_payload() public {
        (bytes[] memory guardianPubKeys, bytes memory withdrawalCredentials, uint256 threshold, uint256 ethAmount) =
            pufferProtocol.getPayload(NO_RESTAKING, false, 30);

        assertEq(guardianPubKeys[0], guardian1EnclavePubKey, "guardian1");
        assertEq(guardianPubKeys[1], guardian2EnclavePubKey, "guardian2");
        assertEq(guardianPubKeys[2], guardian3EnclavePubKey, "guardian3");

        assertEq(guardianPubKeys.length, 3, "pubkeys len");
        assertEq(threshold, 1, "threshold");
    }

    // Try to provision a validator when there is nothing to provision
    function test_provision_reverts() public {
        (bytes32 moduleName, uint256 idx) = pufferProtocol.getNextValidatorToProvision();
        assertEq(type(uint256).max, idx, "module");

        bytes[] memory signatures =
            _getGuardianSignatures(hex"0000000000000000000000000000000000000000000000000000000000000000");

        vm.expectRevert();
        pufferProtocol.provisionNode(signatures, _validatorSignature(), 0);
<<<<<<< HEAD
=======
    }

    // function testSetProtocolFeeRate() public {
    //     uint256 rate = 10 * FixedPointMathLib.WAD;
    //     pufferProtocol.setProtocolFeeRate(rate); // 10%
    //     assertEq(pufferProtocol.getProtocolFeeRate(), rate, "new rate");
    // }

    // function testSetGuardiansFeeRateOverTheLimit() public {
    //     uint256 rate = 30 * FixedPointMathLib.WAD;
    //     vm.expectRevert(IPufferProtocol.InvalidData.selector);
    //     pufferProtocol.setGuardiansFeeRate(rate);
    // }

    // function testSetProtocolFeeRateOverTheLimit() public {
    //     uint256 rate = 30 * FixedPointMathLib.WAD;
    //     vm.expectRevert(IPufferProtocol.InvalidData.selector);
    //     pufferProtocol.setProtocolFeeRate(rate);
    // }

    function test_fee_calculations() public {
        // // Default values are
        // // 2% guardians
        // // 10% withdrawal fee pool
        // // 0.5% guardians
        // // rest to the PufferPool
        // uint256 amount = pufferOracle.getValidatorTicketPrice();
        // assertEq(0, pufferProtocol.TREASURY().balance, "zero treasury");
        // assertEq(0, address(pufferProtocol.GUARDIAN_MODULE()).balance, "zero guardians");
        // assertEq(1000 ether, address(pufferProtocol.PUFFER_VAULT()).balance, "starting vault balance");
        // // We don't have additional validations on if the validator is active or not
        // // pufferProtocol.extendCommitment{ value: amount }(NO_RESTAKING, 0, 12);
        // assertEq(2280296714778796, pufferProtocol.TREASURY().balance, "non zero treasury");
        // assertEq(570074178694699, address(pufferProtocol.GUARDIAN_MODULE()).balance, "non zero guardians");
        // assertEq(100048018360919684, address(pufferProtocol.PUFFER_VAULT()).balance, "non zero pool");
>>>>>>> 778054b1
    }

    function test_change_module() public {
        vm.expectRevert(IPufferProtocol.InvalidPufferModule.selector);
        pufferProtocol.changeModule(NO_RESTAKING, PufferModule(payable(address(5))));
    }

    function test_change_module_to_custom_module() public {
        pufferProtocol.changeModule(bytes32("RANDOM_MODULE"), PufferModule(payable(address(5))));
        address moduleAfterChange = pufferProtocol.getModuleAddress("RANDOM_MODULE");
        assertTrue(address(0) != moduleAfterChange, "module did not change");
    }

<<<<<<< HEAD
=======
    // function testRegisterOneValidator() public {
    //     // Start balance of the PufferVault
    //     uint256 startBalance = 1000 ether;

    //     assertEq(pufferVault.totalAssets(), startBalance, "it should start with 1000 eth");
    //     assertEq(pufferVault.balanceOf(LIQUIDITY_PROVIDER), startBalance, "the LP got all the pufETH");
    //     assertEq(pufferVault.maxWithdraw(LIQUIDITY_PROVIDER), startBalance, "lp can withdraw everything");

    //     // Register 1 validator
    //     _registerValidatorKey(bytes32("alice"), NO_RESTAKING);

    //     uint256 smoothingCommitment = pufferOracle.getValidatorTicketPrice();
    //     uint256 bond = 1 ether;

    //     uint256 treasuryFee =
    //         FixedPointMathLib.fullMulDiv(smoothingCommitment, pufferProtocol.getProtocolFeeRate(), 100 * 1e18);
    //     uint256 guardiansFee =
    //         FixedPointMathLib.fullMulDiv(smoothingCommitment, pufferProtocol.getGuardiansFeeRate(), 100 * 1e18);

    //     // Amount of rewards for pufETH holders (SC - fees)
    //     assertEq(smoothingCommitment - treasuryFee - guardiansFee, 116960846822092934, "rewards"); // ~0.11 ETH

    //     uint256 expectedAmount = startBalance + smoothingCommitment + bond - treasuryFee - guardiansFee;
    //     assertEq(pufferVault.totalAssets(), expectedAmount, "vault balance after deposit");

    //     assertEq(pufferVault.balanceOf(address(pufferProtocol)), 1 ether, "protocol should have 1 pufETH");

    //     assertGt(
    //         pufferVault.maxWithdraw(LIQUIDITY_PROVIDER),
    //         startBalance,
    //         "lp can withdraw more than it originally deposited"
    //     );

    //     assertGt(pufferVault.maxWithdraw(address(pufferProtocol)), 1 ether, "pufETH in protocol appreciated");

    //     vm.startPrank(LIQUIDITY_PROVIDER);
    //     uint256 ethWithdrawn = pufferVault.withdraw(
    //         pufferVault.maxWithdraw(address(LIQUIDITY_PROVIDER)), LIQUIDITY_PROVIDER, LIQUIDITY_PROVIDER
    //     );

    //     vm.startPrank(address(pufferProtocol));
    //     pufferVault.withdraw(
    //         pufferVault.maxWithdraw(address(pufferProtocol)), makeAddr("puffer_recipient"), address(pufferProtocol)
    //     );

    //     // 1 wei is left because of rounding
    //     assertEq(pufferVault.totalAssets(), 1, "everything is gone");
    // }

    function test_stop_registration() public {
        // Register two validators
        _registerValidatorKey(bytes32("alice"), NO_RESTAKING);
        _registerValidatorKey(bytes32("bob"), NO_RESTAKING);

        assertApproxEqRel(
            pufferVault.maxWithdraw(address(pufferProtocol)),
            2 ether,
            pointZeroOne,
            "pool should have the bond amount for 2 validators"
        );

        vm.prank(address(4123123)); // random sender
        vm.expectRevert(Unauthorized.selector);
        pufferProtocol.cancelRegistration(NO_RESTAKING, 0);

        (bytes32 moduleName, uint256 idx) = pufferProtocol.getNextValidatorToProvision();

        assertEq(moduleName, NO_RESTAKING, "module");
        assertEq(0, idx, "module");
        assertEq(pufferProtocol.getNextValidatorToBeProvisionedIndex(NO_RESTAKING), 0, "zero index is next in line");

        bytes memory alicePubKey = _getPubKey(bytes32("alice"));

        vm.expectEmit(true, true, true, true);
        emit ValidatorDequeued(alicePubKey, 0);
        pufferProtocol.cancelRegistration(NO_RESTAKING, 0);

        assertEq(pufferProtocol.getNextValidatorToBeProvisionedIndex(NO_RESTAKING), 1, "1 index is next in line");

        assertApproxEqRel(
            pufferVault.maxWithdraw(address(pufferProtocol)),
            1 ether,
            pointZeroOne,
            "pool should have the bond amount for 1 validators"
        );
        // Because this contract is msg.sender, it means that it is the node operator
        assertApproxEqRel(
            pufferVault.maxWithdraw(address(this)),
            1 ether,
            pointZeroOne,
            "node operator should get ~1 pufETH for Alice"
        );

        (moduleName, idx) = pufferProtocol.getNextValidatorToProvision();

        assertEq(moduleName, NO_RESTAKING, "module after");
        assertEq(1, idx, "module after");

        bytes[] memory signatures = _getGuardianSignatures(alicePubKey);

        // Unauthorized, because the protocol is expecting signature for bob
        vm.expectRevert(Unauthorized.selector);
        pufferProtocol.provisionNode(signatures, _validatorSignature(), 0);

        // Bob should be provisioned next
        pufferProtocol.provisionNode(_getGuardianSignatures(_getPubKey(bytes32("bob"))), _validatorSignature(), 0);

        // Invalid status
        vm.expectRevert(abi.encodeWithSelector(IPufferProtocol.InvalidValidatorState.selector, Status.DEQUEUED));
        pufferProtocol.cancelRegistration(NO_RESTAKING, 0);
    }

>>>>>>> 778054b1
    function test_register_multiple_validator_keys_and_dequeue(bytes32 alicePubKeyPart, bytes32 bobPubKeyPart) public {
        address bob = makeAddr("bob");
        vm.deal(bob, 10 ether);

        vm.deal(alice, 10 ether);

        bytes memory bobPubKey = _getPubKey(bobPubKeyPart);

        // 1. validator
        _registerValidatorKey(zeroPubKeyPart, NO_RESTAKING);

        Validator memory validator = pufferProtocol.getValidatorInfo(NO_RESTAKING, 0);
        assertTrue(validator.node == address(this), "node operator");
        assertTrue(keccak256(validator.pubKey) == keccak256(zeroPubKey), "bad pubkey");

        // 2. validator
        vm.startPrank(bob);
        _registerValidatorKey(bobPubKeyPart, NO_RESTAKING);
        vm.stopPrank();

        // 3. validator
        vm.startPrank(alice);
        _registerValidatorKey(alicePubKeyPart, NO_RESTAKING);
        vm.stopPrank();

        // 4. validator
        _registerValidatorKey(zeroPubKeyPart, NO_RESTAKING);

        // 5. Validator
        _registerValidatorKey(zeroPubKeyPart, NO_RESTAKING);

        assertEq(pufferProtocol.getPendingValidatorIndex(NO_RESTAKING), 5, "next pending validator index");

        bytes[] memory signatures = _getGuardianSignatures(zeroPubKey);

        // // 1. provision zero key
        vm.expectEmit(true, true, true, true);
        emit SuccessfullyProvisioned(zeroPubKey, 0, NO_RESTAKING);
        pufferProtocol.provisionNode(signatures, _validatorSignature(), 0);

        bytes[] memory bobSignatures = _getGuardianSignatures(bobPubKey);

        // Provision Bob that is not zero pubKey
        vm.expectEmit(true, true, true, true);
        emit SuccessfullyProvisioned(bobPubKey, 1, NO_RESTAKING);
        pufferProtocol.provisionNode(bobSignatures, _validatorSignature(), 0);

        Validator memory bobValidator = pufferProtocol.getValidatorInfo(NO_RESTAKING, 1);

        assertTrue(bobValidator.status == Status.ACTIVE, "bob should be active");

        pufferProtocol.skipProvisioning(NO_RESTAKING, _getGuardianSignaturesForSkipping());

        signatures = _getGuardianSignatures(zeroPubKey);

        emit SuccessfullyProvisioned(zeroPubKey, 3, NO_RESTAKING);
        pufferProtocol.provisionNode(signatures, _validatorSignature(), 0);

        // Get validators
        Validator[] memory registeredValidators = pufferProtocol.getValidators(NO_RESTAKING);
        assertEq(registeredValidators.length, 5, "5 registered validators");
        assertEq(registeredValidators[0].node, address(this), "this contract should be the first one");
        assertEq(registeredValidators[1].node, bob, "bob should be the second one");
        assertEq(registeredValidators[2].node, alice, "alice should be the third one");
        assertEq(registeredValidators[3].node, address(this), "this contract should should be the fourth one");
        assertEq(registeredValidators[4].node, address(this), "this contract should should be the fifth one");
    }

    function test_provision_node() public {
        pufferProtocol.createPufferModule(EIGEN_DA, "", address(0));
        pufferProtocol.createPufferModule(CRAZY_GAINS, "", address(0));

        bytes32[] memory oldWeights = new bytes32[](1);
        oldWeights[0] = NO_RESTAKING;

        bytes32[] memory newWeights = new bytes32[](4);
        newWeights[0] = NO_RESTAKING;
        newWeights[1] = EIGEN_DA;
        newWeights[2] = EIGEN_DA;
        newWeights[3] = CRAZY_GAINS;

        vm.expectEmit(true, true, true, true);
        emit ModuleWeightsChanged(oldWeights, newWeights);
        pufferProtocol.setModuleWeights(newWeights);

        vm.deal(address(pufferVault), 10000 ether);

        _registerValidatorKey(bytes32("bob"), NO_RESTAKING);
        _registerValidatorKey(bytes32("alice"), NO_RESTAKING);
        _registerValidatorKey(bytes32("charlie"), NO_RESTAKING);
        _registerValidatorKey(bytes32("david"), NO_RESTAKING);
        _registerValidatorKey(bytes32("emma"), NO_RESTAKING);
        _registerValidatorKey(bytes32("benjamin"), EIGEN_DA);
        _registerValidatorKey(bytes32("rocky"), CRAZY_GAINS);

        (bytes32 nextModule, uint256 nextId) = pufferProtocol.getNextValidatorToProvision();

        assertTrue(nextModule == NO_RESTAKING, "module selection");
        assertTrue(nextId == 0, "module selection");

        bytes[] memory signatures = _getGuardianSignatures(_getPubKey(bytes32("bob")));

        // Provision Bob that is not zero pubKey
        vm.expectEmit(true, true, true, true);
        emit SuccessfullyProvisioned(_getPubKey(bytes32("bob")), 0, NO_RESTAKING);
        pufferProtocol.provisionNode(signatures, _validatorSignature(), 0);

        (nextModule, nextId) = pufferProtocol.getNextValidatorToProvision();

        assertTrue(nextModule == EIGEN_DA, "module selection");
        // Id is zero, because that is the first in this queue
        assertTrue(nextId == 0, "module id");

        signatures = _getGuardianSignatures(_getPubKey(bytes32("benjamin")));

        vm.expectEmit(true, true, true, true);
        emit SuccessfullyProvisioned(_getPubKey(bytes32("benjamin")), 0, EIGEN_DA);
        pufferProtocol.provisionNode(signatures, _validatorSignature(), 0);

        (nextModule, nextId) = pufferProtocol.getNextValidatorToProvision();

        // // Because the EIGEN_DA queue is empty, the next for provisioning is from CRAZY_GAINS
        assertTrue(nextModule == CRAZY_GAINS, "module selection");
        assertTrue(nextId == 0, "module id");

        vm.stopPrank();

        // Now jason registers to EIGEN_DA
        _registerValidatorKey(bytes32("jason"), EIGEN_DA);

        // If we query next validator, it should switch back to EIGEN_DA (because of the weighted selection)
        (nextModule, nextId) = pufferProtocol.getNextValidatorToProvision();

        assertTrue(nextModule == EIGEN_DA, "module selection");
        assertTrue(nextId == 1, "module id");

        // Provisioning of rocky should fail, because jason is next in line
        signatures = _getGuardianSignatures(_getPubKey(bytes32("rocky")));
        vm.expectRevert(Unauthorized.selector);
        pufferProtocol.provisionNode(signatures, _validatorSignature(), 0);

        signatures = _getGuardianSignatures(_getPubKey(bytes32("jason")));

        // Provision Jason
        pufferProtocol.provisionNode(signatures, _validatorSignature(), 0);

        (nextModule, nextId) = pufferProtocol.getNextValidatorToProvision();

        signatures = _getGuardianSignatures(_getPubKey(bytes32("rocky")));

        // Rocky is now in line
        assertTrue(nextModule == CRAZY_GAINS, "module selection");
        assertTrue(nextId == 0, "module id");
        pufferProtocol.provisionNode(signatures, _validatorSignature(), 0);

        (nextModule, nextId) = pufferProtocol.getNextValidatorToProvision();

        assertTrue(nextModule == NO_RESTAKING, "module selection");
        assertTrue(nextId == 1, "module id");

        assertEq(
            pufferProtocol.getNextValidatorToBeProvisionedIndex(NO_RESTAKING), 1, "next idx for no restaking module"
        );

        signatures = _getGuardianSignatures(_getPubKey(bytes32("alice")));

        vm.expectEmit(true, true, true, true);
        emit SuccessfullyProvisioned(_getPubKey(bytes32("alice")), 1, NO_RESTAKING);
        pufferProtocol.provisionNode(signatures, _validatorSignature(), 0);
    }

    function test_create_puffer_module() public {
        bytes32 name = bytes32("LEVERAGED_RESTAKING");
        pufferProtocol.createPufferModule(name, "", address(0));
        IPufferModule module = IPufferModule(pufferProtocol.getModuleAddress(name));
        assertEq(module.NAME(), name, "names");
    }

    function test_claim_bond() public {
        // In our test case, we are posting roots and simulating a full withdrawal before the validator registration
        _setupMerkleRoot();

        // For us to test the withdrawal from the node operator, we must register and provision that validator
        // In our case we have 2 validators NO_RESTAKING and EIGEN_DA

        vm.deal(alice, 5 ether);
        address bob = makeAddr("bob");
        vm.deal(bob, 5 ether);
        address charlie = makeAddr("charlie");
        vm.deal(charlie, 5 ether);
        vm.deal(address(pufferVault), 100 ether);

        assertEq(pufferVault.balanceOf(address(pufferProtocol)), 0, "0 pufETH in protocol");

        // Create validators
        vm.startPrank(alice);
        _registerValidatorKey(bytes32("alice"), NO_RESTAKING);
        vm.startPrank(bob);
        _registerValidatorKey(bytes32("bob"), EIGEN_DA);
        vm.startPrank(charlie);
        _registerValidatorKey(bytes32("charlie"), NO_RESTAKING);

        // PufferProtocol should hold pufETH (bond for 3 validators)
        assertGt(
            (pufferVault.maxWithdraw(address(pufferProtocol))), 3 ether, "> 3 worth of ETH in pufETH in the protocol"
        );

        // Provision validators
        pufferProtocol.provisionNode(_getGuardianSignatures(_getPubKey(bytes32("alice"))), _validatorSignature(), 0);
        pufferProtocol.provisionNode(_getGuardianSignatures(_getPubKey(bytes32("bob"))), _validatorSignature(), 0);
        pufferProtocol.provisionNode(_getGuardianSignatures(_getPubKey(bytes32("charlie"))), _validatorSignature(), 0);

        bytes32[] memory aliceProof = fullWithdrawalsMerkleProof.getProof(fullWithdrawalMerkleProofData, 0);

        // Now the node operators submit proofs to get back their bond
        vm.startPrank(alice);
        // Invalid block number = invalid proof
        vm.expectRevert(abi.encodeWithSelector(IPufferProtocol.InvalidMerkleProof.selector));

        StoppedValidatorInfo memory validatorInfo = StoppedValidatorInfo({
            moduleName: NO_RESTAKING,
            validatorIndex: 0,
            blockNumber: 150,
            withdrawalAmount: 32 ether,
            wasSlashed: false,
            validatorStopTimestamp: block.timestamp
        });

        pufferProtocol.retrieveBond({ validatorInfo: validatorInfo, merkleProof: aliceProof });

        assertEq(pufferVault.balanceOf(alice), 0, "alice has zero pufETH");

        validatorInfo = StoppedValidatorInfo({
            moduleName: NO_RESTAKING,
            validatorIndex: 0,
            blockNumber: 100,
            withdrawalAmount: 32 ether,
            wasSlashed: false,
            validatorStopTimestamp: block.timestamp
        });

        // Valid proof
        pufferProtocol.retrieveBond({ validatorInfo: validatorInfo, merkleProof: aliceProof });

        // Try again, now the validator will be in invalid state
        vm.expectRevert(abi.encodeWithSelector(IPufferProtocol.InvalidValidatorState.selector, Status.EXITED));
        pufferProtocol.retrieveBond({ validatorInfo: validatorInfo, merkleProof: aliceProof });

        // Alice receives the bond + the reward
        assertGt(
            pufferVault.maxWithdraw(alice),
            1 ether,
            "alice received back the bond in pufETH which is worth more than she deposited"
        );

        bytes32[] memory bobProof = fullWithdrawalsMerkleProof.getProof(fullWithdrawalMerkleProofData, 1);

        assertEq(pufferVault.balanceOf(bob), 0, "bob has zero pufETH");

        // Bob validator info
        validatorInfo = StoppedValidatorInfo({
            moduleName: EIGEN_DA,
            validatorIndex: 0,
            blockNumber: 100,
            withdrawalAmount: 31 ether,
            wasSlashed: true,
            validatorStopTimestamp: block.timestamp
        });

        pufferProtocol.retrieveBond({ validatorInfo: validatorInfo, merkleProof: bobProof });

        assertEq(pufferVault.balanceOf(bob), 0, "bob has zero pufETH after");

        bytes32[] memory charlieProof = fullWithdrawalsMerkleProof.getProof(fullWithdrawalMerkleProofData, 2);

        // Charlie validator info
        validatorInfo = StoppedValidatorInfo({
            moduleName: NO_RESTAKING,
            validatorIndex: 1,
            blockNumber: 100,
            withdrawalAmount: 31.6 ether,
            wasSlashed: false,
            validatorStopTimestamp: block.timestamp
        });

        pufferProtocol.retrieveBond({ validatorInfo: validatorInfo, merkleProof: charlieProof });

        assertGt(pufferVault.maxWithdraw(charlie), 0.6 ether, "Charlie has 0.6 + extra that he earned after");
    }

    // Test smart contract upgradeability (UUPS)
    function test_upgrade() public {
        vm.expectRevert();
        uint256 result = PufferProtocolMockUpgrade(payable(address(pufferVault))).returnSomething();

        PufferProtocolMockUpgrade newImplementation = new PufferProtocolMockUpgrade(address(beacon));
        pufferProtocol.upgradeToAndCall(address(newImplementation), "");

        result = PufferProtocolMockUpgrade(payable(address(pufferProtocol))).returnSomething();

        assertEq(result, 1337);
    }

    // Test registering the validator with a huge number of months committed
    function test_register_validator_with_huge_commitment() external {
        bytes memory pubKey = _getPubKey(bytes32("alice"));

        ValidatorKeyData memory validatorKeyData = _getMockValidatorKeyData(pubKey, NO_RESTAKING);

        // Bond is 2 ether for the mock data
        uint256 bond = 2 ether;

        vm.expectRevert();
        pufferProtocol.registerValidatorKey{ value: bond }(
            validatorKeyData, NO_RESTAKING, type(uint256).max, emptyPermit, emptyPermit
        );
    }

    // Node operator can deposit Bond in pufETH
    function test_register_pufETH_approve_buy_VT() external {
        bytes memory pubKey = _getPubKey(bytes32("alice"));
        vm.deal(alice, 10 ether);

        uint256 expectedMint = pufferVault.previewDeposit(1 ether);
        assertGt(expectedMint, 0, "should expect more pufETH");

        // Alice mints 2 ETH of pufETH
        vm.startPrank(alice);
        uint256 minted = pufferVault.depositETH{ value: 1 ether }(alice);
        assertGt(minted, 0, "should mint pufETH");

        // approve pufETH to pufferProtocol
        pufferVault.approve(address(pufferProtocol), type(uint256).max);

        assertEq(pufferVault.balanceOf(address(pufferProtocol)), 0, "zero pufETH before");
        assertEq(pufferVault.balanceOf(alice), 1 ether, "1 pufETH before for alice");

        // In this case, the only important data on permit is the amount
        // Permit call will fail, but the amount is reused
        ValidatorKeyData memory data = _getMockValidatorKeyData(pubKey, NO_RESTAKING);
        Permit memory permit;
        permit.amount = pufferVault.balanceOf(alice);

        // Get the smoothing commitment amount for 180 days
        uint256 sc = pufferOracle.getValidatorTicketPrice() * 180;

        // Register validator key by paying SC in ETH and depositing bond in pufETH
        vm.expectEmit(true, true, true, true);
        emit ValidatorKeyRegistered(pubKey, 0, NO_RESTAKING, true);
        pufferProtocol.registerValidatorKey{ value: sc }(data, NO_RESTAKING, 180, permit, emptyPermit);

        assertEq(pufferVault.balanceOf(alice), 0, "0 pufETH after for alice");
        assertApproxEqRel(pufferVault.balanceOf(address(pufferProtocol)), 1 ether, pointZeroZeroTwo, "~1 pufETH after");
    }

    // Node operator can deposit Bond with Permit and pay for the VT in ETH
    function test_register_pufETH_permit_pay_VT() external {
        bytes memory pubKey = _getPubKey(bytes32("alice"));
        vm.deal(alice, 10 ether);

        // Alice mints 2 ETH of pufETH
        vm.startPrank(alice);
        pufferVault.depositETH{ value: 1 ether }(alice);

        assertEq(pufferVault.balanceOf(address(pufferProtocol)), 0, "zero pufETH before");
        assertEq(pufferVault.balanceOf(alice), 1 ether, "1 pufETH before for alice");

        ValidatorKeyData memory data = _getMockValidatorKeyData(pubKey, NO_RESTAKING);
        // Generate Permit data for 2 pufETH to the protocol
        Permit memory permit = _signPermit(
            _testTemps("alice", address(pufferProtocol), 2 ether, block.timestamp), pufferVault.DOMAIN_SEPARATOR()
        );

        uint256 numberOfDays = 180;
        // Get the smoothing commitment amount for 6 months
        uint256 sc = pufferOracle.getValidatorTicketPrice() * numberOfDays;

        // Register validator key by paying SC in ETH and depositing bond in pufETH
        vm.expectEmit(true, true, true, true);
        emit ValidatorKeyRegistered(pubKey, 0, NO_RESTAKING, true);
        pufferProtocol.registerValidatorKey{ value: sc }(data, NO_RESTAKING, numberOfDays, permit, emptyPermit);

        assertEq(pufferVault.balanceOf(alice), 0, "0 pufETH after for alice");
        assertEq(pufferVault.balanceOf(address(pufferProtocol)), 1 ether, "1 pufETH after");
    }

    // Node operator can deposit both VT and pufETH with Permit
    function test_register_both_permit() external {
        bytes memory pubKey = _getPubKey(bytes32("alice"));
        vm.deal(alice, 10 ether);

        uint256 numberOfDays = 200;
        uint256 amount = pufferOracle.getValidatorTicketPrice() * numberOfDays;

        // Alice mints 2 ETH of pufETH
        vm.startPrank(alice);
        // Purchase pufETH
        pufferVault.depositETH{ value: 1 ether }(alice);
        // Alice purchases VT
        validatorTicket.purchaseValidatorTicket{ value: amount }(alice);

        // Because Alice purchased a lot of VT's, it changed the conversion rate
        // Because of that the registerValidatorKey will .transferFrom a smaller amount of pufETH
        uint256 leftOverPufETH = pufferVault.balanceOf(alice) - pufferVault.convertToShares(1 ether);

        assertEq(pufferVault.balanceOf(address(pufferProtocol)), 0, "zero pufETH before");
        assertEq(pufferVault.balanceOf(alice), 1 ether, "1 pufETH before for alice");
        assertEq(validatorTicket.balanceOf(alice), _upscaleTo18Decimals(numberOfDays), "VT before for alice");

        ValidatorKeyData memory data = _getMockValidatorKeyData(pubKey, NO_RESTAKING);

        uint256 bond = 1 ether;
        Permit memory pufETHPermit = _signPermit(
            _testTemps("alice", address(pufferProtocol), bond, block.timestamp), pufferVault.DOMAIN_SEPARATOR()
        );
        Permit memory vtPermit = _signPermit(
            _testTemps("alice", address(pufferProtocol), _upscaleTo18Decimals(amount), block.timestamp),
            validatorTicket.DOMAIN_SEPARATOR()
        );

        vm.expectEmit(true, true, true, true);
        emit ValidatorKeyRegistered(pubKey, 0, NO_RESTAKING, true);
        pufferProtocol.registerValidatorKey(data, NO_RESTAKING, numberOfDays, pufETHPermit, vtPermit);

        assertEq(pufferVault.balanceOf(alice), leftOverPufETH, "alice should have some leftover pufETH");
        assertEq(validatorTicket.balanceOf(alice), 0, "0 vt after for alice");
        assertApproxEqRel(pufferVault.balanceOf(address(pufferProtocol)), bond, 0.002e18, "1 pufETH after");
    }

    // Node operator can deposit both VT and pufETH with .approve
    function test_register_both_approve() external {
        bytes memory pubKey = _getPubKey(bytes32("alice"));
        vm.deal(alice, 10 ether);

        uint256 numberOfDays = 200;
        uint256 amount = pufferOracle.getValidatorTicketPrice() * numberOfDays;

        // Alice mints 2 ETH of pufETH
        vm.startPrank(alice);
        // Alice purchases VT
        validatorTicket.purchaseValidatorTicket{ value: amount }(alice);
        // Purchase pufETH
        pufferVault.depositETH{ value: 1 ether }(alice);

        assertEq(pufferVault.balanceOf(address(pufferProtocol)), 0, "zero pufETH before");
        // 1 wei diff
        assertApproxEqAbs(
            pufferVault.previewRedeem(pufferVault.balanceOf(alice)), 1 ether, 1, "1 pufETH before for alice"
        );
        assertEq(validatorTicket.balanceOf(alice), _upscaleTo18Decimals(numberOfDays), "VT before for alice");

        ValidatorKeyData memory data = _getMockValidatorKeyData(pubKey, NO_RESTAKING);

        uint256 bond = 1 ether;

        pufferVault.approve(address(pufferProtocol), type(uint256).max);
        validatorTicket.approve(address(pufferProtocol), type(uint256).max);

        Permit memory vtPermit = emptyPermit;
        vtPermit.amount = _upscaleTo18Decimals(amount); // upscale to 18 decimals

        Permit memory pufETHPermit = emptyPermit;
        pufETHPermit.amount = pufferVault.convertToShares(bond);

        vm.expectEmit(true, true, true, true);
        emit ValidatorKeyRegistered(pubKey, 0, NO_RESTAKING, true);
        pufferProtocol.registerValidatorKey(data, NO_RESTAKING, numberOfDays, pufETHPermit, vtPermit);

        assertEq(pufferVault.balanceOf(alice), 0, "0 pufETH after for alice");
        assertEq(validatorTicket.balanceOf(alice), 0, "0 vt after for alice");
        // 1 wei diff
        assertApproxEqAbs(
            pufferVault.previewRedeem(pufferVault.balanceOf(address(pufferProtocol))), bond, 1, "1 pufETH after"
        );
    }

    // Node operator can pay for pufETH with ETH and use Permit for VT
    function test_register_pufETH_pay_vt_approve() external {
        bytes memory pubKey = _getPubKey(bytes32("alice"));
        vm.deal(alice, 10 ether);

        uint256 numberOfDays = 30;
        uint256 amount = pufferOracle.getValidatorTicketPrice() * numberOfDays;

        // Alice mints 2 ETH of pufETH
        vm.startPrank(alice);
        // Alice purchases VT
        validatorTicket.purchaseValidatorTicket{ value: amount }(alice);

        assertEq(pufferVault.balanceOf(address(pufferProtocol)), 0, "zero pufETH before");
        assertEq(pufferVault.balanceOf(alice), 0, "0 pufETH before for alice");
        assertEq(validatorTicket.balanceOf(alice), _upscaleTo18Decimals(numberOfDays), "VT before for alice");

        ValidatorKeyData memory data = _getMockValidatorKeyData(pubKey, NO_RESTAKING);
        // Generate Permit data for 2 pufETH to the protocol
        Permit memory permit = _signPermit(
            _testTemps("alice", address(pufferProtocol), _upscaleTo18Decimals(amount), block.timestamp),
            validatorTicket.DOMAIN_SEPARATOR()
        );

        // Alice is using SGX
        uint256 bond = 1 ether;

        vm.expectEmit(true, true, true, true);
        emit ValidatorKeyRegistered(pubKey, 0, NO_RESTAKING, true);
        pufferProtocol.registerValidatorKey{ value: bond }(data, NO_RESTAKING, numberOfDays, emptyPermit, permit);

        assertEq(pufferVault.balanceOf(alice), 0, "0 pufETH after for alice");
        assertApproxEqRel(pufferVault.balanceOf(address(pufferProtocol)), 1 ether, pointZeroFive, "~1 pufETH after");
    }

    // Node operator can deposit Bond in pufETH
    function test_register_validator_key_with_permit_reverts_invalid_vt_amount() external {
        bytes memory pubKey = _getPubKey(bytes32("alice"));
        vm.deal(alice, 100 ether);

        // Alice mints 2 ETH of pufETH
        vm.startPrank(alice);
        pufferVault.depositETH{ value: 2 ether }(alice);

        ValidatorKeyData memory data = _getMockValidatorKeyData(pubKey, NO_RESTAKING);
        // Generate Permit data for 10 pufETH to the protocol
        Permit memory permit = _signPermit(
            _testTemps("alice", address(pufferProtocol), 0.5 ether, block.timestamp), pufferVault.DOMAIN_SEPARATOR()
        );

        // Underpay VT
        vm.expectRevert();
        pufferProtocol.registerValidatorKey{ value: 0.1 ether }(data, NO_RESTAKING, 60, permit, emptyPermit);

        uint256 vtPrice = pufferOracle.getValidatorTicketPrice();

        // Overpay VT
        vm.expectRevert(IPufferProtocol.InvalidETHAmount.selector);
        pufferProtocol.registerValidatorKey{ value: 5 ether }(data, NO_RESTAKING, 60, permit, emptyPermit);
    }

    function test_validator_griefing_attack() external {
        vm.deal(address(pufferVault), 100 ether);

        _registerValidatorKey(bytes32("alice"), NO_RESTAKING);
        bytes[] memory guardianSignatures = _getGuardianSignatures(_getPubKey(bytes32("alice")));
        // Register and provision Alice
        // Alice may be an active validator or it can be exited, doesn't matter
        pufferProtocol.provisionNode(guardianSignatures, _validatorSignature(), 0);

        // Register another validator with using the same data
        _registerValidatorKey(bytes32("alice"), NO_RESTAKING);

        // Try to provision it with the original message (replay attack)
        // It should revert
        vm.expectRevert(Unauthorized.selector);
        pufferProtocol.provisionNode(guardianSignatures, _validatorSignature(), 0);
    }

    function test_validator_limit_per_module() external {
        _registerValidatorKey(bytes32("alice"), NO_RESTAKING);

        vm.expectEmit(true, true, true, true);
        emit IPufferProtocol.ValidatorLimitPerModuleChanged(type(uint128).max, 1);
        pufferProtocol.setValidatorLimitPerModule(NO_RESTAKING, 1);

        // Revert if the registration will be over the limit
        uint256 smoothingCommitment = pufferOracle.getValidatorTicketPrice();
        bytes memory pubKey = _getPubKey(bytes32("bob"));
        ValidatorKeyData memory validatorKeyData = _getMockValidatorKeyData(pubKey, NO_RESTAKING);
        uint256 bond = 1 ether;

        vm.expectRevert(IPufferProtocol.ValidatorLimitForModuleReached.selector);
        pufferProtocol.registerValidatorKey{ value: (smoothingCommitment + bond) }(
            validatorKeyData, NO_RESTAKING, 30, emptyPermit, emptyPermit
        );
    }

    function test_claim_bond_for_single_withdrawal() external {
        _singleWithdrawalMerkleRoot();

        vm.deal(alice, 2 ether);

        vm.startPrank(alice);
        _registerValidatorKey(bytes32("alice"), NO_RESTAKING);

        // 1 wei diff
        assertApproxEqAbs(
            pufferVault.previewRedeem(pufferVault.balanceOf(address(pufferProtocol))),
            1 ether,
            1,
            "~1 pufETH in protocol"
        );
        assertApproxEqAbs(
            pufferVault.maxWithdraw(address(pufferProtocol)), 1 ether, 1, "~1 pufETH in protocol maxRedeem"
        );

        Validator memory validator = pufferProtocol.getValidatorInfo(NO_RESTAKING, 0);

        assertEq(validator.bond, pufferVault.balanceOf(address(pufferProtocol)), "alice bond is in the protocol");

        uint256 startTimestamp = 1707411226;

        vm.warp(startTimestamp);

        // Provision validators
        pufferProtocol.provisionNode(
            _getGuardianSignatures(_getPubKey(bytes32("alice"))), _validatorSignature(), 1 ether
        );

        assertEq(pufferVault.balanceOf(alice), 0, "alice has zero pufETH");

        // 15 days later
        vm.warp(startTimestamp + 16 days);

        StoppedValidatorInfo memory validatorInfo = StoppedValidatorInfo({
            moduleName: NO_RESTAKING,
            validatorIndex: 0,
            blockNumber: 200,
            withdrawalAmount: 32 ether,
            wasSlashed: false,
            validatorStopTimestamp: (startTimestamp + 16 days)
        });

        // Valid proof
        pufferProtocol.retrieveBond({
            validatorInfo: validatorInfo,
            merkleProof: fullWithdrawalsMerkleProof.getProof(fullWithdrawalMerkleProofData, 0)
        });

        // Alice got the pufETH
        assertGt(pufferVault.balanceOf(alice), 0.9 ether, "alice got the pufETH");
        assertApproxEqAbs(pufferVault.maxWithdraw(alice), 1 ether, 1, "max redeem for alice");
        assertApproxEqAbs(
            pufferVault.previewRedeem(pufferVault.balanceOf(address(alice))), 1 ether, 1, "alice got back ~1 eth"
        );

        bytes32[] memory proof2 = fullWithdrawalsMerkleProof.getProof(fullWithdrawalMerkleProofData, 1);

        // Valid proof for the same validator will revert
        vm.expectRevert();
        pufferProtocol.retrieveBond({ validatorInfo: validatorInfo, merkleProof: proof2 });

        // Alice doesn't withdraw her VT's right away
        vm.warp(startTimestamp + 50 days);

        // After 50 days she should have 15 VT
        uint256 vtsLeft = pufferProtocol.getValidatorTicketsBalance(alice);
        assertApproxEqRel(vtsLeft, 15 ether, pointZeroZeroOne, "alice has 15 VTs left");
    }

    // Alice deposits VT for herself
    function test_deposit_validator_tickets_approval() public {
        vm.deal(alice, 10 ether);

        uint256 numberOfDays = 200;
        uint256 amount = pufferOracle.getValidatorTicketPrice() * numberOfDays;

        vm.startPrank(alice);
        // Alice purchases VT
        validatorTicket.purchaseValidatorTicket{ value: amount }(alice);

        assertEq(validatorTicket.balanceOf(alice), 200 ether, "alice got 200 VT");
        assertEq(validatorTicket.balanceOf(address(pufferProtocol)), 0, "protocol got 0 VT");

        Permit memory vtPermit = emptyPermit;
        vtPermit.amount = 200 ether;

        // Approve VT
        validatorTicket.approve(address(pufferProtocol), 2000 ether);

        // Deposit for herself
        vm.expectEmit(true, true, true, true);
        emit IPufferProtocol.ValidatorTicketsDeposited(alice, alice, 200 ether);
        pufferProtocol.depositValidatorTickets(vtPermit, alice);

        assertEq(validatorTicket.balanceOf(address(pufferProtocol)), 200 ether, "protocol got 200 VT");
        assertEq(validatorTicket.balanceOf(address(alice)), 0, "alice got 0");
    }

    // Alice double deposit VT
    function test_double_deposit_validator_tickets_approval() public {
        vm.deal(alice, 1000 ether);

        uint256 numberOfDays = 1000;
        uint256 amount = pufferOracle.getValidatorTicketPrice() * numberOfDays;

        vm.startPrank(alice);
        // Alice purchases VT
        validatorTicket.purchaseValidatorTicket{ value: amount }(alice);

        assertEq(validatorTicket.balanceOf(alice), 1000 ether, "alice got 1000 VT");
        assertEq(validatorTicket.balanceOf(address(pufferProtocol)), 0, "protocol got 0 VT");

        Permit memory vtPermit = emptyPermit;
        vtPermit.amount = 200 ether;

        // Approve VT
        validatorTicket.approve(address(pufferProtocol), 2000 ether);

        // Deposit for herself
        vm.expectEmit(true, true, true, true);
        emit IPufferProtocol.ValidatorTicketsDeposited(alice, alice, 200 ether);
        pufferProtocol.depositValidatorTickets(vtPermit, alice);

        assertEq(validatorTicket.balanceOf(address(pufferProtocol)), 200 ether, "protocol got 200 VT");
        assertEq(validatorTicket.balanceOf(address(alice)), 800 ether, "alice got 800");
        assertEq(pufferProtocol.getValidatorTicketsBalance(alice), 200 ether, "alice got 200 VT in the protocol");

        // Perform a second deposit of 800 VT
        vtPermit.amount = 800 ether;
        pufferProtocol.depositValidatorTickets((vtPermit), alice);
        assertEq(
            pufferProtocol.getValidatorTicketsBalance(alice), 1000 ether, "alice should have 1000 vt in the protocol"
        );
    }

    // Alice deposits VT for bob
    function test_deposit_validator_tickets_permit_for_bob() public {
        vm.deal(alice, 10 ether);

        uint256 numberOfDays = 200;
        uint256 amount = pufferOracle.getValidatorTicketPrice() * numberOfDays;

        vm.startPrank(alice);
        // Alice purchases VT
        validatorTicket.purchaseValidatorTicket{ value: amount }(alice);

        assertEq(validatorTicket.balanceOf(alice), 200 ether, "alice got 200 VT");
        assertEq(validatorTicket.balanceOf(address(pufferProtocol)), 0, "protocol got 0 VT");

        // Sign the permit
        Permit memory vtPermit = _signPermit(
            _testTemps("alice", address(pufferProtocol), _upscaleTo18Decimals(numberOfDays), block.timestamp),
            validatorTicket.DOMAIN_SEPARATOR()
        );

        address bob = makeAddr("bob");

        // Deposit for Bob
        vm.expectEmit(true, true, true, true);
        emit IPufferProtocol.ValidatorTicketsDeposited(bob, alice, 200 ether);
        pufferProtocol.depositValidatorTickets(vtPermit, bob);

        assertEq(pufferProtocol.getValidatorTicketsBalance(bob), 200 ether, "bob got the VTS in the protocol");
        assertEq(pufferProtocol.getValidatorTicketsBalance(alice), 0, "alice got no VTS in the protocol");
    }

    // Alice double deposit VT for Bob
    function test_double_deposit_validator_tickets_permit_for_bob() public {
        vm.deal(alice, 1000 ether);

        uint256 numberOfDays = 1000;
        uint256 amount = pufferOracle.getValidatorTicketPrice() * numberOfDays;

        vm.startPrank(alice);
        // Alice purchases VT
        validatorTicket.purchaseValidatorTicket{ value: amount }(alice);

        assertEq(validatorTicket.balanceOf(alice), 1000 ether, "alice got 1000 VT");
        assertEq(validatorTicket.balanceOf(address(pufferProtocol)), 0, "protocol got 0 VT");

        // Sign the permit
        Permit memory vtPermit = _signPermit(
            _testTemps("alice", address(pufferProtocol), _upscaleTo18Decimals(200), block.timestamp),
            validatorTicket.DOMAIN_SEPARATOR()
        );

        address bob = makeAddr("bob");

        // Deposit for Bob
        vm.expectEmit(true, true, true, true);
        emit IPufferProtocol.ValidatorTicketsDeposited(bob, alice, 200 ether);
        pufferProtocol.depositValidatorTickets(vtPermit, bob);

        assertEq(pufferProtocol.getValidatorTicketsBalance(bob), 200 ether, "bob got the VTS in the protocol");
        assertEq(pufferProtocol.getValidatorTicketsBalance(alice), 0, "alice got no VTS in the protocol");
        assertEq(validatorTicket.balanceOf(alice), 800 ether, "Alice still has 800 VTs left in wallet");

        vm.startPrank(alice);
        // Deposit for Bob again
        Permit memory vtPermit2 = _signPermit(
            _testTemps("alice", address(pufferProtocol), _upscaleTo18Decimals(800), block.timestamp + 1000),
            validatorTicket.DOMAIN_SEPARATOR()
        );
        validatorTicket.approve(address(pufferProtocol), 800 ether);
        pufferProtocol.depositValidatorTickets(vtPermit2, bob);

        assertEq(pufferProtocol.getValidatorTicketsBalance(bob), 1000 ether, "bob got the VTS in the protocol");
        assertEq(pufferProtocol.getValidatorTicketsBalance(alice), 0, "alice got no VTS in the protocol");
        assertEq(validatorTicket.balanceOf(alice), 0, "Alice has no more VTs");
    }

    function test_changeMinimumVTAmount() public {
        assertEq(pufferProtocol.getMinimumVtAmount(), 28 ether, "initial value");

        vm.startPrank(DAO);
        pufferProtocol.changeMinimumVTAmount(50 ether);

        assertEq(pufferProtocol.getMinimumVtAmount(), 50 ether, "value after change");
    }

    function test_vt_balance_single_validator() public {
        vm.deal(alice, 10 ether);

        vm.startPrank(alice);
        // Register Validator key registers validator with 30 VTs
        _registerValidatorKey(bytes32("alice"), NO_RESTAKING);

        // Alice registered validator on block.timestamp = 1
        uint256 balance = pufferProtocol.getValidatorTicketsBalance(alice);

        uint256 startTimestamp = 1707411226;

        // advance block timestamp
        vm.warp(startTimestamp);

        // Alice has 30 VTs because her validator is not yet provisioned
        assertEq(balance, 30 ether, "alice should have 30 VTs locked in the protocol");

        // The wait queue is 1 days, the guardians provision the validator with 1 day offset
        pufferProtocol.provisionNode(
            _getGuardianSignatures(_getPubKey(bytes32("alice"))), _validatorSignature(), 1 ether
        );

        // We offset the timestamp to + 1 days, Alice should still have 30 VT (because the validating is not live yet)
        vm.warp(startTimestamp + 1 days);

        assertApproxEqRel(
            pufferProtocol.getValidatorTicketsBalance(alice),
            30 ether,
            pointZeroZeroOne,
            "alice should still have ~ 30 because VTS"
        );

        // + 1 day offset + 1 day validating
        vm.warp(startTimestamp + 2 days);

        assertApproxEqRel(
            pufferProtocol.getValidatorTicketsBalance(alice), 29 ether, pointZeroZeroOne, "alice should have ~29 VTS"
        );

        // 1 days for the validator start + 20 days
        vm.warp(startTimestamp + 21 days); // 20 days in seconds

        assertApproxEqRel(
            pufferProtocol.getValidatorTicketsBalance(alice), 10 ether, pointZeroZeroOne, "alice should have ~10 VTS"
        );
    }

    function test_vt_balance_different_provision_time() public {
        vm.deal(alice, 10 ether);

        vm.startPrank(alice);
        // Register Validator key registers validator with 30 VTs
        _registerValidatorKey(bytes32("alice"), NO_RESTAKING);
        _registerValidatorKey(bytes32("alice"), NO_RESTAKING);
        _registerValidatorKey(bytes32("alice"), NO_RESTAKING);

        // Alice registered validator on block.timestamp = 1
        uint256 balance = pufferProtocol.getValidatorTicketsBalance(alice);

        uint256 startTimestamp = 1707411226;

        // advance block timestamp
        vm.warp(startTimestamp);

        // Alice has 90 VTs because her validator is not yet provisioned
        assertEq(balance, 90 ether, "alice should have 90 VTs locked in the protocol");

        // The wait queue is 3 days, the guardians provision the validator with 3 days offset, we credit alice 3 virtual VT's
        pufferProtocol.provisionNode(
            _getGuardianSignatures(_getPubKey(bytes32("alice"))), _validatorSignature(), 3 ether
        );

        // We offset the timestamp to + 2 days, Alice should still have 90 VT (because the validating is not live yet)
        vm.warp(startTimestamp + 2 days);

        assertApproxEqRel(
            pufferProtocol.getValidatorTicketsBalance(alice),
            91 ether,
            pointZeroZeroOne,
            "alice should still have ~ 91 VTS (+1 for offset)"
        );

        // At t + 2 days the new validator gets provisioned with 2 days queue
        pufferProtocol.provisionNode(
            _getGuardianSignatures(_getPubKey(bytes32("alice"))), _validatorSignature(), 2 ether
        );

        // 90 is the original deposit, +3 virtual for the first validator, but this is t+2 days, so it is +1, and +2 for this valdiator
        assertApproxEqRel(
            pufferProtocol.getValidatorTicketsBalance(alice),
            93 ether,
            pointZeroZeroOne,
            "alice should still have ~ 93 VTS"
        );

        // + 3 day offset + 1 day validating
        vm.warp(startTimestamp + 4 days);

        assertApproxEqRel(
            pufferProtocol.getValidatorTicketsBalance(alice), 89 ether, pointZeroZeroOne, "alice should have ~89 VTS"
        );

        // Validator 1 - 11 days of validating
        // Validator 2 - 10 days of validating (provisioning happened T+2 with 2 days offset)
        vm.warp(startTimestamp + 14 days); // 20 days in seconds

        assertApproxEqRel(
            pufferProtocol.getValidatorTicketsBalance(alice), 69 ether, pointZeroZeroOne, "alice should have ~69 VTS"
        );
    }

    // Alice tries to withdraw all VT before provisioning
    function test_withdraw_vt_before_provisioning() public {
        vm.deal(alice, 10 ether);

        vm.startPrank(alice);

        // Register Validator key registers validator with 30 VTs
        _registerValidatorKey(bytes32("alice"), NO_RESTAKING);

        // Alice tries to withdraw 28 VTs, but the tx is reverted

        // Revert saying that at least 28 VT must be left in the protocol
        vm.expectRevert(
            abi.encodeWithSelector(IPufferProtocol.InvalidValidatorTicketAmount.selector, 30 ether, 28 ether)
        );
        pufferProtocol.withdrawValidatorTickets(30 ether, alice);

        address bob = makeAddr("bob");

        assertEq(validatorTicket.balanceOf(bob), 0, "bob 0 VT");

        // Alice can withdraw 2 VT to bob
        pufferProtocol.withdrawValidatorTickets(2 ether, bob);

        assertEq(validatorTicket.balanceOf(bob), 2 ether, "bob got 2 VT");
        assertEq(validatorTicket.balanceOf(alice), 0, "alice 0 VT");
        assertEq(pufferProtocol.getValidatorTicketsBalance(alice), 28 ether, "alice got 28 VT in the protocol");
    }

    function test_register_skip_provision_withdraw_vt() public {
        vm.deal(alice, 10 ether);

        vm.startPrank(alice);
        _registerValidatorKey(bytes32("alice"), NO_RESTAKING);

        assertApproxEqRel(
            pufferProtocol.getValidatorTicketsBalance(alice), 30 ether, pointZeroZeroOne, "alice should have ~30 VTS"
        );

        pufferProtocol.skipProvisioning(NO_RESTAKING, _getGuardianSignaturesForSkipping());

        assertApproxEqRel(
            pufferProtocol.getValidatorTicketsBalance(alice),
            20 ether,
            pointZeroZeroOne,
            "alice should have ~20 VTS -10 penalty"
        );

        pufferProtocol.withdrawValidatorTickets(uint96(20 ether), alice);

        assertEq(validatorTicket.balanceOf(alice), 20 ether, "alice got her VT");
    }

    // Alice has two validators, stops one, registers and provisions another one, and after some time claims the bond for the stopped
    function test_stop_validator_provision_another_claim_bond_for_the_first() public {
        _setupMerkleRoot();

        vm.deal(alice, 10 ether);

        vm.startPrank(alice);
        // Register 2 Validators, 2x30 VT
        _registerValidatorKey(bytes32("alice"), NO_RESTAKING);
        _registerValidatorKey(bytes32("alice"), NO_RESTAKING);
        _registerValidatorKey(bytes32("alice"), NO_RESTAKING);

        uint256 startFirstValidatorTimestamp = 1707411226;

        vm.warp(startFirstValidatorTimestamp);

        // Provision 2 validators in the same timestamp
        pufferProtocol.provisionNode(
            _getGuardianSignatures(_getPubKey(bytes32("alice"))), _validatorSignature(), 1 ether
        );
        pufferProtocol.provisionNode(
            _getGuardianSignatures(_getPubKey(bytes32("alice"))), _validatorSignature(), 1 ether
        );

        vm.warp(startFirstValidatorTimestamp + 5 days);

        // 2 Validators are consuming 2x4 VT's
        assertApproxEqRel(
            pufferProtocol.getValidatorTicketsBalance(alice), 82 ether, pointZeroZeroOne, "alice should have ~ 82 VTS"
        );

        bytes32[] memory aliceProof = fullWithdrawalsMerkleProof.getProof(fullWithdrawalMerkleProofData, 0);

        vm.warp(startFirstValidatorTimestamp + 11 days);

        // 2 Validators are consuming 2x10 VT's
        assertApproxEqRel(
            pufferProtocol.getValidatorTicketsBalance(alice), 70 ether, pointZeroZeroOne, "alice should have ~ 70 VTS"
        );

        // Provision another validator with 1 day offset
        pufferProtocol.provisionNode(
            _getGuardianSignatures(_getPubKey(bytes32("alice"))), _validatorSignature(), 1 ether
        );

        // 2 Validators are consuming 2x10 VT's + 1 virtual
        assertApproxEqRel(
            pufferProtocol.getValidatorTicketsBalance(alice), 71 ether, pointZeroZeroOne, "alice should have ~ 71 VTS"
        );

        StoppedValidatorInfo memory validatorInfo = StoppedValidatorInfo({
            moduleName: NO_RESTAKING,
            validatorIndex: 0,
            blockNumber: 100,
            withdrawalAmount: 32 ether,
            wasSlashed: false,
            validatorStopTimestamp: startFirstValidatorTimestamp + 6 days
        });

        pufferProtocol.retrieveBond({ validatorInfo: validatorInfo, merkleProof: aliceProof });

        // We are at start + 11 days at the moment
        // Validator 1 is still active - spent 10 VT's
        // Validator 3 just got provisioned right now with 1 days offset
        // Validator 2 exited, and was validating for 5 days
        assertApproxEqRel(
            validatorTicket.balanceOf(address(pufferProtocol)), 71 ether, pointZeroZeroOne, "real vt balance"
        );

        // Alice should have + 5 VT's because of the validator stop timestamp
        assertApproxEqRel(
            pufferProtocol.getValidatorTicketsBalance(alice), 76 ether, pointZeroZeroOne, "alice should have ~ 76 VTS"
        );
    }

    function test_vt_burning() public {
        vm.deal(alice, 10 ether);

        vm.startPrank(alice);
        _registerValidatorKey(bytes32("alice"), NO_RESTAKING);

        uint256 provisionedTimestamp = block.timestamp;
        // 5 days VT queue
        pufferProtocol.provisionNode(
            _getGuardianSignatures(_getPubKey(bytes32("alice"))), _validatorSignature(), 5 ether
        );

        uint256 numberOfDays = 200;
        uint256 amount = pufferOracle.getValidatorTicketPrice() * numberOfDays;

        validatorTicket.purchaseValidatorTicket{ value: amount }(alice);
        validatorTicket.approve(address(pufferProtocol), type(uint256).max);

        vm.warp(provisionedTimestamp + 3 days);
        // Alice should have + 2 VT's virtual
        assertApproxEqRel(
            pufferProtocol.getValidatorTicketsBalance(alice), 32 ether, pointZeroZeroOne, "alice should have ~ 32 VTS"
        );

        vm.warp(provisionedTimestamp + 5 days);
        assertApproxEqRel(
            pufferProtocol.getValidatorTicketsBalance(alice), 30 ether, pointZeroZeroOne, "alice should have ~ 30 VTS"
        );

        vm.warp(provisionedTimestamp + 10 days);
        assertApproxEqRel(
            pufferProtocol.getValidatorTicketsBalance(alice), 25 ether, pointZeroZeroOne, "alice should have ~ 25 VTS"
        );

        // Real balance did not get burned or adjusted
        assertApproxEqRel(
            validatorTicket.balanceOf(address(pufferProtocol)), 30 ether, pointZeroZeroOne, "real vt balance"
        );

        Permit memory vtPermit = emptyPermit;
        vtPermit.amount = 10 ether;
        // deposit 10 VT's
        pufferProtocol.depositValidatorTickets(vtPermit, alice);

        // 5 VT's real VT's got burned, 10 deposited
        assertApproxEqRel(
            validatorTicket.balanceOf(address(pufferProtocol)), 35 ether, pointZeroZeroOne, "real vt balance"
        );

        assertApproxEqRel(
            pufferProtocol.getValidatorTicketsBalance(alice), 35 ether, pointZeroZeroOne, "alice should have ~ 35 VTS"
        );
    }

    function test_vt_balance_multiple_validators() public {
        vm.deal(alice, 10 ether);

        vm.startPrank(alice);
        // Register 3 Validators, 3x30 VT
        _registerValidatorKey(bytes32("alice"), NO_RESTAKING);
        _registerValidatorKey(bytes32("alice"), NO_RESTAKING);
        _registerValidatorKey(bytes32("alice"), NO_RESTAKING);

        // Alice registered validator on block.timestamp = 1
        uint256 balance = pufferProtocol.getValidatorTicketsBalance(alice);

        uint256 startFirstValidatorTimestamp = 1707411226;

        // advance block timestamp
        vm.warp(startFirstValidatorTimestamp);

        // Alice has 90 VTs because no validators are provisioned
        assertEq(balance, 90 ether, "alice should have 90 VTs locked in the protocol");

        // The wait queue is 1 days, the guardians provision the validator with 1 day offset
        pufferProtocol.provisionNode(
            _getGuardianSignatures(_getPubKey(bytes32("alice"))), _validatorSignature(), 1 ether
        );

        // We offset the timestamp to + 1 days, Alice should still have 90 VT (because the validating is not live yet)
        vm.warp(startFirstValidatorTimestamp + 1 days);

        // At this point the Validator 1 is live
        assertApproxEqRel(
            pufferProtocol.getValidatorTicketsBalance(alice),
            90 ether,
            pointZeroZeroOne,
            "alice should still have ~ 90 because VTS"
        );

        // Validator 1
        // + 1 day offset + 10 day validating
        uint256 newTime = startFirstValidatorTimestamp + 11 days;
        vm.warp(newTime);

        // Validator 1 has been active for 10 days
        assertApproxEqRel(
            pufferProtocol.getValidatorTicketsBalance(alice), 80 ether, pointZeroZeroOne, "alice should have ~80 VTS"
        );

        // Now we provision another Validator with 1 days offset
        pufferProtocol.provisionNode(
            _getGuardianSignatures(_getPubKey(bytes32("alice"))), _validatorSignature(), 1 ether
        );

        // VT balance should be 80, but because one validator just got provisioned
        // +1 is because of the offset, a validator just got provisioned with a wait time of 1 day
        assertApproxEqRel(
            pufferProtocol.getValidatorTicketsBalance(alice), 81 ether, pointZeroZeroOne, "alice should have ~81 VTS"
        );

        // Advance the time to start + 6 days
        vm.warp(newTime + 6 days);

        // That means that the Validator 2 is active for 5 days
        // Validator 1 active for 16 days
        assertApproxEqRel(
            pufferProtocol.getValidatorTicketsBalance(alice), 69 ether, pointZeroZeroOne, "alice should have ~69 VTS"
        );
    }

    function _getGuardianSignatures(bytes memory pubKey) internal view returns (bytes[] memory) {
        (bytes32 moduleName, uint256 pendingIdx) = pufferProtocol.getNextValidatorToProvision();
        Validator memory validator = pufferProtocol.getValidatorInfo(moduleName, pendingIdx);
        // If there is no module return empty byte array
        if (validator.module == address(0)) {
            return new bytes[](0);
        }
        bytes memory withdrawalCredentials = pufferProtocol.getWithdrawalCredentials(validator.module);

        bytes32 digest = LibGuardianMessages._getBeaconDepositMessageToBeSigned(
            pendingIdx,
            0,
            pubKey,
            _validatorSignature(),
            withdrawalCredentials,
            pufferProtocol.getDepositDataRoot({
                pubKey: pubKey,
                signature: _validatorSignature(),
                withdrawalCredentials: withdrawalCredentials
            })
        );

        (uint8 v, bytes32 r, bytes32 s) = vm.sign(guardian1SKEnclave, digest);
        bytes memory signature1 = abi.encodePacked(r, s, v); // note the order here is different from line above.

        (v, r, s) = vm.sign(guardian2SKEnclave, digest);
        (v, r, s) = vm.sign(guardian3SKEnclave, digest);
        bytes memory signature2 = abi.encodePacked(r, s, v); // note the order here is different from line above.

        (v, r, s) = vm.sign(guardian3SKEnclave, digest);
        bytes memory signature3 = abi.encodePacked(r, s, v); // note the order here is different from line above.

        bytes[] memory guardianSignatures = new bytes[](3);
        guardianSignatures[0] = signature1;
        guardianSignatures[1] = signature2;
        guardianSignatures[2] = signature3;

        return guardianSignatures;
    }

    function _getGuardianSignaturesForSkipping() internal view returns (bytes[] memory) {
        (bytes32 moduleName, uint256 pendingIdx) = pufferProtocol.getNextValidatorToProvision();

        bytes32 digest = LibGuardianMessages._getSkipProvisioningMessage(moduleName, pendingIdx);

        (uint8 v, bytes32 r, bytes32 s) = vm.sign(guardian1SK, digest);
        bytes memory signature1 = abi.encodePacked(r, s, v); // note the order here is different from line above.

        (v, r, s) = vm.sign(guardian2SK, digest);
        bytes memory signature2 = abi.encodePacked(r, s, v); // note the order here is different from line above.

        (v, r, s) = vm.sign(guardian3SK, digest);
        bytes memory signature3 = abi.encodePacked(r, s, v); // note the order here is different from line above.

        bytes[] memory guardianSignatures = new bytes[](3);
        guardianSignatures[0] = signature1;
        guardianSignatures[1] = signature2;
        guardianSignatures[2] = signature3;

        return guardianSignatures;
    }

    // Tests setter for enclave measurements

    function _validatorSignature() internal pure returns (bytes memory validatorSignature) {
        // mock signature copied from some random deposit transaction
        validatorSignature =
            hex"8aa088146c8c6ca6d8ad96648f20e791be7c449ce7035a6bd0a136b8c7b7867f730428af8d4a2b69658bfdade185d6110b938d7a59e98d905e922d53432e216dc88c3384157d74200d3f2de51d31737ce19098ff4d4f54f77f0175e23ac98da5";
    }

    function _getMockValidatorKeyData(bytes memory pubKey, bytes32 moduleName)
        internal
        view
        returns (ValidatorKeyData memory)
    {
        bytes[] memory newSetOfPubKeys = new bytes[](3);

        // we have 3 guardians in TestHelper.sol
        newSetOfPubKeys[0] = bytes("key1");
        newSetOfPubKeys[0] = bytes("key2");
        newSetOfPubKeys[0] = bytes("key3");

        address module = pufferProtocol.getModuleAddress(moduleName);

        bytes memory withdrawalCredentials = pufferProtocol.getWithdrawalCredentials(module);

        bytes memory validatorSignature = _validatorSignature();

        ValidatorKeyData memory validatorData = ValidatorKeyData({
            blsPubKey: pubKey, // key length must be 48 byte
            signature: validatorSignature,
            depositDataRoot: pufferProtocol.getDepositDataRoot({
                pubKey: pubKey,
                signature: validatorSignature,
                withdrawalCredentials: withdrawalCredentials
            }),
            blsEncryptedPrivKeyShares: new bytes[](3),
            blsPubKeySet: new bytes(48),
            raveEvidence: bytes("mock rave") // Guardians are checking it off chain
         });

        return validatorData;
    }

    function _getPubKey(bytes32 pubKeyPart) internal pure returns (bytes memory) {
        return bytes.concat(abi.encodePacked(pubKeyPart), bytes16(""));
    }

    function _singleWithdrawalMerkleRoot() public {
        address NoRestakingModule = pufferProtocol.getModuleAddress(NO_RESTAKING);

        // We are simulating 1 full withdrawals
        address[] memory modules = new address[](1);
        modules[0] = NoRestakingModule;

        // Give funds to modules
        vm.deal(modules[0], 200 ether);

        // Amounts of full withdrawals that we want to move from modules to pools
        uint256[] memory amounts = new uint256[](1);
        // For no restaking module
        // Assume that the first withdrawal is over 32 ETH, but the guardians will we cap it to 32 ETH, the rest stays in module for rewards withdrawal
        amounts[0] = 32 ether;

        MerkleProofData[] memory validatorExits = new MerkleProofData[](2);
        // Generate a normal proof
        validatorExits[0] = MerkleProofData({ moduleName: NO_RESTAKING, index: 0, amount: 32 ether, wasSlashed: 0 });
        // Generate a zero proof for the same validator index
        validatorExits[1] = MerkleProofData({ moduleName: NO_RESTAKING, index: 0, amount: 32 ether, wasSlashed: 0 });
        bytes32 merkleRoot = _buildMerkleProof(validatorExits);

        // Assert starting state of the pools
        assertEq(address(pufferVault).balance, 1000 ether, "starting pool balance");

        bytes[] memory signatures = _getGuardianEOASignatures(
            LibGuardianMessages._getPostFullWithdrawalsRootMessage(merkleRoot, 200, modules, amounts)
        );

        // Submit a valid proof
        pufferProtocol.postFullWithdrawalsRoot({
            root: merkleRoot,
            blockNumber: 200,
            modules: modules,
            amounts: amounts,
            guardianSignatures: signatures
        });

        assertEq(address(pufferVault).balance, 1032 ether, "ending pool balance");
    }

    // Sets the merkle root and makes sure that the funds get returned to the pool ASAP
    function _setupMerkleRoot() public {
        // Create EIGEN_DA module
        pufferProtocol.createPufferModule(EIGEN_DA, "", address(0));
        pufferProtocol.setValidatorLimitPerModule(EIGEN_DA, 15);

        // Include the EIGEN_DA in module selection
        bytes32[] memory newWeights = new bytes32[](4);
        newWeights[0] = NO_RESTAKING;
        newWeights[1] = EIGEN_DA;
        newWeights[2] = EIGEN_DA;
        newWeights[3] = CRAZY_GAINS;

        pufferProtocol.setModuleWeights(newWeights);

        address NoRestakingModule = pufferProtocol.getModuleAddress(NO_RESTAKING);
        address eigenDaModule = pufferProtocol.getModuleAddress(EIGEN_DA);

        // Enable PufferProtocol to call `call` function on module
        bytes4[] memory selectors = new bytes4[](1);
        selectors[0] = IPufferModule.call.selector;
        vm.startPrank(_broadcaster);
        accessManager.setTargetFunctionRole(NoRestakingModule, selectors, ROLE_ID_PUFFER_PROTOCOL);
        accessManager.setTargetFunctionRole(eigenDaModule, selectors, ROLE_ID_PUFFER_PROTOCOL);
        vm.stopPrank();

        // We are simulating 3 full withdrawals
        // 2 are from NoRestakingModule and 1 from eigenDaModule
        address[] memory modules = new address[](2);
        modules[0] = NoRestakingModule;
        modules[1] = eigenDaModule;

        // Give funds to modules
        vm.deal(modules[0], 200 ether);
        vm.deal(modules[1], 100 ether);

        // Amounts of full withdrawals that we want to move from modules to pools
        uint256[] memory amounts = new uint256[](2);
        // For no restaking module
        // Assume that the first withdrawal is over 32 ETH, but the guardians will we cap it to 32 ETH, the rest stays in module for rewards withdrawal
        // The second withdrawal is 3.16 (inactivity leak)
        amounts[0] = 32 ether + 31.6 ether;
        amounts[1] = 31 ether; // got slashed

        MerkleProofData[] memory validatorExits = new MerkleProofData[](3);
        validatorExits[0] = MerkleProofData({ moduleName: NO_RESTAKING, index: 0, amount: 32 ether, wasSlashed: 0 });
        validatorExits[1] = MerkleProofData({ moduleName: EIGEN_DA, index: 0, amount: 31 ether, wasSlashed: 1 });
        validatorExits[2] = MerkleProofData({ moduleName: NO_RESTAKING, index: 1, amount: 31.6 ether, wasSlashed: 0 });
        bytes32 merkleRoot = _buildMerkleProof(validatorExits);

        bytes[] memory signatures = _getGuardianEOASignatures(
            LibGuardianMessages._getPostFullWithdrawalsRootMessage(merkleRoot, 100, modules, amounts)
        );

        // modules.length and amounts.length don't match
        vm.expectRevert(IPufferProtocol.InvalidData.selector);
        pufferProtocol.postFullWithdrawalsRoot({
            root: merkleRoot,
            blockNumber: 100,
            modules: new address[](5), // lengths don't match
            amounts: amounts,
            guardianSignatures: signatures
        });

        // Submit a valid proof
        pufferProtocol.postFullWithdrawalsRoot({
            root: merkleRoot,
            blockNumber: 100,
            modules: modules,
            amounts: amounts,
            guardianSignatures: signatures
        });

        // Total withdrawal eth is 32 + 31 + 31.6 = 94.6 and the vault has starting balance of 1000 ETH
        assertEq(address(pufferVault).balance, 1094.6 ether, "ending pool balance");
    }

    function _buildMerkleProof(MerkleProofData[] memory validatorExits) internal returns (bytes32 root) {
        fullWithdrawalsMerkleProof = new Merkle();

        fullWithdrawalMerkleProofData = new bytes32[](validatorExits.length);

        for (uint256 i = 0; i < validatorExits.length; ++i) {
            MerkleProofData memory validatorData = validatorExits[i];
            fullWithdrawalMerkleProofData[i] = keccak256(
                bytes.concat(
                    keccak256(
                        abi.encode(
                            validatorData.moduleName,
                            validatorData.index,
                            validatorData.amount,
                            validatorData.wasSlashed
                        )
                    )
                )
            );
        }

        root = fullWithdrawalsMerkleProof.getRoot(fullWithdrawalMerkleProofData);
    }

    /**
     * @dev Registers validator key and pays for everything in ETH
     */
    function _registerValidatorKey(bytes32 pubKeyPart, bytes32 moduleName) internal {
        uint256 numberOfDays = 30;
        uint256 vtPrice = pufferOracle.getValidatorTicketPrice() * numberOfDays;

        bytes memory pubKey = _getPubKey(pubKeyPart);

        ValidatorKeyData memory validatorKeyData = _getMockValidatorKeyData(pubKey, moduleName);

        uint256 idx = pufferProtocol.getPendingValidatorIndex(moduleName);

        uint256 bond = 1 ether;

        vm.expectEmit(true, true, true, true);
        emit ValidatorKeyRegistered(pubKey, idx, moduleName, true);
        pufferProtocol.registerValidatorKey{ value: (vtPrice + bond) }(
            validatorKeyData, moduleName, 30, emptyPermit, emptyPermit
        );
    }

    function _upscaleTo18Decimals(uint256 amount) internal pure returns (uint256) {
        return amount * 1 ether;
    }
}

struct MerkleProofData {
    bytes32 moduleName;
    uint256 index;
    uint256 amount;
    uint8 wasSlashed;
}<|MERGE_RESOLUTION|>--- conflicted
+++ resolved
@@ -176,63 +176,6 @@
         );
     }
 
-<<<<<<< HEAD
-=======
-    function test_module_DOS() external {
-        bytes32[] memory weights = pufferProtocol.getModuleWeights();
-        assertEq(weights.length, 1, "only one module");
-        assertEq(weights[0], NO_RESTAKING, "no restaking");
-
-        _registerValidatorKey(bytes32("alice"), NO_RESTAKING);
-        _registerValidatorKey(bytes32("bob"), NO_RESTAKING);
-        _registerValidatorKey(bytes32("charlie"), NO_RESTAKING);
-        _registerValidatorKey(bytes32("dave"), NO_RESTAKING);
-        _registerValidatorKey(bytes32("emma"), NO_RESTAKING);
-        _registerValidatorKey(bytes32("ford"), NO_RESTAKING);
-        _registerValidatorKey(bytes32("greg"), NO_RESTAKING);
-        _registerValidatorKey(bytes32("hannah"), NO_RESTAKING);
-        _registerValidatorKey(bytes32("ian"), NO_RESTAKING);
-        _registerValidatorKey(bytes32("joan"), NO_RESTAKING);
-        _registerValidatorKey(bytes32("kim"), NO_RESTAKING);
-
-        // If we stop registration for 0, it will advance the counter
-        // Simulate that somebody registered more validators
-        // pufferProtocol.cancelRegistration(NO_RESTAKING, 0);
-        pufferProtocol.cancelRegistration(NO_RESTAKING, 1);
-        pufferProtocol.cancelRegistration(NO_RESTAKING, 2);
-        pufferProtocol.cancelRegistration(NO_RESTAKING, 3);
-        pufferProtocol.cancelRegistration(NO_RESTAKING, 4);
-        // Skip 5, we want to provision 5
-        pufferProtocol.cancelRegistration(NO_RESTAKING, 6);
-        pufferProtocol.cancelRegistration(NO_RESTAKING, 7);
-
-        (bytes32 module, uint256 idx) = pufferProtocol.getNextValidatorToProvision();
-        assertEq(module, NO_RESTAKING, "module");
-        assertEq(idx, 0, "idx");
-
-        pufferProtocol.provisionNode(_getGuardianSignatures(_getPubKey(bytes32("alice"))), _validatorSignature(), 0);
-
-        uint256 next = pufferProtocol.getNextValidatorToBeProvisionedIndex(NO_RESTAKING);
-        assertEq(next, 1, "next idx");
-
-        (module, idx) = pufferProtocol.getNextValidatorToProvision();
-        assertEq(module, NO_RESTAKING, "module");
-        assertEq(idx, 5, "idx");
-
-        // Provision node updates the idx to current + 1
-        pufferProtocol.provisionNode(_getGuardianSignatures(_getPubKey(bytes32("ford"))), _validatorSignature(), 0);
-
-        // That idx is 6
-        next = pufferProtocol.getNextValidatorToBeProvisionedIndex(NO_RESTAKING);
-        assertEq(next, 6, "next idx");
-
-        // From there the counter of '5' starts before we return nothing to provision
-        (module, idx) = pufferProtocol.getNextValidatorToProvision();
-        assertEq(module, NO_RESTAKING, "module");
-        assertEq(idx, 8, "idx");
-    }
-
->>>>>>> 778054b1
     // Try updating for future block
     function test_proof_of_reserve() external {
         vm.roll(50401);
@@ -387,8 +330,6 @@
 
         vm.expectRevert();
         pufferProtocol.provisionNode(signatures, _validatorSignature(), 0);
-<<<<<<< HEAD
-=======
     }
 
     // function testSetProtocolFeeRate() public {
@@ -424,7 +365,6 @@
         // assertEq(2280296714778796, pufferProtocol.TREASURY().balance, "non zero treasury");
         // assertEq(570074178694699, address(pufferProtocol.GUARDIAN_MODULE()).balance, "non zero guardians");
         // assertEq(100048018360919684, address(pufferProtocol.PUFFER_VAULT()).balance, "non zero pool");
->>>>>>> 778054b1
     }
 
     function test_change_module() public {
@@ -438,121 +378,6 @@
         assertTrue(address(0) != moduleAfterChange, "module did not change");
     }
 
-<<<<<<< HEAD
-=======
-    // function testRegisterOneValidator() public {
-    //     // Start balance of the PufferVault
-    //     uint256 startBalance = 1000 ether;
-
-    //     assertEq(pufferVault.totalAssets(), startBalance, "it should start with 1000 eth");
-    //     assertEq(pufferVault.balanceOf(LIQUIDITY_PROVIDER), startBalance, "the LP got all the pufETH");
-    //     assertEq(pufferVault.maxWithdraw(LIQUIDITY_PROVIDER), startBalance, "lp can withdraw everything");
-
-    //     // Register 1 validator
-    //     _registerValidatorKey(bytes32("alice"), NO_RESTAKING);
-
-    //     uint256 smoothingCommitment = pufferOracle.getValidatorTicketPrice();
-    //     uint256 bond = 1 ether;
-
-    //     uint256 treasuryFee =
-    //         FixedPointMathLib.fullMulDiv(smoothingCommitment, pufferProtocol.getProtocolFeeRate(), 100 * 1e18);
-    //     uint256 guardiansFee =
-    //         FixedPointMathLib.fullMulDiv(smoothingCommitment, pufferProtocol.getGuardiansFeeRate(), 100 * 1e18);
-
-    //     // Amount of rewards for pufETH holders (SC - fees)
-    //     assertEq(smoothingCommitment - treasuryFee - guardiansFee, 116960846822092934, "rewards"); // ~0.11 ETH
-
-    //     uint256 expectedAmount = startBalance + smoothingCommitment + bond - treasuryFee - guardiansFee;
-    //     assertEq(pufferVault.totalAssets(), expectedAmount, "vault balance after deposit");
-
-    //     assertEq(pufferVault.balanceOf(address(pufferProtocol)), 1 ether, "protocol should have 1 pufETH");
-
-    //     assertGt(
-    //         pufferVault.maxWithdraw(LIQUIDITY_PROVIDER),
-    //         startBalance,
-    //         "lp can withdraw more than it originally deposited"
-    //     );
-
-    //     assertGt(pufferVault.maxWithdraw(address(pufferProtocol)), 1 ether, "pufETH in protocol appreciated");
-
-    //     vm.startPrank(LIQUIDITY_PROVIDER);
-    //     uint256 ethWithdrawn = pufferVault.withdraw(
-    //         pufferVault.maxWithdraw(address(LIQUIDITY_PROVIDER)), LIQUIDITY_PROVIDER, LIQUIDITY_PROVIDER
-    //     );
-
-    //     vm.startPrank(address(pufferProtocol));
-    //     pufferVault.withdraw(
-    //         pufferVault.maxWithdraw(address(pufferProtocol)), makeAddr("puffer_recipient"), address(pufferProtocol)
-    //     );
-
-    //     // 1 wei is left because of rounding
-    //     assertEq(pufferVault.totalAssets(), 1, "everything is gone");
-    // }
-
-    function test_stop_registration() public {
-        // Register two validators
-        _registerValidatorKey(bytes32("alice"), NO_RESTAKING);
-        _registerValidatorKey(bytes32("bob"), NO_RESTAKING);
-
-        assertApproxEqRel(
-            pufferVault.maxWithdraw(address(pufferProtocol)),
-            2 ether,
-            pointZeroOne,
-            "pool should have the bond amount for 2 validators"
-        );
-
-        vm.prank(address(4123123)); // random sender
-        vm.expectRevert(Unauthorized.selector);
-        pufferProtocol.cancelRegistration(NO_RESTAKING, 0);
-
-        (bytes32 moduleName, uint256 idx) = pufferProtocol.getNextValidatorToProvision();
-
-        assertEq(moduleName, NO_RESTAKING, "module");
-        assertEq(0, idx, "module");
-        assertEq(pufferProtocol.getNextValidatorToBeProvisionedIndex(NO_RESTAKING), 0, "zero index is next in line");
-
-        bytes memory alicePubKey = _getPubKey(bytes32("alice"));
-
-        vm.expectEmit(true, true, true, true);
-        emit ValidatorDequeued(alicePubKey, 0);
-        pufferProtocol.cancelRegistration(NO_RESTAKING, 0);
-
-        assertEq(pufferProtocol.getNextValidatorToBeProvisionedIndex(NO_RESTAKING), 1, "1 index is next in line");
-
-        assertApproxEqRel(
-            pufferVault.maxWithdraw(address(pufferProtocol)),
-            1 ether,
-            pointZeroOne,
-            "pool should have the bond amount for 1 validators"
-        );
-        // Because this contract is msg.sender, it means that it is the node operator
-        assertApproxEqRel(
-            pufferVault.maxWithdraw(address(this)),
-            1 ether,
-            pointZeroOne,
-            "node operator should get ~1 pufETH for Alice"
-        );
-
-        (moduleName, idx) = pufferProtocol.getNextValidatorToProvision();
-
-        assertEq(moduleName, NO_RESTAKING, "module after");
-        assertEq(1, idx, "module after");
-
-        bytes[] memory signatures = _getGuardianSignatures(alicePubKey);
-
-        // Unauthorized, because the protocol is expecting signature for bob
-        vm.expectRevert(Unauthorized.selector);
-        pufferProtocol.provisionNode(signatures, _validatorSignature(), 0);
-
-        // Bob should be provisioned next
-        pufferProtocol.provisionNode(_getGuardianSignatures(_getPubKey(bytes32("bob"))), _validatorSignature(), 0);
-
-        // Invalid status
-        vm.expectRevert(abi.encodeWithSelector(IPufferProtocol.InvalidValidatorState.selector, Status.DEQUEUED));
-        pufferProtocol.cancelRegistration(NO_RESTAKING, 0);
-    }
-
->>>>>>> 778054b1
     function test_register_multiple_validator_keys_and_dequeue(bytes32 alicePubKeyPart, bytes32 bobPubKeyPart) public {
         address bob = makeAddr("bob");
         vm.deal(bob, 10 ether);

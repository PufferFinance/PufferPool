// SPDX-License-Identifier: GPL-3.0
pragma solidity >=0.8.0 <0.9.0;

import { PufferProtocolMockUpgrade } from "../mocks/PufferProtocolMockUpgrade.sol";
import { TestHelper } from "../helpers/TestHelper.sol";
import { ECDSA } from "openzeppelin/utils/cryptography/ECDSA.sol";
import { IPufferProtocol } from "puffer/interface/IPufferProtocol.sol";
import { ValidatorKeyData } from "puffer/struct/ValidatorKeyData.sol";
import { Status } from "puffer/struct/Status.sol";
import { Validator } from "puffer/struct/Validator.sol";
import { PufferProtocol } from "puffer/PufferProtocol.sol";
import { PufferModule } from "puffer/PufferModule.sol";
import { PufferOracleV2 } from "puffer/PufferOracleV2.sol";
import { IPufferModule } from "puffer/interface/IPufferModule.sol";
import { ROLE_ID_DAO, ROLE_ID_OPERATIONS_PAYMASTER, ROLE_ID_OPERATIONS_MULTISIG } from "pufETHScript/Roles.sol";
import { Unauthorized } from "puffer/Errors.sol";
import { LibGuardianMessages } from "puffer/LibGuardianMessages.sol";
import { Permit } from "pufETH/structs/Permit.sol";
import { ModuleLimit } from "puffer/struct/ProtocolStorage.sol";
import { StoppedValidatorInfo } from "puffer/struct/StoppedValidatorInfo.sol";

contract PufferProtocolTest is TestHelper {
    using ECDSA for bytes32;

    event ValidatorKeyRegistered(bytes pubKey, uint256 indexed, bytes32 indexed, bool);
    event SuccessfullyProvisioned(bytes pubKey, uint256 indexed, bytes32 indexed);
    event ModuleWeightsChanged(bytes32[] oldWeights, bytes32[] newWeights);

    bytes zeroPubKey = new bytes(48);
    bytes32 zeroPubKeyPart;

    bytes32 constant EIGEN_DA = bytes32("EIGEN_DA");
    bytes32 constant CRAZY_GAINS = bytes32("CRAZY_GAINS");

    Permit emptyPermit;

    // 0.01 %
    uint256 pointZeroZeroOne = 0.0001e18;
    // 0.02 %
    uint256 pointZeroZeroTwo = 0.0002e18;
    // 0.05 %
    uint256 pointZeroFive = 0.0005e18;
    // 0.1% diff
    uint256 pointZeroOne = 0.001e18;

    address NoRestakingModule;
    address eigenDaModule;

    address alice = makeAddr("alice");
    address bob = makeAddr("bob");
    address charlie = makeAddr("charlie");
    address dianna = makeAddr("dianna");
    address eve = makeAddr("eve");

    function setUp() public override {
        super.setUp();

        vm.deal(address(this), 1000 ether);

        // Setup roles
        bytes4[] memory selectors = new bytes4[](3);
        selectors[0] = PufferProtocol.createPufferModule.selector;
        selectors[1] = PufferProtocol.setModuleWeights.selector;
        selectors[2] = bytes4(hex"4f1ef286"); // signature for UUPS.upgradeToAndCall(address newImplementation, bytes memory data)

        // For simplicity grant DAO & Paymaster roles to this contract
        vm.startPrank(_broadcaster);
        accessManager.setTargetFunctionRole(address(pufferProtocol), selectors, ROLE_ID_DAO);
        accessManager.grantRole(ROLE_ID_DAO, address(this), 0);
        accessManager.grantRole(ROLE_ID_OPERATIONS_PAYMASTER, address(this), 0);
        accessManager.grantRole(ROLE_ID_OPERATIONS_MULTISIG, address(this), 0);
        vm.stopPrank();

        // Set daily withdrawals limit
        pufferVault.setDailyWithdrawalLimit(1000 ether);

        _skipDefaultFuzzAddresses();

        fuzzedAddressMapping[address(pufferProtocol)] = true;

        NoRestakingModule = pufferProtocol.getModuleAddress(PUFFER_MODULE_0);
        // Fund no restaking module with 200 ETH
        vm.deal(NoRestakingModule, 200 ether);
    }

    // Setup
    function test_setup() public {
        assertTrue(address(pufferProtocol.PUFFER_VAULT()) != address(0), "puffer vault address");
        address module = pufferProtocol.getModuleAddress(PUFFER_MODULE_0);
        assertEq(PufferModule(payable(module)).NAME(), PUFFER_MODULE_0, "bad name");
    }

    // Register validator key
    function test_register_validator_key() public {
        _registerValidatorKey(bytes32("alice"), PUFFER_MODULE_0);
    }

    // Empty queue should return NO_VALIDATORS
    function test_empty_queue() public {
        (bytes32 moduleName, uint256 idx) = pufferProtocol.getNextValidatorToProvision();
        assertEq(moduleName, bytes32("NO_VALIDATORS"), "name");
        assertEq(idx, type(uint256).max, "name");
    }

    // Test Skipping the validator
    function test_skip_provisioning() public {
        _registerValidatorKey(bytes32("alice"), PUFFER_MODULE_0);
        _registerValidatorKey(bytes32("bob"), PUFFER_MODULE_0);

        (bytes32 moduleName, uint256 idx) = pufferProtocol.getNextValidatorToProvision();
        uint256 moduleSelectionIndex = pufferProtocol.getModuleSelectIndex();

        assertEq(moduleName, PUFFER_MODULE_0, "module");
        assertEq(idx, 0, "idx");
        assertEq(moduleSelectionIndex, 0, "module selection idx");

        assertTrue(pufferVault.balanceOf(address(this)) == 0, "zero pufETH");

        ModuleLimit memory moduleLimit = pufferProtocol.getModuleLimitInformation(PUFFER_MODULE_0);

        assertEq(moduleLimit.numberOfRegisteredValidators, 2, "2 active validators");

        vm.expectEmit(true, true, true, true);
        emit IPufferProtocol.ValidatorSkipped(_getPubKey(bytes32("alice")), 0, PUFFER_MODULE_0);
        pufferProtocol.skipProvisioning(PUFFER_MODULE_0, _getGuardianSignaturesForSkipping());

        moduleLimit = pufferProtocol.getModuleLimitInformation(PUFFER_MODULE_0);

        assertEq(moduleLimit.numberOfRegisteredValidators, 1, "1 active validator");

        // This contract should receive pufETH because of the skipProvisioning
        assertTrue(pufferVault.balanceOf(address(this)) != 0, "non zero pufETH");

        Validator memory aliceValidator = pufferProtocol.getValidatorInfo(PUFFER_MODULE_0, 0);
        assertTrue(aliceValidator.status == Status.SKIPPED, "did not update status");

        (moduleName, idx) = pufferProtocol.getNextValidatorToProvision();

        assertEq(moduleName, PUFFER_MODULE_0, "module");
        assertEq(idx, 1, "idx should be 1");

        bytes[] memory signatures = _getGuardianSignatures(_getPubKey(bytes32("bob")));

        vm.expectEmit(true, true, true, true);
        emit SuccessfullyProvisioned(_getPubKey(bytes32("bob")), 1, PUFFER_MODULE_0);
        pufferProtocol.provisionNode(signatures, _validatorSignature(), bytes32(0));
        moduleSelectionIndex = pufferProtocol.getModuleSelectIndex();
        assertEq(moduleSelectionIndex, 1, "module idx changed");
    }

    // Create an existing module should revert
    function test_create_existing_module_fails() public {
        vm.startPrank(DAO);
        vm.expectRevert(IPufferProtocol.ModuleAlreadyExists.selector);
        pufferProtocol.createPufferModule(PUFFER_MODULE_0);
    }

    // Invalid pub key shares length
    function test_register_invalid_pubkey_shares_length() public {
        ValidatorKeyData memory data = _getMockValidatorKeyData(new bytes(48), PUFFER_MODULE_0);
        data.blsPubKeySet = new bytes(22); // Invalid length

        vm.expectRevert(IPufferProtocol.InvalidBLSPublicKeySet.selector);
        pufferProtocol.registerValidatorKey{ value: 4 ether }(data, PUFFER_MODULE_0, emptyPermit, emptyPermit);
    }

    // Invalid private key shares length
    function test_register_invalid_privKey_shares() public {
        ValidatorKeyData memory data = _getMockValidatorKeyData(new bytes(48), PUFFER_MODULE_0);
        data.blsEncryptedPrivKeyShares = new bytes[](2); // we have 3 guardians, and we try to give 2 priv key shares

        vm.expectRevert(IPufferProtocol.InvalidBLSPrivateKeyShares.selector);
        pufferProtocol.registerValidatorKey{ value: 4 ether }(data, PUFFER_MODULE_0, emptyPermit, emptyPermit);
    }

    // Try registering with invalid module
    function test_register_to_invalid_module() public {
        uint256 smoothingCommitment = pufferOracle.getValidatorTicketPrice() * 30;
        bytes memory pubKey = _getPubKey(bytes32("charlie"));
        ValidatorKeyData memory validatorKeyData = _getMockValidatorKeyData(pubKey, PUFFER_MODULE_0);
        vm.expectRevert(IPufferProtocol.ValidatorLimitForModuleReached.selector);
        pufferProtocol.registerValidatorKey{ value: smoothingCommitment }(
            validatorKeyData, bytes32("imaginary module"), emptyPermit, emptyPermit
        );
    }

    // Mint non whole vt after registration
    function test_register_with_non_whole_amount() public {
        bytes memory pubKey = _getPubKey(bytes32("charlie"));
        ValidatorKeyData memory validatorKeyData = _getMockValidatorKeyData(pubKey, PUFFER_MODULE_0);
        uint256 vtPrice = pufferOracle.getValidatorTicketPrice();
        uint256 amount = 5.11 ether;

        pufferProtocol.registerValidatorKey{ value: amount }(
            validatorKeyData, PUFFER_MODULE_0, emptyPermit, emptyPermit
        );

        assertEq(
            validatorTicket.balanceOf(address(pufferProtocol)),
            ((amount - 1 ether) * 1 ether) / vtPrice,
            "VT after for pufferProtocol"
        );
    }

    // If we are > burst threshold, treasury gets everything
    function test_burst_threshold() external {
        vm.roll(50401);

        _registerAndProvisionNode(bytes32("alice"), PUFFER_MODULE_0, alice);
        _registerAndProvisionNode(bytes32("alice"), PUFFER_MODULE_0, alice);
        _registerAndProvisionNode(bytes32("alice"), PUFFER_MODULE_0, alice);

        pufferOracle.setTotalNumberOfValidators(
            5,
            99999999,
            _getGuardianEOASignatures(
                LibGuardianMessages._getSetNumberOfValidatorsMessage({ numberOfValidators: 5, epochNumber: 99999999 })
            )
        );

        uint256 sc = pufferOracle.getValidatorTicketPrice() * 30;
        address treasury = validatorTicket.TREASURY();

        uint256 balanceBefore = address(treasury).balance;

        _registerValidatorKey(bytes32("alice"), PUFFER_MODULE_0);

        uint256 balanceAfter = address(treasury).balance;

        assertEq(balanceAfter, balanceBefore + sc, "treasury gets everything");
    }

    // Set validator limit and try registering that many validators
    function test_fuzz_register_many_validators(uint8 numberOfValidatorsToProvision) external {
        for (uint256 i = 0; i < uint256(numberOfValidatorsToProvision); ++i) {
            vm.deal(address(this), 2 ether);
            _registerValidatorKey(bytes32(i), PUFFER_MODULE_0);
        }
    }

    // Try registering without RAVE evidence
    function test_register_no_sgx() public {
        uint256 vtPrice = pufferOracle.getValidatorTicketPrice() * 30;

        bytes memory pubKey = _getPubKey(bytes32("something"));

        bytes[] memory newSetOfPubKeys = new bytes[](3);

        // we have 3 guardians in TestHelper.sol
        newSetOfPubKeys[0] = bytes("key1");
        newSetOfPubKeys[0] = bytes("key2");
        newSetOfPubKeys[0] = bytes("key3");

        ValidatorKeyData memory validatorData = ValidatorKeyData({
            blsPubKey: pubKey, // key length must be 48 byte
            signature: new bytes(0),
            depositDataRoot: bytes32(""),
            blsEncryptedPrivKeyShares: new bytes[](3),
            blsPubKeySet: new bytes(48),
            raveEvidence: new bytes(0) // No rave
         });

        vm.expectEmit(true, true, true, true);
        emit ValidatorKeyRegistered(pubKey, 0, PUFFER_MODULE_0, false);
        pufferProtocol.registerValidatorKey{ value: vtPrice + 2 ether }(
            validatorData, PUFFER_MODULE_0, emptyPermit, emptyPermit
        );
    }

    // Try registering with invalid BLS key length
    function test_register_invalid_bls_key() public {
        uint256 smoothingCommitment = pufferOracle.getValidatorTicketPrice();

        bytes[] memory newSetOfPubKeys = new bytes[](3);

        // we have 3 guardians in TestHelper.sol
        newSetOfPubKeys[0] = bytes("key1");
        newSetOfPubKeys[0] = bytes("key2");
        newSetOfPubKeys[0] = bytes("key3");

        ValidatorKeyData memory validatorData = ValidatorKeyData({
            blsPubKey: hex"aeaa", // invalid key
            signature: new bytes(0),
            depositDataRoot: bytes32(""),
            blsEncryptedPrivKeyShares: new bytes[](3),
            blsPubKeySet: new bytes(144),
            raveEvidence: new bytes(1)
        });

        vm.expectRevert(IPufferProtocol.InvalidBLSPubKey.selector);
        pufferProtocol.registerValidatorKey{ value: smoothingCommitment }(
            validatorData, PUFFER_MODULE_0, emptyPermit, emptyPermit
        );
    }

    function test_get_payload() public {
        (bytes[] memory guardianPubKeys,, uint256 threshold,) = pufferProtocol.getPayload(PUFFER_MODULE_0, false);

        assertEq(guardianPubKeys[0], guardian1EnclavePubKey, "guardian1");
        assertEq(guardianPubKeys[1], guardian2EnclavePubKey, "guardian2");
        assertEq(guardianPubKeys[2], guardian3EnclavePubKey, "guardian3");

        assertEq(guardianPubKeys.length, 3, "pubkeys len");
        assertEq(threshold, 1, "threshold");
    }

    // Try to provision a validator when there is nothing to provision
    function test_provision_reverts() public {
        (, uint256 idx) = pufferProtocol.getNextValidatorToProvision();
        assertEq(type(uint256).max, idx, "module");

        // Invalid signatures
        bytes[] memory signatures =
            _getGuardianSignatures(hex"0000000000000000000000000000000000000000000000000000000000000000");

        vm.expectRevert(); // panic
        pufferProtocol.provisionNode(signatures, _validatorSignature(), bytes32(0));
    }

    // If the deposit root is not bytes(0), it must match match the one returned from the beacon contract
    function test_provision_bad_deposit_hash() public {
        _registerValidatorKey(zeroPubKeyPart, PUFFER_MODULE_0);

        bytes memory validatorSignature = _validatorSignature();
        bytes[] memory guardianSignatures = _getGuardianSignatures(_getPubKey(zeroPubKeyPart));

        vm.expectRevert(IPufferProtocol.InvalidDepositRootHash.selector);
        pufferProtocol.provisionNode(guardianSignatures, validatorSignature, bytes32("badDepositRoot")); // "depositRoot" is hardcoded in the mock

        // now it works
        pufferProtocol.provisionNode(guardianSignatures, validatorSignature, bytes32("depositRoot"));
    }

    function test_register_multiple_validators_and_skipProvisioning(bytes32 alicePubKeyPart, bytes32 bobPubKeyPart)
        public
    {
        vm.deal(bob, 10 ether);

        vm.deal(alice, 10 ether);

        bytes memory bobPubKey = _getPubKey(bobPubKeyPart);

        // 1. validator
        _registerValidatorKey(zeroPubKeyPart, PUFFER_MODULE_0);

        Validator memory validator = pufferProtocol.getValidatorInfo(PUFFER_MODULE_0, 0);
        assertTrue(validator.node == address(this), "node operator");
        assertTrue(keccak256(validator.pubKey) == keccak256(zeroPubKey), "bad pubkey");

        // 2. validator
        vm.startPrank(bob);
        _registerValidatorKey(bobPubKeyPart, PUFFER_MODULE_0);
        vm.stopPrank();

        // 3. validator
        vm.startPrank(alice);
        _registerValidatorKey(alicePubKeyPart, PUFFER_MODULE_0);
        vm.stopPrank();

        // 4. validator
        _registerValidatorKey(zeroPubKeyPart, PUFFER_MODULE_0);

        // 5. Validator
        _registerValidatorKey(zeroPubKeyPart, PUFFER_MODULE_0);

        assertEq(pufferProtocol.getPendingValidatorIndex(PUFFER_MODULE_0), 5, "next pending validator index");

        bytes[] memory signatures = _getGuardianSignatures(zeroPubKey);

        // 1. provision zero key
        vm.expectEmit(true, true, true, true);
        emit SuccessfullyProvisioned(zeroPubKey, 0, PUFFER_MODULE_0);
        pufferProtocol.provisionNode(signatures, _validatorSignature(), bytes32(0));

        bytes[] memory bobSignatures = _getGuardianSignatures(bobPubKey);

        // Provision Bob that is not zero pubKey
        vm.expectEmit(true, true, true, true);
        emit SuccessfullyProvisioned(bobPubKey, 1, PUFFER_MODULE_0);
        pufferProtocol.provisionNode(bobSignatures, _validatorSignature(), bytes32(0));

        Validator memory bobValidator = pufferProtocol.getValidatorInfo(PUFFER_MODULE_0, 1);

        assertTrue(bobValidator.status == Status.ACTIVE, "bob should be active");

        pufferProtocol.skipProvisioning(PUFFER_MODULE_0, _getGuardianSignaturesForSkipping());

        signatures = _getGuardianSignatures(zeroPubKey);

        emit SuccessfullyProvisioned(zeroPubKey, 3, PUFFER_MODULE_0);
        pufferProtocol.provisionNode(signatures, _validatorSignature(), bytes32(0));

        // Get validators
        Validator[] memory registeredValidators = pufferProtocol.getValidators(PUFFER_MODULE_0);
        assertEq(registeredValidators.length, 5, "5 registered validators");
        assertEq(registeredValidators[0].node, address(this), "this contract should be the first one");
        assertEq(registeredValidators[1].node, bob, "bob should be the second one");
        assertEq(registeredValidators[2].node, alice, "alice should be the third one");
        assertEq(registeredValidators[3].node, address(this), "this contract should should be the fourth one");
        assertEq(registeredValidators[4].node, address(this), "this contract should should be the fifth one");
    }

    function test_provision_node() public {
        pufferProtocol.createPufferModule(EIGEN_DA);
        pufferProtocol.createPufferModule(CRAZY_GAINS);

        bytes32[] memory oldWeights = new bytes32[](3);
        oldWeights[0] = PUFFER_MODULE_0;
        oldWeights[1] = EIGEN_DA;
        oldWeights[2] = CRAZY_GAINS;

        bytes32[] memory newWeights = new bytes32[](4);
        newWeights[0] = PUFFER_MODULE_0;
        newWeights[1] = EIGEN_DA;
        newWeights[2] = EIGEN_DA;
        newWeights[3] = CRAZY_GAINS;

        vm.expectEmit(true, true, true, true);
        emit ModuleWeightsChanged(oldWeights, newWeights);
        pufferProtocol.setModuleWeights(newWeights);

        vm.deal(address(pufferVault), 10000 ether);

        _registerValidatorKey(bytes32("bob"), PUFFER_MODULE_0);
        _registerValidatorKey(bytes32("alice"), PUFFER_MODULE_0);
        _registerValidatorKey(bytes32("charlie"), PUFFER_MODULE_0);
        _registerValidatorKey(bytes32("david"), PUFFER_MODULE_0);
        _registerValidatorKey(bytes32("emma"), PUFFER_MODULE_0);
        _registerValidatorKey(bytes32("benjamin"), EIGEN_DA);
        _registerValidatorKey(bytes32("rocky"), CRAZY_GAINS);

        (bytes32 nextModule, uint256 nextId) = pufferProtocol.getNextValidatorToProvision();

        assertTrue(nextModule == PUFFER_MODULE_0, "module selection");
        assertTrue(nextId == 0, "module selection");

        bytes[] memory signatures = _getGuardianSignatures(_getPubKey(bytes32("bob")));

        // Provision Bob that is not zero pubKey
        vm.expectEmit(true, true, true, true);
        emit SuccessfullyProvisioned(_getPubKey(bytes32("bob")), 0, PUFFER_MODULE_0);
        pufferProtocol.provisionNode(signatures, _validatorSignature(), bytes32(0));

        (nextModule, nextId) = pufferProtocol.getNextValidatorToProvision();

        assertTrue(nextModule == EIGEN_DA, "module selection");
        // Id is zero, because that is the first in this queue
        assertTrue(nextId == 0, "module id");

        signatures = _getGuardianSignatures(_getPubKey(bytes32("benjamin")));

        vm.expectEmit(true, true, true, true);
        emit SuccessfullyProvisioned(_getPubKey(bytes32("benjamin")), 0, EIGEN_DA);
        pufferProtocol.provisionNode(signatures, _validatorSignature(), bytes32(0));

        (nextModule, nextId) = pufferProtocol.getNextValidatorToProvision();

        // // Because the EIGEN_DA queue is empty, the next for provisioning is from CRAZY_GAINS
        assertTrue(nextModule == CRAZY_GAINS, "module selection");
        assertTrue(nextId == 0, "module id");

        vm.stopPrank();

        // Now jason registers to EIGEN_DA
        _registerValidatorKey(bytes32("jason"), EIGEN_DA);

        // If we query next validator, it should switch back to EIGEN_DA (because of the weighted selection)
        (nextModule, nextId) = pufferProtocol.getNextValidatorToProvision();

        assertTrue(nextModule == EIGEN_DA, "module selection");
        assertTrue(nextId == 1, "module id");

        // Provisioning of rocky should fail, because jason is next in line
        signatures = _getGuardianSignatures(_getPubKey(bytes32("rocky")));
        vm.expectRevert(Unauthorized.selector);
        pufferProtocol.provisionNode(signatures, _validatorSignature(), bytes32(0));

        signatures = _getGuardianSignatures(_getPubKey(bytes32("jason")));

        // Provision Jason
        pufferProtocol.provisionNode(signatures, _validatorSignature(), bytes32(0));

        (nextModule, nextId) = pufferProtocol.getNextValidatorToProvision();

        signatures = _getGuardianSignatures(_getPubKey(bytes32("rocky")));

        // Rocky is now in line
        assertTrue(nextModule == CRAZY_GAINS, "module selection");
        assertTrue(nextId == 0, "module id");
        pufferProtocol.provisionNode(signatures, _validatorSignature(), bytes32(0));

        (nextModule, nextId) = pufferProtocol.getNextValidatorToProvision();

        assertTrue(nextModule == PUFFER_MODULE_0, "module selection");
        assertTrue(nextId == 1, "module id");

        assertEq(
            pufferProtocol.getNextValidatorToBeProvisionedIndex(PUFFER_MODULE_0), 1, "next idx for no restaking module"
        );

        signatures = _getGuardianSignatures(_getPubKey(bytes32("alice")));

        vm.expectEmit(true, true, true, true);
        emit SuccessfullyProvisioned(_getPubKey(bytes32("alice")), 1, PUFFER_MODULE_0);
        pufferProtocol.provisionNode(signatures, _validatorSignature(), bytes32(0));
    }

    function test_create_puffer_module() public {
        bytes32 name = bytes32("LEVERAGED_RESTAKING");
        pufferProtocol.createPufferModule(name);
        IPufferModule module = IPufferModule(pufferProtocol.getModuleAddress(name));
        assertEq(module.NAME(), name, "name");
    }

    // Test smart contract upgradeability (UUPS)
    function test_upgrade() public {
        vm.expectRevert();
        uint256 result = PufferProtocolMockUpgrade(payable(address(pufferVault))).returnSomething();

        PufferProtocolMockUpgrade newImplementation = new PufferProtocolMockUpgrade(address(beacon));
        pufferProtocol.upgradeToAndCall(address(newImplementation), "");

        result = PufferProtocolMockUpgrade(payable(address(pufferProtocol))).returnSomething();

        assertEq(result, 1337);
    }

    // Test registering the validator with a huge number of months committed
    function test_register_validator_with_huge_commitment() external {
        bytes memory pubKey = _getPubKey(bytes32("alice"));

        ValidatorKeyData memory validatorKeyData = _getMockValidatorKeyData(pubKey, PUFFER_MODULE_0);

        vm.expectRevert();
        pufferProtocol.registerValidatorKey{ value: type(uint256).max }(
            validatorKeyData, PUFFER_MODULE_0, emptyPermit, emptyPermit
        );
    }

    // Node operator can deposit Bond in pufETH
    function test_register_pufETH_approve_buy_VT() external {
        bytes memory pubKey = _getPubKey(bytes32("alice"));
        vm.deal(alice, 10 ether);

        uint256 expectedMint = pufferVault.previewDeposit(1 ether);
        assertGt(expectedMint, 0, "should expect more pufETH");

        // Alice mints 1 ETH of pufETH
        vm.startPrank(alice);
        uint256 minted = pufferVault.depositETH{ value: 1 ether }(alice);
        assertGt(minted, 0, "should mint pufETH");

        // approve pufETH to pufferProtocol
        pufferVault.approve(address(pufferProtocol), type(uint256).max);

        assertEq(pufferVault.balanceOf(address(pufferProtocol)), 0, "zero pufETH before");
        assertEq(pufferVault.balanceOf(alice), 1 ether, "1 pufETH before for alice");

        // In this case, the only important data on permit is the amount
        // Permit call will fail, but the amount is reused
        ValidatorKeyData memory data = _getMockValidatorKeyData(pubKey, PUFFER_MODULE_0);
        Permit memory permit;
        permit.amount = pufferVault.balanceOf(alice);

        // Get the smoothing commitment amount for 180 days
        uint256 sc = pufferOracle.getValidatorTicketPrice() * 180;

        // Register validator key by paying SC in ETH and depositing bond in pufETH
        vm.expectEmit(true, true, true, true);
        emit ValidatorKeyRegistered(pubKey, 0, PUFFER_MODULE_0, true);
        pufferProtocol.registerValidatorKey{ value: sc }(data, PUFFER_MODULE_0, permit, emptyPermit);
        // Alice has some dust in her wallet, because VT purchase changes the exchange rate, meaning pufETH is worth more
        assertEq(pufferVault.balanceOf(alice), 1696417975049392, "1696417975049392 pufETH after for alice");
        uint256 protocolPufETHBalance = pufferVault.balanceOf(address(pufferProtocol));
        assertApproxEqRel(protocolPufETHBalance, 0.998303582024950608 ether, pointZeroZeroTwo, "~0.998 pufETH after");
        assertApproxEqRel(
            pufferVault.convertToAssets(protocolPufETHBalance), 1 ether, pointZeroZeroOne, "1 ETH worth of pufETH after"
        );
    }

    // Node operator can deposit Bond with Permit and pay for the VT in ETH
    function test_register_pufETH_permit_pay_VT() external {
        bytes memory pubKey = _getPubKey(bytes32("alice"));
        vm.deal(alice, 10 ether);

        // Alice mints 1 ETH of pufETH
        vm.startPrank(alice);
        pufferVault.depositETH{ value: 1 ether }(alice);

        assertEq(pufferVault.balanceOf(address(pufferProtocol)), 0, "zero pufETH before");
        assertEq(pufferVault.balanceOf(alice), 1 ether, "1 pufETH before for alice");

        ValidatorKeyData memory data = _getMockValidatorKeyData(pubKey, PUFFER_MODULE_0);
        // Generate Permit data for 2 pufETH to the protocol
        Permit memory permit = _signPermit(
            _testTemps("alice", address(pufferProtocol), 2 ether, block.timestamp), pufferVault.DOMAIN_SEPARATOR()
        );

        uint256 numberOfDays = 180;
        // Get the smoothing commitment amount for 6 months
        uint256 sc = pufferOracle.getValidatorTicketPrice() * numberOfDays;

        // Register validator key by paying SC in ETH and depositing bond in pufETH
        vm.expectEmit(true, true, true, true);
        emit ValidatorKeyRegistered(pubKey, 0, PUFFER_MODULE_0, true);
        pufferProtocol.registerValidatorKey{ value: sc }(data, PUFFER_MODULE_0, permit, emptyPermit);

        // Alice has some dust in her wallet, because VT purchase changes the exchange rate, meaning pufETH is worth more
        assertEq(pufferVault.balanceOf(alice), 1696417975049392, "1696417975049392 pufETH after for alice");

        uint256 protocolPufETHBalance = pufferVault.balanceOf(address(pufferProtocol));
        assertEq(protocolPufETHBalance, 0.998303582024950608 ether, "~0.99 pufETH after");
        assertApproxEqRel(
            pufferVault.convertToAssets(protocolPufETHBalance), 1 ether, pointZeroZeroOne, "1 ETH worth of pufETH after"
        );
    }

    // Node operator can deposit both VT and pufETH with Permit
    function test_register_both_permit() external {
        bytes memory pubKey = _getPubKey(bytes32("alice"));
        vm.deal(alice, 10 ether);

        uint256 numberOfDays = 200;
        uint256 amount = pufferOracle.getValidatorTicketPrice() * numberOfDays;

        // Alice mints 1 ETH of pufETH
        vm.startPrank(alice);
        // Purchase pufETH
        pufferVault.depositETH{ value: 1 ether }(alice);
        // Alice purchases VT
        validatorTicket.purchaseValidatorTicket{ value: amount }(alice);

        // Because Alice purchased a lot of VT's, it changed the conversion rate
        // Because of that the registerValidatorKey will .transferFrom a smaller amount of pufETH
        uint256 leftOverPufETH = pufferVault.balanceOf(alice) - pufferVault.convertToShares(1 ether);

        assertEq(pufferVault.balanceOf(address(pufferProtocol)), 0, "zero pufETH before");
        assertEq(pufferVault.balanceOf(alice), 1 ether, "1 pufETH before for alice");
        assertEq(validatorTicket.balanceOf(alice), _upscaleTo18Decimals(numberOfDays), "VT before for alice");

        ValidatorKeyData memory data = _getMockValidatorKeyData(pubKey, PUFFER_MODULE_0);

        uint256 bond = 1 ether;
        Permit memory pufETHPermit = _signPermit(
            _testTemps("alice", address(pufferProtocol), bond, block.timestamp), pufferVault.DOMAIN_SEPARATOR()
        );
        Permit memory vtPermit = _signPermit(
            _testTemps("alice", address(pufferProtocol), _upscaleTo18Decimals(numberOfDays), block.timestamp),
            validatorTicket.DOMAIN_SEPARATOR()
        );

        vm.expectEmit(true, true, true, true);
        emit ValidatorKeyRegistered(pubKey, 0, PUFFER_MODULE_0, true);
        pufferProtocol.registerValidatorKey(data, PUFFER_MODULE_0, pufETHPermit, vtPermit);

        assertEq(pufferVault.balanceOf(alice), leftOverPufETH, "alice should have some leftover pufETH");
        assertEq(validatorTicket.balanceOf(alice), 0, "0 vt after for alice");
        assertApproxEqRel(pufferVault.balanceOf(address(pufferProtocol)), bond, 0.002e18, "1 pufETH after");
    }

    // Node operator can deposit both VT and pufETH with .approve
    function test_register_both_approve() external {
        bytes memory pubKey = _getPubKey(bytes32("alice"));
        vm.deal(alice, 10 ether);

        uint256 numberOfDays = 200;
        uint256 amount = pufferOracle.getValidatorTicketPrice() * numberOfDays;

        vm.startPrank(alice);
        // Alice purchases VT
        validatorTicket.purchaseValidatorTicket{ value: amount }(alice);
        // Alice mints 1 ETH of pufETH
        pufferVault.depositETH{ value: 1 ether }(alice);

        assertEq(pufferVault.balanceOf(address(pufferProtocol)), 0, "zero pufETH before");
        // 1 wei diff
        assertApproxEqAbs(
            pufferVault.convertToAssets(pufferVault.balanceOf(alice)), 1 ether, 1, "1 pufETH before for alice"
        );
        assertEq(validatorTicket.balanceOf(alice), _upscaleTo18Decimals(numberOfDays), "VT before for alice");

        ValidatorKeyData memory data = _getMockValidatorKeyData(pubKey, PUFFER_MODULE_0);

        uint256 bond = 1 ether;

        pufferVault.approve(address(pufferProtocol), type(uint256).max);
        validatorTicket.approve(address(pufferProtocol), type(uint256).max);

        Permit memory vtPermit = emptyPermit;
        vtPermit.amount = _upscaleTo18Decimals(numberOfDays); // upscale to 18 decimals

        Permit memory pufETHPermit = emptyPermit;
        pufETHPermit.amount = pufferVault.convertToShares(bond);

        vm.expectEmit(true, true, true, true);
        emit ValidatorKeyRegistered(pubKey, 0, PUFFER_MODULE_0, true);
        pufferProtocol.registerValidatorKey(data, PUFFER_MODULE_0, pufETHPermit, vtPermit);

        assertEq(pufferVault.balanceOf(alice), 0, "0 pufETH after for alice");
        assertEq(validatorTicket.balanceOf(alice), 0, "0 vt after for alice");
        // 1 wei diff
        assertApproxEqAbs(
            pufferVault.convertToAssets(pufferVault.balanceOf(address(pufferProtocol))), bond, 1, "1 pufETH after"
        );
    }

    // Node operator can pay for pufETH with ETH and use Permit for VT
    function test_register_pufETH_pay_vt_approve() external {
        bytes memory pubKey = _getPubKey(bytes32("alice"));
        vm.deal(alice, 10 ether);

        uint256 numberOfDays = 30;
        uint256 amount = pufferOracle.getValidatorTicketPrice() * numberOfDays;

        vm.startPrank(alice);
        // Alice purchases VT
        validatorTicket.purchaseValidatorTicket{ value: amount }(alice);

        assertEq(pufferVault.balanceOf(address(pufferProtocol)), 0, "zero pufETH before");
        assertEq(pufferVault.balanceOf(alice), 0, "0 pufETH before for alice");
        assertEq(validatorTicket.balanceOf(alice), _upscaleTo18Decimals(numberOfDays), "VT before for alice");

        ValidatorKeyData memory data = _getMockValidatorKeyData(pubKey, PUFFER_MODULE_0);
        Permit memory permit = _signPermit(
            _testTemps("alice", address(pufferProtocol), _upscaleTo18Decimals(numberOfDays), block.timestamp),
            validatorTicket.DOMAIN_SEPARATOR()
        );

        // Alice is using SGX
        uint256 bond = 1 ether;

        vm.expectEmit(true, true, true, true);
        emit ValidatorKeyRegistered(pubKey, 0, PUFFER_MODULE_0, true);
        pufferProtocol.registerValidatorKey{ value: bond }(data, PUFFER_MODULE_0, emptyPermit, permit);

        assertEq(pufferVault.balanceOf(alice), 0, "0 pufETH after for alice");
        assertApproxEqRel(pufferVault.balanceOf(address(pufferProtocol)), 1 ether, pointZeroFive, "~1 pufETH after");
    }

    // Node operator can deposit Bond in pufETH
    function test_register_validator_key_with_permit_reverts_invalid_vt_amount() external {
        bytes memory pubKey = _getPubKey(bytes32("alice"));
        vm.deal(alice, 100 ether);

        // Alice mints 2 ETH of pufETH
        vm.startPrank(alice);
        pufferVault.depositETH{ value: 2 ether }(alice);

        ValidatorKeyData memory data = _getMockValidatorKeyData(pubKey, PUFFER_MODULE_0);
        // Generate Permit data for 10 pufETH to the protocol
        Permit memory permit = _signPermit(
            _testTemps("alice", address(pufferProtocol), 0.5 ether, block.timestamp), pufferVault.DOMAIN_SEPARATOR()
        );

        // Underpay VT
        vm.expectRevert();
        pufferProtocol.registerValidatorKey{ value: 0.1 ether }(data, PUFFER_MODULE_0, permit, emptyPermit);
    }

    function test_validator_griefing_attack() external {
        vm.deal(address(pufferVault), 100 ether);

        _registerValidatorKey(bytes32("alice"), PUFFER_MODULE_0);
        bytes[] memory guardianSignatures = _getGuardianSignatures(_getPubKey(bytes32("alice")));
        // Register and provision Alice
        // Alice may be an active validator or it can be exited, doesn't matter
        pufferProtocol.provisionNode(guardianSignatures, _validatorSignature(), bytes32(0));

        // Register another validator with using the same data
        _registerValidatorKey(bytes32("alice"), PUFFER_MODULE_0);

        // Try to provision it with the original message (replay attack)
        // It should revert
        vm.expectRevert(Unauthorized.selector);
        pufferProtocol.provisionNode(guardianSignatures, _validatorSignature(), bytes32(0));
    }

    function test_validator_limit_per_module() external {
        _registerValidatorKey(bytes32("alice"), PUFFER_MODULE_0);

        vm.expectEmit(true, true, true, true);
        emit IPufferProtocol.ValidatorLimitPerModuleChanged(500, 1);
        pufferProtocol.setValidatorLimitPerModule(PUFFER_MODULE_0, 1);

        // Revert if the registration will be over the limit
        uint256 smoothingCommitment = pufferOracle.getValidatorTicketPrice();
        bytes memory pubKey = _getPubKey(bytes32("bob"));
        ValidatorKeyData memory validatorKeyData = _getMockValidatorKeyData(pubKey, PUFFER_MODULE_0);
        uint256 bond = 1 ether;

        vm.expectRevert(IPufferProtocol.ValidatorLimitForModuleReached.selector);
        pufferProtocol.registerValidatorKey{ value: (smoothingCommitment + bond) }(
            validatorKeyData, PUFFER_MODULE_0, emptyPermit, emptyPermit
        );
    }

    function test_claim_bond_for_single_withdrawal() external {
        uint256 startTimestamp = 1707411226;

        // Alice registers one validator and we provision it
        vm.deal(alice, 2 ether);
        vm.deal(NoRestakingModule, 200 ether);

        vm.startPrank(alice);
        _registerValidatorKey(bytes32("alice"), PUFFER_MODULE_0);
        vm.stopPrank();

        assertApproxEqAbs(
            pufferVault.convertToAssets(pufferVault.balanceOf(address(pufferProtocol))),
            1 ether,
            1,
            "~1 pufETH in protocol"
        );

        // bond + something for the validator registration
        assertEq(address(pufferVault).balance, 1001.2835 ether, "vault eth balance");

        Validator memory validator = pufferProtocol.getValidatorInfo(PUFFER_MODULE_0, 0);

        assertEq(validator.bond, pufferVault.balanceOf(address(pufferProtocol)), "alice bond is in the protocol");

        vm.warp(startTimestamp);

        pufferProtocol.provisionNode(
            _getGuardianSignatures(_getPubKey(bytes32("alice"))), _validatorSignature(), bytes32(0)
        );

        // Didn't claim the bond yet
        assertEq(pufferVault.balanceOf(alice), 0, "alice has zero pufETH");

        // 15 days later (+16 is because 1 day is the start offset)
        vm.warp(startTimestamp + 16 days);

        StoppedValidatorInfo memory validatorInfo = StoppedValidatorInfo({
            module: NoRestakingModule,
            moduleName: PUFFER_MODULE_0,
            pufferModuleIndex: 0,
            withdrawalAmount: 32 ether,
            startEpoch: 100,
            endEpoch: _getEpochNumber(16 days, 100),
            wasSlashed: false
        });

        // Valid proof
        _executeFullWithdrawal(validatorInfo);

        // Alice got the pufETH
        assertEq(pufferVault.balanceOf(alice), validator.bond, "alice got the pufETH");
        // 1 wei diff
        assertApproxEqAbs(
            pufferVault.convertToAssets(pufferVault.balanceOf(alice)), 1 ether, 1, "assets owned by alice"
        );

        // Alice doesn't withdraw her VT's right away
        vm.warp(startTimestamp + 50 days);
    }

    // Alice deposits VT for herself
    function test_deposit_validator_tickets_approval() public {
        vm.deal(alice, 10 ether);

        uint256 numberOfDays = 200;
        uint256 amount = pufferOracle.getValidatorTicketPrice() * numberOfDays;

        vm.startPrank(alice);
        // Alice purchases VT
        validatorTicket.purchaseValidatorTicket{ value: amount }(alice);

        assertEq(validatorTicket.balanceOf(alice), 200 ether, "alice got 200 VT");
        assertEq(validatorTicket.balanceOf(address(pufferProtocol)), 0, "protocol got 0 VT");

        Permit memory vtPermit = emptyPermit;
        vtPermit.amount = 200 ether;

        // Approve VT
        validatorTicket.approve(address(pufferProtocol), 2000 ether);

        // Deposit for herself
        vm.expectEmit(true, true, true, true);
        emit IPufferProtocol.ValidatorTicketsDeposited(alice, alice, 200 ether);
        pufferProtocol.depositValidatorTickets(vtPermit, alice);

        assertEq(validatorTicket.balanceOf(address(pufferProtocol)), 200 ether, "protocol got 200 VT");
        assertEq(validatorTicket.balanceOf(address(alice)), 0, "alice got 0");
    }

    // Alice double deposit VT
    function test_double_deposit_validator_tickets_approval() public {
        vm.deal(alice, 1000 ether);

        uint256 numberOfDays = 1000;
        uint256 amount = pufferOracle.getValidatorTicketPrice() * numberOfDays;

        vm.startPrank(alice);
        // Alice purchases VT
        validatorTicket.purchaseValidatorTicket{ value: amount }(alice);

        assertEq(validatorTicket.balanceOf(alice), 1000 ether, "alice got 1000 VT");
        assertEq(validatorTicket.balanceOf(address(pufferProtocol)), 0, "protocol got 0 VT");

        Permit memory vtPermit = emptyPermit;
        vtPermit.amount = 200 ether;

        // Approve VT
        validatorTicket.approve(address(pufferProtocol), 2000 ether);

        // Deposit for herself
        vm.expectEmit(true, true, true, true);
        emit IPufferProtocol.ValidatorTicketsDeposited(alice, alice, 200 ether);
        pufferProtocol.depositValidatorTickets(vtPermit, alice);

        assertEq(validatorTicket.balanceOf(address(pufferProtocol)), 200 ether, "protocol got 200 VT");
        assertEq(validatorTicket.balanceOf(address(alice)), 800 ether, "alice got 800");
        assertEq(pufferProtocol.getValidatorTicketsBalance(alice), 200 ether, "alice got 200 VT in the protocol");

        // Perform a second deposit of 800 VT
        vtPermit.amount = 800 ether;
        pufferProtocol.depositValidatorTickets((vtPermit), alice);
        assertEq(
            pufferProtocol.getValidatorTicketsBalance(alice), 1000 ether, "alice should have 1000 vt in the protocol"
        );
    }

    // Alice deposits VT for bob
    function test_deposit_validator_tickets_permit_for_bob() public {
        vm.deal(alice, 10 ether);

        uint256 numberOfDays = 200;
        uint256 amount = pufferOracle.getValidatorTicketPrice() * numberOfDays;

        vm.startPrank(alice);
        // Alice purchases VT
        validatorTicket.purchaseValidatorTicket{ value: amount }(alice);

        assertEq(validatorTicket.balanceOf(alice), 200 ether, "alice got 200 VT");
        assertEq(validatorTicket.balanceOf(address(pufferProtocol)), 0, "protocol got 0 VT");

        // Sign the permit
        Permit memory vtPermit = _signPermit(
            _testTemps("alice", address(pufferProtocol), _upscaleTo18Decimals(numberOfDays), block.timestamp),
            validatorTicket.DOMAIN_SEPARATOR()
        );

        // Deposit for Bob
        vm.expectEmit(true, true, true, true);
        emit IPufferProtocol.ValidatorTicketsDeposited(bob, alice, 200 ether);
        pufferProtocol.depositValidatorTickets(vtPermit, bob);

        assertEq(pufferProtocol.getValidatorTicketsBalance(bob), 200 ether, "bob got the VTS in the protocol");
        assertEq(pufferProtocol.getValidatorTicketsBalance(alice), 0, "alice got no VTS in the protocol");
    }

    // Alice double deposit VT for Bob
    function test_double_deposit_validator_tickets_permit_for_bob() public {
        vm.deal(alice, 1000 ether);

        uint256 numberOfDays = 1000;
        uint256 amount = pufferOracle.getValidatorTicketPrice() * numberOfDays;

        vm.startPrank(alice);
        // Alice purchases VT
        validatorTicket.purchaseValidatorTicket{ value: amount }(alice);

        assertEq(validatorTicket.balanceOf(alice), 1000 ether, "alice got 1000 VT");
        assertEq(validatorTicket.balanceOf(address(pufferProtocol)), 0, "protocol got 0 VT");

        // Sign the permit
        Permit memory vtPermit = _signPermit(
            _testTemps("alice", address(pufferProtocol), _upscaleTo18Decimals(200), block.timestamp),
            validatorTicket.DOMAIN_SEPARATOR()
        );

        // Deposit for Bob
        vm.expectEmit(true, true, true, true);
        emit IPufferProtocol.ValidatorTicketsDeposited(bob, alice, 200 ether);
        pufferProtocol.depositValidatorTickets(vtPermit, bob);

        assertEq(pufferProtocol.getValidatorTicketsBalance(bob), 200 ether, "bob got the VTS in the protocol");
        assertEq(pufferProtocol.getValidatorTicketsBalance(alice), 0, "alice got no VTS in the protocol");
        assertEq(validatorTicket.balanceOf(alice), 800 ether, "Alice still has 800 VTs left in wallet");

        vm.startPrank(alice);
        // Deposit for Bob again
        Permit memory vtPermit2 = _signPermit(
            _testTemps("alice", address(pufferProtocol), _upscaleTo18Decimals(800), block.timestamp + 1000),
            validatorTicket.DOMAIN_SEPARATOR()
        );
        validatorTicket.approve(address(pufferProtocol), 800 ether);
        pufferProtocol.depositValidatorTickets(vtPermit2, bob);

        assertEq(pufferProtocol.getValidatorTicketsBalance(bob), 1000 ether, "bob got the VTS in the protocol");
        assertEq(pufferProtocol.getValidatorTicketsBalance(alice), 0, "alice got no VTS in the protocol");
        assertEq(validatorTicket.balanceOf(alice), 0, "Alice has no more VTs");
    }

    function test_changeMinimumVTAmount() public {
        assertEq(pufferProtocol.getMinimumVtAmount(), 28 ether, "initial value");

        vm.startPrank(DAO);
        pufferProtocol.changeMinimumVTAmount(50 ether);

        assertEq(pufferProtocol.getMinimumVtAmount(), 50 ether, "value after change");
    }

    // Alice tries to withdraw all VT before provisioning
    function test_withdraw_vt_before_provisioning() public {
        vm.deal(alice, 10 ether);

        vm.startPrank(alice);

        // Register Validator key registers validator with 30 VTs
        _registerValidatorKey(bytes32("alice"), PUFFER_MODULE_0);

        vm.expectRevert(IPufferProtocol.ActiveOrPendingValidatorsExist.selector);
        pufferProtocol.withdrawValidatorTickets(30 ether, alice);
    }

    function test_register_skip_provision_withdraw_vt() public {
        vm.deal(alice, 10 ether);

        vm.startPrank(alice);
        _registerValidatorKey(bytes32("alice"), PUFFER_MODULE_0);

        assertApproxEqRel(
            pufferProtocol.getValidatorTicketsBalance(alice), 30 ether, pointZeroZeroOne, "alice should have ~30 VTS"
        );

        vm.stopPrank();
        vm.expectEmit(true, true, true, true);
        emit IPufferProtocol.NumberOfRegisteredValidatorsChanged(PUFFER_MODULE_0, 0);
        pufferProtocol.skipProvisioning(PUFFER_MODULE_0, _getGuardianSignaturesForSkipping());

        assertApproxEqRel(
            pufferProtocol.getValidatorTicketsBalance(alice),
            20 ether,
            pointZeroZeroOne,
            "alice should have ~20 VTS -10 penalty"
        );

        vm.startPrank(alice);
        pufferProtocol.withdrawValidatorTickets(uint96(20 ether), alice);

        assertEq(validatorTicket.balanceOf(alice), 20 ether, "alice got her VT");
    }

    function test_setVTPenalty() public {
        assertEq(pufferProtocol.getVTPenalty(), 10 ether, "initial value");

        vm.startPrank(DAO);
        vm.expectEmit(true, true, true, true);
        emit IPufferProtocol.VTPenaltyChanged(10 ether, 20 ether);
        pufferProtocol.setVTPenalty(20 ether);

        assertEq(pufferProtocol.getVTPenalty(), 20 ether, "value after change");
    }

    function test_setVTPenalty_bigger_than_minimum_VT_amount() public {
        vm.startPrank(DAO);
        vm.expectRevert(IPufferProtocol.InvalidVTAmount.selector);
        pufferProtocol.setVTPenalty(50 ether);
    }

    function test_changeMinimumVTAmount_lower_than_penalty() public {
        vm.startPrank(DAO);
        vm.expectRevert(IPufferProtocol.InvalidVTAmount.selector);
        pufferProtocol.changeMinimumVTAmount(9 ether);
    }

    function test_new_vtPenalty_works() public {
        // sets VT penalty to 20
        test_setVTPenalty();

        vm.deal(alice, 10 ether);

        vm.startPrank(alice);
        _registerValidatorKey(bytes32("alice"), PUFFER_MODULE_0);
        vm.stopPrank();

        assertApproxEqRel(
            pufferProtocol.getValidatorTicketsBalance(alice), 30 ether, pointZeroZeroOne, "alice should have ~30 VTS"
        );

        pufferProtocol.skipProvisioning(PUFFER_MODULE_0, _getGuardianSignaturesForSkipping());

        // Alice loses 20 VT's
        assertApproxEqRel(
            pufferProtocol.getValidatorTicketsBalance(alice), 10 ether, pointZeroZeroOne, "alice should have ~20 VTS"
        );

        vm.startPrank(alice);
        _registerValidatorKey(bytes32("alice"), PUFFER_MODULE_0);
        vm.stopPrank();

        // Alice is not provisioned
        assertApproxEqRel(
            pufferProtocol.getValidatorTicketsBalance(alice), 40 ether, pointZeroZeroOne, "alice should have ~40 VTS"
        );

        // Set penalty to 0
        vm.startPrank(DAO);
        vm.expectEmit(true, true, true, true);
        emit IPufferProtocol.VTPenaltyChanged(20 ether, 0);
        pufferProtocol.setVTPenalty(0);

        vm.startPrank(alice);
        _registerValidatorKey(bytes32("alice"), PUFFER_MODULE_0);
        vm.stopPrank();

        assertApproxEqRel(
            pufferProtocol.getValidatorTicketsBalance(alice),
            70 ether,
            pointZeroZeroOne,
            "alice should have ~70 VTS register"
        );

        pufferProtocol.skipProvisioning(PUFFER_MODULE_0, _getGuardianSignaturesForSkipping());

        assertApproxEqRel(
            pufferProtocol.getValidatorTicketsBalance(alice),
            70 ether,
            pointZeroZeroOne,
            "alice should have ~70 VTS end"
        );
    }

    function test_double_withdrawal_reverts() public {
        _registerAndProvisionNode(bytes32("alice"), PUFFER_MODULE_0, alice);

        assertEq(validatorTicket.balanceOf(address(pufferProtocol)), 30 ether, "protocol has 30 VT");
        assertApproxEqAbs(
            _getUnderlyingETHAmount(address(pufferProtocol)), 1 ether, 1, "protocol should have ~1 eth bond"
        );

        vm.startPrank(alice);

        vm.expectEmit(true, true, true, true);
        emit IPufferProtocol.ValidatorExited(
            _getPubKey(bytes32("alice")), 0, PUFFER_MODULE_0, 0, _getVTBurnAmount(100, _getEpochNumber(28 days, 100))
        );
        _executeFullWithdrawal(
            StoppedValidatorInfo({
                module: NoRestakingModule,
                moduleName: PUFFER_MODULE_0,
                pufferModuleIndex: 0,
                withdrawalAmount: 32 ether,
                startEpoch: 100,
                endEpoch: _getEpochNumber(28 days, 100),
                wasSlashed: false
            })
        );

        // 28 got burned from Alice
        assertApproxEqRel(
            validatorTicket.balanceOf(address(pufferProtocol)), 2 ether, pointZeroZeroOne, "Protocol has 2 VT"
        );

        assertApproxEqAbs(
            _getUnderlyingETHAmount(address(pufferProtocol)), 0 ether, 1, "protocol should have 0 eth bond"
        );

        assertApproxEqAbs(_getUnderlyingETHAmount(address(alice)), 1 ether, 1, "alice got back the bond");

        // We've removed the validator data, meaning the validator status is 0 (UNINITIALIZED)
        vm.expectRevert(abi.encodeWithSelector(IPufferProtocol.InvalidValidatorState.selector, 0));
        _executeFullWithdrawal(
            StoppedValidatorInfo({
                module: NoRestakingModule,
                moduleName: PUFFER_MODULE_0,
                pufferModuleIndex: 0,
                withdrawalAmount: 32 ether,
                startEpoch: 100,
                endEpoch: _getEpochNumber(28 days, 100),
                wasSlashed: false
            })
        );
    }

    // After full withdrawals the node operators claim the remaining VTs
    function test_vt_withdrawals_after_batch_claim() public {
        test_batch_claim();

        assertEq(validatorTicket.balanceOf(alice), 0, "0 vt alice before");

        uint256 aliceVTBalance = pufferProtocol.getValidatorTicketsBalance(alice);

        assertApproxEqRel(aliceVTBalance, 2 ether, pointZeroZeroOne, "2 vt balance after");

        vm.startPrank(alice);
        vm.expectEmit(true, true, true, true);
        emit IPufferProtocol.ValidatorTicketsWithdrawn(alice, alice, aliceVTBalance);
        pufferProtocol.withdrawValidatorTickets(uint96(aliceVTBalance), alice);

        assertEq(pufferProtocol.getValidatorTicketsBalance(alice), 0, "0 vt balance after");
        assertEq(validatorTicket.balanceOf(alice), aliceVTBalance, "~20 vt alice before");

        uint256 bobVTBalance = pufferProtocol.getValidatorTicketsBalance(bob);

        assertApproxEqRel(bobVTBalance, 2 ether, pointZeroZeroOne, "2 vt balance before bob");

        vm.startPrank(bob);

        vm.expectEmit(true, true, true, true);
        emit IPufferProtocol.ValidatorTicketsWithdrawn(bob, alice, bobVTBalance);
        pufferProtocol.withdrawValidatorTickets(uint96(bobVTBalance), alice);

        assertEq(pufferProtocol.getValidatorTicketsBalance(bob), 0, "0 vt balance after bob");
        assertApproxEqRel(validatorTicket.balanceOf(alice), 4 ether, pointZeroZeroOne, "4 vt alice after bobs gift");
    }

    // Batch claim 32 ETH withdrawals
    function test_batch_claim() public {
        _registerAndProvisionNode(bytes32("alice"), PUFFER_MODULE_0, alice);
        _registerAndProvisionNode(bytes32("bob"), PUFFER_MODULE_0, bob);

        StoppedValidatorInfo memory aliceInfo = StoppedValidatorInfo({
            module: NoRestakingModule,
            moduleName: PUFFER_MODULE_0,
            pufferModuleIndex: 0,
            withdrawalAmount: 32 ether,
            startEpoch: 100,
            endEpoch: _getEpochNumber(28 days, 100),
            wasSlashed: false
        });

        StoppedValidatorInfo memory bobInfo = StoppedValidatorInfo({
            module: NoRestakingModule,
            moduleName: PUFFER_MODULE_0,
            pufferModuleIndex: 1,
            withdrawalAmount: 32 ether,
            startEpoch: 100,
            endEpoch: _getEpochNumber(28 days, 100),
            wasSlashed: false
        });

        StoppedValidatorInfo[] memory stopInfos = new StoppedValidatorInfo[](2);
        stopInfos[0] = aliceInfo;
        stopInfos[1] = bobInfo;

        vm.expectEmit(true, true, true, true);
        emit IPufferProtocol.ValidatorExited(
            _getPubKey(bytes32("alice")), 0, PUFFER_MODULE_0, 0, _getVTBurnAmount(100, _getEpochNumber(28 days, 100))
        );
        vm.expectEmit(true, true, true, true);
        emit IPufferProtocol.ValidatorExited(
            _getPubKey(bytes32("bob")), 1, PUFFER_MODULE_0, 0, _getVTBurnAmount(100, _getEpochNumber(28 days, 100))
        );
        pufferProtocol.batchHandleWithdrawals(stopInfos, _getHandleBatchWithdrawalMessage(stopInfos));

        assertApproxEqAbs(
            _getUnderlyingETHAmount(address(pufferProtocol)), 0 ether, 1, "protocol should have 0 eth bond"
        );

        // Alice got more because she earned the rewards from Bob's registration
        assertGe(_getUnderlyingETHAmount(address(alice)), 1 ether, "alice got back the bond gt");

        assertApproxEqAbs(_getUnderlyingETHAmount(address(bob)), 1 ether, 1, "bob got back the bond");
    }

    // Batch claim of different amounts
    function test_different_amounts_batch_claim() public {
        // Buy and approve VT
        validatorTicket.purchaseValidatorTicket{ value: 10 ether }(address(this));
        validatorTicket.approve(address(pufferProtocol), 2000 ether);

        _registerAndProvisionNode(bytes32("alice"), PUFFER_MODULE_0, alice);
        _registerAndProvisionNode(bytes32("bob"), PUFFER_MODULE_0, bob);
        _registerAndProvisionNode(bytes32("charlie"), PUFFER_MODULE_0, charlie);
        _registerAndProvisionNode(bytes32("dianna"), PUFFER_MODULE_0, dianna);
        _registerAndProvisionNode(bytes32("eve"), PUFFER_MODULE_0, eve);

        // Free VTS for everybody!!
        Permit memory vtPermit = emptyPermit;
        vtPermit.amount = 100 ether;
        pufferProtocol.depositValidatorTickets(vtPermit, alice);
        pufferProtocol.depositValidatorTickets(vtPermit, bob);
        pufferProtocol.depositValidatorTickets(vtPermit, charlie);
        pufferProtocol.depositValidatorTickets(vtPermit, dianna);
        pufferProtocol.depositValidatorTickets(vtPermit, eve);

        StoppedValidatorInfo[] memory stopInfos = new StoppedValidatorInfo[](5);
        stopInfos[0] = StoppedValidatorInfo({
            moduleName: PUFFER_MODULE_0,
            module: NoRestakingModule,
            pufferModuleIndex: 0,
            withdrawalAmount: 32 ether,
            startEpoch: 100,
            endEpoch: _getEpochNumber(35 days, 100),
            wasSlashed: false
        });
        stopInfos[1] = StoppedValidatorInfo({
            moduleName: PUFFER_MODULE_0,
            module: NoRestakingModule,
            pufferModuleIndex: 1,
            withdrawalAmount: 31.9 ether,
            startEpoch: 100,
            endEpoch: _getEpochNumber(28 days, 100),
            wasSlashed: false
        });
        stopInfos[2] = StoppedValidatorInfo({
            moduleName: PUFFER_MODULE_0,
            module: NoRestakingModule,
            pufferModuleIndex: 2,
            withdrawalAmount: 31 ether,
            startEpoch: 100,
            endEpoch: _getEpochNumber(34 days, 100),
            wasSlashed: true
        });
        stopInfos[3] = StoppedValidatorInfo({
            moduleName: PUFFER_MODULE_0,
            module: NoRestakingModule,
            pufferModuleIndex: 3,
            withdrawalAmount: 31.8 ether,
            startEpoch: 100,
            endEpoch: _getEpochNumber(48 days, 100),
            wasSlashed: false
        });
        stopInfos[4] = StoppedValidatorInfo({
            moduleName: PUFFER_MODULE_0,
            module: NoRestakingModule,
            pufferModuleIndex: 4,
            withdrawalAmount: 31.5 ether,
            startEpoch: 100,
            endEpoch: _getEpochNumber(2 days, 100),
            wasSlashed: true
        });

        vm.expectEmit(true, true, true, true);
        emit IPufferProtocol.ValidatorExited(
            _getPubKey(bytes32("alice")), 0, PUFFER_MODULE_0, 0, _getVTBurnAmount(100, _getEpochNumber(35 days, 100))
        );
        vm.expectEmit(true, true, true, true);
        emit IPufferProtocol.ValidatorExited(
            _getPubKey(bytes32("bob")),
            1,
            PUFFER_MODULE_0,
            pufferVault.convertToSharesUp(0.1 ether),
            _getVTBurnAmount(100, _getEpochNumber(28 days, 100))
        );
        vm.expectEmit(true, true, true, true);
        emit IPufferProtocol.ValidatorExited(
            _getPubKey(bytes32("charlie")),
            2,
            PUFFER_MODULE_0,
            pufferProtocol.getValidatorInfo(PUFFER_MODULE_0, 2).bond,
            _getVTBurnAmount(100, _getEpochNumber(34 days, 100))
        ); // got slashed
        vm.expectEmit(true, true, true, true);
        emit IPufferProtocol.ValidatorExited(
            _getPubKey(bytes32("dianna")),
            3,
            PUFFER_MODULE_0,
            pufferVault.convertToSharesUp(0.2 ether),
            _getVTBurnAmount(100, _getEpochNumber(48 days, 100))
        );
        vm.expectEmit(true, true, true, true);
        emit IPufferProtocol.ValidatorExited(
            _getPubKey(bytes32("eve")),
            4,
            PUFFER_MODULE_0,
            pufferProtocol.getValidatorInfo(PUFFER_MODULE_0, 4).bond,
            28 ether // minimum vt amount
        ); // got slashed
        pufferProtocol.batchHandleWithdrawals(stopInfos, _getHandleBatchWithdrawalMessage(stopInfos));

        assertApproxEqAbs(
            _getUnderlyingETHAmount(address(pufferProtocol)), 0 ether, 1, "protocol should have 0 eth bond"
        );

        // Alice got more because she earned the rewards from the others
        assertGe(_getUnderlyingETHAmount(address(alice)), 1 ether, "alice got back the bond gt");

        // Bob got 0.9 ETH bond + some rewards from the others
        assertGe(_getUnderlyingETHAmount(address(bob)), 0.9 ether, "bob got back the bond gt");

        // Charlie got 0 bond
        assertEq(_getUnderlyingETHAmount(address(charlie)), 0, "charlie got 0 bond - slashed");

        assertGe(_getUnderlyingETHAmount(address(dianna)), 0.8 ether, "dianna got back the bond gt");

        assertEq(_getUnderlyingETHAmount(address(eve)), 0, "eve got 0 bond - slashed");
    }

    function test_single_withdrawal() public {
        _registerAndProvisionNode(bytes32("alice"), PUFFER_MODULE_0, alice);
        _registerAndProvisionNode(bytes32("bob"), PUFFER_MODULE_0, bob);

        StoppedValidatorInfo memory aliceInfo = StoppedValidatorInfo({
            moduleName: PUFFER_MODULE_0,
            module: NoRestakingModule,
            pufferModuleIndex: 0,
            withdrawalAmount: 32 ether,
            startEpoch: 100,
            endEpoch: _getEpochNumber(28 days, 100),
            wasSlashed: false
        });

        StoppedValidatorInfo memory bobInfo = StoppedValidatorInfo({
            moduleName: PUFFER_MODULE_0,
            module: NoRestakingModule,
            pufferModuleIndex: 1,
            withdrawalAmount: 32 ether,
            startEpoch: 100,
            endEpoch: _getEpochNumber(28 days, 100),
            wasSlashed: false
        });

        vm.expectEmit(true, true, true, true);
        emit IPufferProtocol.ValidatorExited(
            _getPubKey(bytes32("alice")), 0, PUFFER_MODULE_0, 0, _getVTBurnAmount(100, _getEpochNumber(28 days, 100))
        ); // 10 days of VT
        _executeFullWithdrawal(aliceInfo);
        vm.expectEmit(true, true, true, true);
        emit IPufferProtocol.ValidatorExited(
            _getPubKey(bytes32("bob")), 1, PUFFER_MODULE_0, 0, _getVTBurnAmount(100, _getEpochNumber(28 days, 100))
        ); // 10 days of VT
        _executeFullWithdrawal(bobInfo);

        assertApproxEqAbs(
            _getUnderlyingETHAmount(address(pufferProtocol)), 0 ether, 1, "protocol should have 0 eth bond"
        );

        // Alice got more because she earned the rewards from Bob's registration
        assertGe(_getUnderlyingETHAmount(address(alice)), 1 ether, "alice got back the bond gt");

        assertApproxEqAbs(_getUnderlyingETHAmount(address(bob)), 1 ether, 1, "bob got back the bond");
    }

    function test_batch_vs_multiple_single_withdrawals() public {
        // Trigger the previous test
        test_batch_claim();

        uint256 aliceBalanceBefore = pufferVault.balanceOf(alice);
        uint256 bobBalanceBefore = pufferVault.balanceOf(bob);

        vm.stopPrank();

        // Redeploy the contracts to reset everything
        setUp();

        // Trigger separate withdrawal
        test_single_withdrawal();

        // Assert that the result is the same
        assertEq(aliceBalanceBefore, pufferVault.balanceOf(alice), "alice balance");
        assertEq(bobBalanceBefore, pufferVault.balanceOf(bob), "bob balance");
    }

    function _executeFullWithdrawal(StoppedValidatorInfo memory validatorInfo) internal {
        StoppedValidatorInfo[] memory stopInfos = new StoppedValidatorInfo[](1);
        stopInfos[0] = validatorInfo;

        vm.stopPrank(); // this contract has the PAYMASTER role, so we need to stop the prank
        pufferProtocol.batchHandleWithdrawals({
            validatorInfos: stopInfos,
            guardianEOASignatures: _getHandleBatchWithdrawalMessage(stopInfos)
        });
    }

    // Register 2 validators and provision 1 validator and post full withdrawal proof for 29 eth (slash 3 ETH on one validator)
    // Case 1
    function test_slashing_case_1() public {
        vm.deal(alice, 10 ether);

        vm.startPrank(alice);
        _registerValidatorKey(bytes32("alice"), PUFFER_MODULE_0);
        _registerValidatorKey(bytes32("alice"), PUFFER_MODULE_0);
        vm.stopPrank();

        // Get the exchange rate before provisioning validators
        uint256 exchangeRateBefore = pufferVault.convertToShares(1 ether);
        assertEq(exchangeRateBefore, 999433604122689216, "shares before provisioning");

        uint256 startTimestamp = 1707411226;
        vm.warp(startTimestamp);
        pufferProtocol.provisionNode(
            _getGuardianSignatures(_getPubKey(bytes32("alice"))), _validatorSignature(), bytes32(0)
        );

        // Give funds to modules
        vm.deal(NoRestakingModule, 200 ether);

        // Now the node operators submit proofs to get back their bond
        vm.startPrank(alice);
        // Invalid block number = invalid proof
        StoppedValidatorInfo memory validatorInfo = StoppedValidatorInfo({
            moduleName: PUFFER_MODULE_0,
            module: NoRestakingModule,
            pufferModuleIndex: 0,
            withdrawalAmount: 29 ether,
            startEpoch: 100,
            endEpoch: _getEpochNumber(28 days, 100),
            wasSlashed: true
        });

        // Burns two bonds from Alice (she registered 2 validators, but only one got activated)
        // If the other one was active it would get ejected by the guardians
        _executeFullWithdrawal(validatorInfo);

        // 1 ETH gives you more pufETH after the `retrieveBond` call, meaning it is worse than before
        assertLt(exchangeRateBefore, pufferVault.convertToShares(1 ether), "shares after retrieve");

        // The other validator has less than 1 ETH in the bond
        // Bad dept is shared between all pufETH holders
        assertApproxEqRel(
            pufferVault.balanceOf(address(pufferProtocol)),
            1 ether,
            pointZeroOne,
            "1 ETH worth of pufETH in the protocol"
        );
        assertEq(pufferVault.balanceOf(alice), 0, "0 pufETH alice");
    }

    // Register 2 validators, provision 1, slash 1.5 whole validator bond owned by node operator
    // Case 2
    function test_slashing_case_2() public {
        vm.deal(alice, 10 ether);

        vm.startPrank(alice);
        _registerValidatorKey(bytes32("alice"), PUFFER_MODULE_0);
        _registerValidatorKey(bytes32("alice"), PUFFER_MODULE_0);
        vm.stopPrank();

        // Get the exchange rate before provisioning validators
        uint256 exchangeRateBefore = pufferVault.convertToShares(1 ether);
        assertEq(exchangeRateBefore, 999433604122689216, "shares before provisioning");

        uint256 startTimestamp = 1707411226;
        vm.warp(startTimestamp);
        pufferProtocol.provisionNode(
            _getGuardianSignatures(_getPubKey(bytes32("alice"))), _validatorSignature(), bytes32(0)
        );

        vm.deal(NoRestakingModule, 200 ether);

        // Now the node operators submit proofs to get back their bond
        vm.startPrank(alice);
        // Invalid block number = invalid proof
        StoppedValidatorInfo memory validatorInfo = StoppedValidatorInfo({
            moduleName: PUFFER_MODULE_0,
            module: NoRestakingModule,
            pufferModuleIndex: 0,
            startEpoch: 100,
            endEpoch: _getEpochNumber(28 days, 100),
            withdrawalAmount: 30.5 ether,
            wasSlashed: true
        });

        // Burns one whole bond
        _executeFullWithdrawal(validatorInfo);

        // 1 ETH gives you more pufETH after the `retrieveBond` call, meaning it is worse than before
        assertLt(exchangeRateBefore, pufferVault.convertToShares(1 ether), "shares after retrieve");

        // The other validator has less than 1 ETH in the bond
        // Bad dept is shared between all pufETH holders
        assertApproxEqRel(
            pufferVault.convertToAssets(pufferVault.balanceOf(address(pufferProtocol))),
            1 ether,
            pointZeroOne,
            "1 ether ETH worth of pufETH in the protocol"
        );
        assertEq(pufferVault.balanceOf(alice), 0, "0 pufETH alice");
    }

    // Register 2 validators, provision 1, slash 1 whole validator bond (1 ETH)
    // Case 3
    function test_slashing_case_3() public {
        vm.deal(alice, 10 ether);

        vm.startPrank(alice);
        _registerValidatorKey(bytes32("alice"), PUFFER_MODULE_0);
        _registerValidatorKey(bytes32("alice"), PUFFER_MODULE_0);
        vm.stopPrank();

        // Get the exchange rate before provisioning validators
        uint256 exchangeRateBefore = pufferVault.convertToShares(1 ether);
        assertEq(exchangeRateBefore, 999433604122689216, "shares before provisioning");

        uint256 startTimestamp = 1707411226;
        vm.warp(startTimestamp);
        pufferProtocol.provisionNode(
            _getGuardianSignatures(_getPubKey(bytes32("alice"))), _validatorSignature(), bytes32(0)
        );

        vm.deal(NoRestakingModule, 200 ether);

        // Now the node operators submit proofs to get back their bond
        vm.startPrank(alice);
        // Invalid block number = invalid proof
        StoppedValidatorInfo memory validatorInfo = StoppedValidatorInfo({
            moduleName: PUFFER_MODULE_0,
            module: NoRestakingModule,
            pufferModuleIndex: 0,
            startEpoch: 100,
            endEpoch: _getEpochNumber(28 days, 100),
            withdrawalAmount: 31 ether,
            wasSlashed: true
        });

        // Burns one whole bond
        _executeFullWithdrawal(validatorInfo);

        // Exchange rate remains the same, it is slightly better
        assertApproxEqRel(
            exchangeRateBefore, pufferVault.convertToShares(1 ether), pointZeroZeroOne, "shares after retrieve"
        );
        // 1 ETH gives you less pufETH after the `retrieveBond` call, meaning it is better than before (slightly)
        assertGt(exchangeRateBefore, pufferVault.convertToShares(1 ether), "shares after retrieve");

        // Alice has a little over 1 ETH because she earned something for paying the VT on the second validator registration
        assertApproxEqRel(
            pufferVault.convertToAssets(pufferVault.balanceOf(address(pufferProtocol))),
            1 ether,
            pointZeroZeroOne,
            "1 ETH worth of pufETH in the protocol"
        );
        assertGt(
            pufferVault.convertToAssets(pufferVault.balanceOf(address(pufferProtocol))),
            1 ether,
            "1 ETH worth of pufETH in the protocol gt"
        );
        assertEq(pufferVault.balanceOf(alice), 0, "0 pufETH alice");
    }

    // Register 2 validators, provision 1, no slashing, but validator was offline and lost 0.1 ETH
    // Case 4
    function test_slashing_case_4() public {
        vm.deal(alice, 10 ether);

        vm.startPrank(alice);
        _registerValidatorKey(bytes32("alice"), PUFFER_MODULE_0);
        _registerValidatorKey(bytes32("alice"), PUFFER_MODULE_0);
        vm.stopPrank();

        // Get the exchange rate before provisioning validators
        uint256 exchangeRateBefore = pufferVault.convertToShares(1 ether);
        assertEq(exchangeRateBefore, 999433604122689216, "shares before provisioning");

        uint256 startTimestamp = 1707411226;
        vm.warp(startTimestamp);
        pufferProtocol.provisionNode(
            _getGuardianSignatures(_getPubKey(bytes32("alice"))), _validatorSignature(), bytes32(0)
        );

        vm.deal(NoRestakingModule, 200 ether);

        // Now the node operators submit proofs to get back their bond
        vm.startPrank(alice);
        // Invalid block number = invalid proof
        StoppedValidatorInfo memory validatorInfo = StoppedValidatorInfo({
            moduleName: PUFFER_MODULE_0,
            module: NoRestakingModule,
            pufferModuleIndex: 0,
            startEpoch: 100,
            endEpoch: _getEpochNumber(28 days, 100),
            withdrawalAmount: 31.9 ether,
            wasSlashed: false
        });

        // Burns one whole bond
        _executeFullWithdrawal(validatorInfo);

        // Exchange rate stays the same
        assertEq(exchangeRateBefore, pufferVault.convertToShares(1 ether), "shares after retrieve");

        // Alice has ~ 1 ETH locked in the protocol
        assertApproxEqRel(
            pufferVault.convertToAssets(pufferVault.balanceOf(address(pufferProtocol))),
            1 ether,
            pointZeroZeroOne,
            "1 ETH worth of pufETH in the protocol"
        );
        // Alice got a little over 0.9 ETH worth of pufETH because she earned something for paying the VT on the second validator registration
        assertGt(pufferVault.convertToAssets(pufferVault.balanceOf(alice)), 0.9 ether, ">0.9 ETH worth of pufETH alice");
    }

    // Register 2 validators, provision 1, no slashing, validator exited with 32.1 ETH
    // Case 5
    function test_slashing_case_5() public {
        vm.deal(alice, 10 ether);

        vm.startPrank(alice);
        _registerValidatorKey(bytes32("alice"), PUFFER_MODULE_0);
        _registerValidatorKey(bytes32("alice"), PUFFER_MODULE_0);
        vm.stopPrank();

        // Get the exchange rate before provisioning validators
        uint256 exchangeRateBefore = pufferVault.convertToShares(1 ether);
        assertEq(exchangeRateBefore, 999433604122689216, "shares before provisioning");

        uint256 startTimestamp = 1707411226;
        vm.warp(startTimestamp);
        pufferProtocol.provisionNode(
            _getGuardianSignatures(_getPubKey(bytes32("alice"))), _validatorSignature(), bytes32(0)
        );

        vm.deal(NoRestakingModule, 200 ether);

        // Now the node operators submit proofs to get back their bond
        vm.startPrank(alice);
        // Invalid block number = invalid proof
        StoppedValidatorInfo memory validatorInfo = StoppedValidatorInfo({
            moduleName: PUFFER_MODULE_0,
            module: NoRestakingModule,
            pufferModuleIndex: 0,
            startEpoch: 100,
            endEpoch: _getEpochNumber(15 days, 100),
            withdrawalAmount: 32.1 ether,
            wasSlashed: false
        });

        // Burns one whole bond
        _executeFullWithdrawal(validatorInfo);

        // Exchange rate stays the same
        assertEq(exchangeRateBefore, pufferVault.convertToShares(1 ether), "shares after retrieve");

        // Alice has ~ 1 ETH locked in the protocol
        assertApproxEqRel(
            pufferVault.convertToAssets(pufferVault.balanceOf(address(pufferProtocol))),
            1 ether,
            pointZeroZeroOne,
            "1 ETH worth of pufETH in the protocol"
        );
        // Alice got a little over 1 ETH worth of pufETH because she earned something for paying the VT on the second validator registration
        assertGt(pufferVault.convertToAssets(pufferVault.balanceOf(alice)), 1 ether, ">1 ETH worth of pufETH alice");
    }

<<<<<<< HEAD
    function test_validator_early_exit_dos() public {
        vm.deal(alice, 10 ether);

        vm.startPrank(alice);
        _registerValidatorKey(bytes32("alice"), PUFFER_MODULE_0);
        vm.stopPrank();

        pufferProtocol.provisionNode(
            _getGuardianSignatures(_getPubKey(bytes32("alice"))), _validatorSignature(), bytes32(0)
        );

        // Alice exited after 1 day
        _executeFullWithdrawal(
            StoppedValidatorInfo({
                module: NoRestakingModule,
                moduleName: PUFFER_MODULE_0,
                pufferModuleIndex: 0,
                withdrawalAmount: 32 ether,
                startEpoch: 100,
                endEpoch: _getEpochNumber(1 days, 100),
                wasSlashed: false
            })
        );

        assertEq(pufferProtocol.getValidatorTicketsBalance(alice), 2 ether, "alice got 2 VT left in the protocol");
    }

    // Alice registers one 30 VT validator
    // DAO changes the minimum VT amount to 35
    // Alice the validator after 3 days
    function test_validator_early_exit_edge_case() public {
        vm.deal(alice, 10 ether);

        vm.startPrank(alice);
        _registerValidatorKey(bytes32("alice"), PUFFER_MODULE_0);
        vm.stopPrank();

        pufferProtocol.provisionNode(
            _getGuardianSignatures(_getPubKey(bytes32("alice"))), _validatorSignature(), bytes32(0)
        );

        vm.startPrank(DAO);
        pufferProtocol.changeMinimumVTAmount(35 ether);
        vm.stopPrank();

        // Alice exited after 1 day
        _executeFullWithdrawal(
            StoppedValidatorInfo({
                module: NoRestakingModule,
                moduleName: PUFFER_MODULE_0,
                pufferModuleIndex: 0,
                withdrawalAmount: 32 ether,
                startEpoch: 100,
                endEpoch: _getEpochNumber(3 days, 100),
                wasSlashed: false
            })
        );

        assertEq(pufferProtocol.getValidatorTicketsBalance(alice), 0 ether, "alice got 0 VT left in the protocol");
=======
    // User purchases a lot of VT using ETH, but uses Permit to transfer pufETH
    function test_purchase_big_amount_of_vt() public {
        bytes memory pubKey = _getPubKey(bytes32("alice"));
        vm.deal(alice, 10 ether);

        // Alice mints 1 ETH of pufETH
        vm.startPrank(alice);
        pufferVault.depositETH{ value: 1 ether }(alice);

        assertEq(pufferVault.balanceOf(address(pufferProtocol)), 0, "zero pufETH before");
        assertEq(pufferVault.balanceOf(alice), 1 ether, "1 pufETH before for alice");

        ValidatorKeyData memory data = _getMockValidatorKeyData(pubKey, PUFFER_MODULE_0);

        // Generate Permit data for 1 pufETH to the protocol
        Permit memory permit = _signPermit(
            _testTemps("alice", address(pufferProtocol), 1 ether, block.timestamp), pufferVault.DOMAIN_SEPARATOR()
        );

        // Register validator key by paying SC in ETH and depositing bond in pufETH
        vm.expectEmit(true, true, true, true);
        emit ValidatorKeyRegistered(pubKey, 0, PUFFER_MODULE_0, true);
        pufferProtocol.registerValidatorKey{ value: 9 ether }(data, PUFFER_MODULE_0, permit, emptyPermit);

        // Because alice purchased VT in the registration TX, it modified the exchange rate and we take less pufETH from her.
        assertEq(pufferVault.balanceOf(alice), 8424921124709635, "alice has 8424921124709635 pufETH after registering");
    }

    // Alice uses Permit for VT and pays for the bond with ETH, but sends more ETH than needed
    function test_revert_for_excess_eth() public {
        bytes memory pubKey = _getPubKey(bytes32("alice"));
        vm.deal(alice, 10 ether);

        uint256 numberOfDays = 30;
        uint256 amount = pufferOracle.getValidatorTicketPrice() * numberOfDays;

        // Alice mints 1 ETH of pufETH
        vm.startPrank(alice);
        // Alice purchases VT
        validatorTicket.purchaseValidatorTicket{ value: amount }(alice);

        Permit memory vtPermit = _signPermit(
            _testTemps("alice", address(pufferProtocol), _upscaleTo18Decimals(numberOfDays), block.timestamp),
            validatorTicket.DOMAIN_SEPARATOR()
        );

        ValidatorKeyData memory data = _getMockValidatorKeyData(pubKey, PUFFER_MODULE_0);

        // User pays for the bond in pufETH, but decides to send more than the bond 1.1 eth
        vm.expectRevert(IPufferProtocol.InvalidETHAmount.selector);
        pufferProtocol.registerValidatorKey{ value: 1.1 ether }(data, PUFFER_MODULE_0, emptyPermit, vtPermit);
    }

    // Alice deposits VT to Bob and Bob has no validators in Puffer
    function test_deposit_vt_to_bob() public {
        vm.deal(alice, 10 ether);
        vm.startPrank(alice);
        validatorTicket.purchaseValidatorTicket{ value: 10 ether }(alice);

        Permit memory vtPermit = _signPermit(
            _testTemps("alice", address(pufferProtocol), 50 ether, block.timestamp), validatorTicket.DOMAIN_SEPARATOR()
        );

        vm.expectEmit(true, true, true, true);
        emit IPufferProtocol.ValidatorTicketsDeposited(bob, alice, 50 ether);
        pufferProtocol.depositValidatorTickets(vtPermit, bob);

        vm.startPrank(bob);
        pufferProtocol.withdrawValidatorTickets(50 ether, bob);

        assertEq(validatorTicket.balanceOf(bob), 50 ether, "bob got the VT");
>>>>>>> 1a2fb3be
    }

    function _getGuardianSignatures(bytes memory pubKey) internal view returns (bytes[] memory) {
        (bytes32 moduleName, uint256 pendingIdx) = pufferProtocol.getNextValidatorToProvision();
        Validator memory validator = pufferProtocol.getValidatorInfo(moduleName, pendingIdx);
        // If there is no module return empty byte array
        if (validator.module == address(0)) {
            return new bytes[](0);
        }
        bytes memory withdrawalCredentials = pufferProtocol.getWithdrawalCredentials(validator.module);

        bytes32 digest = LibGuardianMessages._getBeaconDepositMessageToBeSigned(
            pendingIdx,
            pubKey,
            _validatorSignature(),
            withdrawalCredentials,
            pufferProtocol.getDepositDataRoot({
                pubKey: pubKey,
                signature: _validatorSignature(),
                withdrawalCredentials: withdrawalCredentials
            })
        );

        (uint8 v, bytes32 r, bytes32 s) = vm.sign(guardian1SKEnclave, digest);
        bytes memory signature1 = abi.encodePacked(r, s, v); // note the order here is different from line above.

        (v, r, s) = vm.sign(guardian2SKEnclave, digest);
        (v, r, s) = vm.sign(guardian3SKEnclave, digest);
        bytes memory signature2 = abi.encodePacked(r, s, v); // note the order here is different from line above.

        (v, r, s) = vm.sign(guardian3SKEnclave, digest);
        bytes memory signature3 = abi.encodePacked(r, s, v); // note the order here is different from line above.

        bytes[] memory guardianSignatures = new bytes[](3);
        guardianSignatures[0] = signature1;
        guardianSignatures[1] = signature2;
        guardianSignatures[2] = signature3;

        return guardianSignatures;
    }

    function _getGuardianSignaturesForSkipping() internal view returns (bytes[] memory) {
        (bytes32 moduleName, uint256 pendingIdx) = pufferProtocol.getNextValidatorToProvision();

        bytes32 digest = LibGuardianMessages._getSkipProvisioningMessage(moduleName, pendingIdx);

        (uint8 v, bytes32 r, bytes32 s) = vm.sign(guardian1SK, digest);
        bytes memory signature1 = abi.encodePacked(r, s, v); // note the order here is different from line above.

        (v, r, s) = vm.sign(guardian2SK, digest);
        bytes memory signature2 = abi.encodePacked(r, s, v); // note the order here is different from line above.

        (v, r, s) = vm.sign(guardian3SK, digest);
        bytes memory signature3 = abi.encodePacked(r, s, v); // note the order here is different from line above.

        bytes[] memory guardianSignatures = new bytes[](3);
        guardianSignatures[0] = signature1;
        guardianSignatures[1] = signature2;
        guardianSignatures[2] = signature3;

        return guardianSignatures;
    }

    function _getHandleBatchWithdrawalMessage(StoppedValidatorInfo[] memory validatorInfos)
        internal
        view
        returns (bytes[] memory)
    {
        bytes32 digest = LibGuardianMessages._getHandleBatchWithdrawalMessage(validatorInfos);

        (uint8 v, bytes32 r, bytes32 s) = vm.sign(guardian1SK, digest);
        bytes memory signature1 = abi.encodePacked(r, s, v); // note the order here is different from line above.

        (v, r, s) = vm.sign(guardian2SK, digest);
        bytes memory signature2 = abi.encodePacked(r, s, v); // note the order here is different from line above.

        (v, r, s) = vm.sign(guardian3SK, digest);
        bytes memory signature3 = abi.encodePacked(r, s, v); // note the order here is different from line above.

        bytes[] memory guardianSignatures = new bytes[](3);
        guardianSignatures[0] = signature1;
        guardianSignatures[1] = signature2;
        guardianSignatures[2] = signature3;

        return guardianSignatures;
    }

    // Tests setter for enclave measurements

    function _validatorSignature() internal pure returns (bytes memory validatorSignature) {
        // mock signature copied from some random deposit transaction
        validatorSignature =
            hex"8aa088146c8c6ca6d8ad96648f20e791be7c449ce7035a6bd0a136b8c7b7867f730428af8d4a2b69658bfdade185d6110b938d7a59e98d905e922d53432e216dc88c3384157d74200d3f2de51d31737ce19098ff4d4f54f77f0175e23ac98da5";
    }

    // Generates a mock validator data for SGX 1 ETH case
    function _getMockValidatorKeyData(bytes memory pubKey, bytes32 moduleName)
        internal
        view
        returns (ValidatorKeyData memory)
    {
        bytes[] memory newSetOfPubKeys = new bytes[](3);

        // we have 3 guardians in TestHelper.sol
        newSetOfPubKeys[0] = bytes("key1");
        newSetOfPubKeys[0] = bytes("key2");
        newSetOfPubKeys[0] = bytes("key3");

        address module = pufferProtocol.getModuleAddress(moduleName);

        bytes memory withdrawalCredentials = pufferProtocol.getWithdrawalCredentials(module);

        bytes memory validatorSignature = _validatorSignature();

        ValidatorKeyData memory validatorData = ValidatorKeyData({
            blsPubKey: pubKey, // key length must be 48 byte
            signature: validatorSignature,
            depositDataRoot: pufferProtocol.getDepositDataRoot({
                pubKey: pubKey,
                signature: validatorSignature,
                withdrawalCredentials: withdrawalCredentials
            }),
            blsEncryptedPrivKeyShares: new bytes[](3),
            blsPubKeySet: new bytes(48),
            raveEvidence: bytes("mock rave") // Guardians are checking it off chain
         });

        return validatorData;
    }

    function _getPubKey(bytes32 pubKeyPart) internal pure returns (bytes memory) {
        return bytes.concat(abi.encodePacked(pubKeyPart), bytes16(""));
    }

    function _createModules() internal {
        // Create EIGEN_DA module
        pufferProtocol.createPufferModule(EIGEN_DA);
        pufferProtocol.setValidatorLimitPerModule(EIGEN_DA, 15);

        // Include the EIGEN_DA in module selection
        bytes32[] memory newWeights = new bytes32[](4);
        newWeights[0] = PUFFER_MODULE_0;
        newWeights[1] = EIGEN_DA;
        newWeights[2] = EIGEN_DA;
        newWeights[3] = CRAZY_GAINS;

        pufferProtocol.setModuleWeights(newWeights);

        eigenDaModule = pufferProtocol.getModuleAddress(EIGEN_DA);
    }

    /**
     * @dev Registers validator key and pays for everything in ETH
     */
    function _registerValidatorKey(bytes32 pubKeyPart, bytes32 moduleName) internal {
        uint256 numberOfDays = 30;
        uint256 vtPrice = pufferOracle.getValidatorTicketPrice() * numberOfDays;
        bytes memory pubKey = _getPubKey(pubKeyPart);
        ValidatorKeyData memory validatorKeyData = _getMockValidatorKeyData(pubKey, moduleName);
        uint256 idx = pufferProtocol.getPendingValidatorIndex(moduleName);

        uint256 bond = 1 ether;

        // Empty permit means that the node operator is paying with ETH for both bond & VT in the registration transaction
        vm.expectEmit(true, true, true, true);
        emit ValidatorKeyRegistered(pubKey, idx, moduleName, true);
        pufferProtocol.registerValidatorKey{ value: (vtPrice + bond) }(
            validatorKeyData, moduleName, emptyPermit, emptyPermit
        );
    }

    /**
     * @dev Registers and provisions a new validator with 1 ETH bond (enclave) and 30 VTs (see _registerValidatorKey)
     */
    function _registerAndProvisionNode(bytes32 pubKeyPart, bytes32 moduleName, address nodeOperator) internal {
        vm.deal(nodeOperator, 10 ether);

        vm.startPrank(nodeOperator);
        _registerValidatorKey(pubKeyPart, moduleName);
        vm.stopPrank();

        pufferProtocol.provisionNode(_getGuardianSignatures(_getPubKey(pubKeyPart)), _validatorSignature(), bytes32(0));
    }

    /**
     * @dev Returns the assets value of the pufETH for a given `target`
     * convertToAssets and previewWithdraw give different results because of the withdrawal fee on the PufferVault
     */
    function _getUnderlyingETHAmount(address target) internal view returns (uint256 ethAmount) {
        return pufferVault.convertToAssets(pufferVault.balanceOf(target));
    }

    function _upscaleTo18Decimals(uint256 amount) internal pure returns (uint256) {
        return amount * 1 ether;
    }

    function _getEpochNumber(uint256 validationTimeInSeconds, uint256 startEpoch)
        internal
        pure
        returns (uint256 endEpoch)
    {
        uint256 secondsInEpoch = 32 * 12;
        uint256 numberOfEpochs = validationTimeInSeconds / secondsInEpoch;
        return startEpoch + numberOfEpochs;
    }

    function _getVTBurnAmount(uint256 startEpoch, uint256 endEpoch) internal pure returns (uint256) {
        uint256 validatedEpochs = endEpoch - startEpoch;
        // Epoch has 32 blocks, each block is 12 seconds, we upscale to 18 decimals to get the VT amount and divide by 1 day
        // The formula is validatedEpochs * 32 * 12 * 1 ether / 1 days (4444444444444444.44444444...) we round it up
        return validatedEpochs * 4444444444444445;
    }
}

struct MerkleProofData {
    bytes32 moduleName;
    uint256 index;
    uint256 amount;
    uint8 wasSlashed;
}<|MERGE_RESOLUTION|>--- conflicted
+++ resolved
@@ -1726,7 +1726,6 @@
         assertGt(pufferVault.convertToAssets(pufferVault.balanceOf(alice)), 1 ether, ">1 ETH worth of pufETH alice");
     }
 
-<<<<<<< HEAD
     function test_validator_early_exit_dos() public {
         vm.deal(alice, 10 ether);
 
@@ -1786,7 +1785,8 @@
         );
 
         assertEq(pufferProtocol.getValidatorTicketsBalance(alice), 0 ether, "alice got 0 VT left in the protocol");
-=======
+    }
+
     // User purchases a lot of VT using ETH, but uses Permit to transfer pufETH
     function test_purchase_big_amount_of_vt() public {
         bytes memory pubKey = _getPubKey(bytes32("alice"));
@@ -1858,7 +1858,6 @@
         pufferProtocol.withdrawValidatorTickets(50 ether, bob);
 
         assertEq(validatorTicket.balanceOf(bob), 50 ether, "bob got the VT");
->>>>>>> 1a2fb3be
     }
 
     function _getGuardianSignatures(bytes memory pubKey) internal view returns (bytes[] memory) {

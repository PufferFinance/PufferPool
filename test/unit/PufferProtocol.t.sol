// SPDX-License-Identifier: GPL-3.0
pragma solidity >=0.8.0 <0.9.0;

import { PufferProtocolMockUpgrade } from "../mocks/PufferProtocolMockUpgrade.sol";
import { TestHelper } from "../helpers/TestHelper.sol";
import { ECDSA } from "openzeppelin/utils/cryptography/ECDSA.sol";
import { IPufferProtocol } from "puffer/interface/IPufferProtocol.sol";
import { ValidatorKeyData } from "puffer/struct/ValidatorKeyData.sol";
import { Status } from "puffer/struct/Status.sol";
import { Validator } from "puffer/struct/Validator.sol";
import { PufferProtocol } from "puffer/PufferProtocol.sol";
import { PufferModule } from "puffer/PufferModule.sol";
import { PufferOracleV2 } from "puffer/PufferOracleV2.sol";
import { IPufferModule } from "puffer/interface/IPufferModule.sol";
import { ROLE_ID_DAO, ROLE_ID_OPERATIONS_PAYMASTER, ROLE_ID_OPERATIONS_MULTISIG } from "pufETHScript/Roles.sol";
import { Unauthorized } from "puffer/Errors.sol";
import { LibGuardianMessages } from "puffer/LibGuardianMessages.sol";
import { Permit } from "pufETH/structs/Permit.sol";
import { ModuleLimit } from "puffer/struct/ProtocolStorage.sol";
import { StoppedValidatorInfo } from "puffer/struct/StoppedValidatorInfo.sol";

contract PufferProtocolTest is TestHelper {
    using ECDSA for bytes32;

    event ValidatorKeyRegistered(bytes pubKey, uint256 indexed, bytes32 indexed, bool);
    event SuccessfullyProvisioned(bytes pubKey, uint256 indexed, bytes32 indexed);
    event ModuleWeightsChanged(bytes32[] oldWeights, bytes32[] newWeights);

    bytes zeroPubKey = new bytes(48);
    bytes32 zeroPubKeyPart;

    bytes32 constant EIGEN_DA = bytes32("EIGEN_DA");
    bytes32 constant CRAZY_GAINS = bytes32("CRAZY_GAINS");

    Permit emptyPermit;

    // 0.01 %
    uint256 pointZeroZeroOne = 0.0001e18;
    // 0.02 %
    uint256 pointZeroZeroTwo = 0.0002e18;
    // 0.05 %
    uint256 pointZeroFive = 0.0005e18;
    // 0.1% diff
    uint256 pointZeroOne = 0.001e18;

    address NoRestakingModule;
    address eigenDaModule;

    address alice = makeAddr("alice");
    address bob = makeAddr("bob");
    address charlie = makeAddr("charlie");
    address dianna = makeAddr("dianna");
    address eve = makeAddr("eve");

    function setUp() public override {
        super.setUp();

        vm.deal(address(this), 1000 ether);

        // Setup roles
        bytes4[] memory selectors = new bytes4[](3);
        selectors[0] = PufferProtocol.createPufferModule.selector;
        selectors[1] = PufferProtocol.setModuleWeights.selector;
        selectors[2] = bytes4(hex"4f1ef286"); // signature for UUPS.upgradeToAndCall(address newImplementation, bytes memory data)

        // For simplicity grant DAO & Paymaster roles to this contract
        vm.startPrank(_broadcaster);
        accessManager.setTargetFunctionRole(address(pufferProtocol), selectors, ROLE_ID_DAO);
        accessManager.grantRole(ROLE_ID_DAO, address(this), 0);
        accessManager.grantRole(ROLE_ID_OPERATIONS_PAYMASTER, address(this), 0);
        accessManager.grantRole(ROLE_ID_OPERATIONS_MULTISIG, address(this), 0);
        vm.stopPrank();

        // Set daily withdrawals limit
        pufferVault.setDailyWithdrawalLimit(1000 ether);

        _skipDefaultFuzzAddresses();

        fuzzedAddressMapping[address(pufferProtocol)] = true;

        NoRestakingModule = pufferProtocol.getModuleAddress(PUFFER_MODULE_0);
        // Fund no restaking module with 200 ETH
        vm.deal(NoRestakingModule, 200 ether);
    }

    // Setup
    function test_setup() public {
        assertTrue(address(pufferProtocol.PUFFER_VAULT()) != address(0), "puffer vault address");
        address module = pufferProtocol.getModuleAddress(PUFFER_MODULE_0);
        assertEq(PufferModule(payable(module)).NAME(), PUFFER_MODULE_0, "bad name");
    }

    // Register validator key
    function test_register_validator_key() public {
        _registerValidatorKey(bytes32("alice"), PUFFER_MODULE_0);
    }

    // Empty queue should return NO_VALIDATORS
    function test_empty_queue() public {
        (bytes32 moduleName, uint256 idx) = pufferProtocol.getNextValidatorToProvision();
        assertEq(moduleName, bytes32("NO_VALIDATORS"), "name");
        assertEq(idx, type(uint256).max, "name");
    }

    // Test Skipping the validator
    function test_skip_provisioning() public {
        _registerValidatorKey(bytes32("alice"), PUFFER_MODULE_0);
        _registerValidatorKey(bytes32("bob"), PUFFER_MODULE_0);

        (bytes32 moduleName, uint256 idx) = pufferProtocol.getNextValidatorToProvision();
        uint256 moduleSelectionIndex = pufferProtocol.getModuleSelectIndex();

        assertEq(moduleName, PUFFER_MODULE_0, "module");
        assertEq(idx, 0, "idx");
        assertEq(moduleSelectionIndex, 0, "module selection idx");

        assertTrue(pufferVault.balanceOf(address(this)) == 0, "zero pufETH");

        ModuleLimit memory moduleLimit = pufferProtocol.getModuleLimitInformation(PUFFER_MODULE_0);

        assertEq(moduleLimit.numberOfRegisteredValidators, 2, "2 active validators");

        vm.expectEmit(true, true, true, true);
        emit IPufferProtocol.ValidatorSkipped(_getPubKey(bytes32("alice")), 0, PUFFER_MODULE_0);
        pufferProtocol.skipProvisioning(PUFFER_MODULE_0, _getGuardianSignaturesForSkipping());

        moduleLimit = pufferProtocol.getModuleLimitInformation(PUFFER_MODULE_0);

        assertEq(moduleLimit.numberOfRegisteredValidators, 1, "1 active validator");

        // This contract should receive pufETH because of the skipProvisioning
        assertTrue(pufferVault.balanceOf(address(this)) != 0, "non zero pufETH");

        Validator memory aliceValidator = pufferProtocol.getValidatorInfo(PUFFER_MODULE_0, 0);
        assertTrue(aliceValidator.status == Status.SKIPPED, "did not update status");

        (moduleName, idx) = pufferProtocol.getNextValidatorToProvision();

        assertEq(moduleName, PUFFER_MODULE_0, "module");
        assertEq(idx, 1, "idx should be 1");

        bytes[] memory signatures = _getGuardianSignatures(_getPubKey(bytes32("bob")));

        vm.expectEmit(true, true, true, true);
        emit SuccessfullyProvisioned(_getPubKey(bytes32("bob")), 1, PUFFER_MODULE_0);
        pufferProtocol.provisionNode(signatures, _validatorSignature(), bytes32(0));
        moduleSelectionIndex = pufferProtocol.getModuleSelectIndex();
        assertEq(moduleSelectionIndex, 1, "module idx changed");
    }

    // Create an existing module should revert
    function test_create_existing_module_fails() public {
        vm.startPrank(DAO);
        vm.expectRevert(IPufferProtocol.ModuleAlreadyExists.selector);
        pufferProtocol.createPufferModule(PUFFER_MODULE_0);
    }

    // Invalid pub key shares length
    function test_register_invalid_pubkey_shares_length() public {
        ValidatorKeyData memory data = _getMockValidatorKeyData(new bytes(48), PUFFER_MODULE_0);
        data.blsPubKeySet = new bytes(22); // Invalid length

        vm.expectRevert(IPufferProtocol.InvalidBLSPublicKeySet.selector);
        pufferProtocol.registerValidatorKey{ value: 4 ether }(data, PUFFER_MODULE_0, emptyPermit, emptyPermit);
    }

    // Invalid private key shares length
    function test_register_invalid_privKey_shares() public {
        ValidatorKeyData memory data = _getMockValidatorKeyData(new bytes(48), PUFFER_MODULE_0);
        data.blsEncryptedPrivKeyShares = new bytes[](2); // we have 3 guardians, and we try to give 2 priv key shares

        vm.expectRevert(IPufferProtocol.InvalidBLSPrivateKeyShares.selector);
        pufferProtocol.registerValidatorKey{ value: 4 ether }(data, PUFFER_MODULE_0, emptyPermit, emptyPermit);
    }

    // Try registering with invalid module
    function test_register_to_invalid_module() public {
        uint256 smoothingCommitment = pufferOracle.getValidatorTicketPrice() * 30;
        bytes memory pubKey = _getPubKey(bytes32("charlie"));
        ValidatorKeyData memory validatorKeyData = _getMockValidatorKeyData(pubKey, PUFFER_MODULE_0);
        vm.expectRevert(IPufferProtocol.ValidatorLimitForModuleReached.selector);
        pufferProtocol.registerValidatorKey{ value: smoothingCommitment }(
            validatorKeyData, bytes32("imaginary module"), emptyPermit, emptyPermit
        );
    }

    // Mint non whole vt after registration
    function test_register_with_non_whole_amount() public {
        bytes memory pubKey = _getPubKey(bytes32("charlie"));
        ValidatorKeyData memory validatorKeyData = _getMockValidatorKeyData(pubKey, PUFFER_MODULE_0);
        uint256 vtPrice = pufferOracle.getValidatorTicketPrice();
        uint256 amount = 5.11 ether;

        pufferProtocol.registerValidatorKey{ value: amount }(
            validatorKeyData, PUFFER_MODULE_0, emptyPermit, emptyPermit
        );

        assertEq(
            validatorTicket.balanceOf(address(pufferProtocol)),
            ((amount - 1 ether) * 1 ether) / vtPrice,
            "VT after for pufferProtocol"
        );
    }

    // If we are > burst threshold, treasury gets everything
    function test_burst_threshold() external {
        vm.roll(50401);

        _registerAndProvisionNode(bytes32("alice"), PUFFER_MODULE_0, alice);
        _registerAndProvisionNode(bytes32("alice"), PUFFER_MODULE_0, alice);
        _registerAndProvisionNode(bytes32("alice"), PUFFER_MODULE_0, alice);

        pufferOracle.setTotalNumberOfValidators(
            5,
            99999999,
            _getGuardianEOASignatures(
                LibGuardianMessages._getSetNumberOfValidatorsMessage({ numberOfValidators: 5, epochNumber: 99999999 })
            )
        );

        uint256 sc = pufferOracle.getValidatorTicketPrice() * 30;
        address treasury = validatorTicket.TREASURY();

        uint256 balanceBefore = address(treasury).balance;

        _registerValidatorKey(bytes32("alice"), PUFFER_MODULE_0);

        uint256 balanceAfter = address(treasury).balance;

        assertEq(balanceAfter, balanceBefore + sc, "treasury gets everything");
    }

    // Set validator limit and try registering that many validators
    function test_fuzz_register_many_validators(uint8 numberOfValidatorsToProvision) external {
        for (uint256 i = 0; i < uint256(numberOfValidatorsToProvision); ++i) {
            vm.deal(address(this), 2 ether);
            _registerValidatorKey(bytes32(i), PUFFER_MODULE_0);
        }
    }

    // Try registering without RAVE evidence
    function test_register_no_sgx() public {
        uint256 vtPrice = pufferOracle.getValidatorTicketPrice() * 30;

        bytes memory pubKey = _getPubKey(bytes32("something"));

        bytes[] memory newSetOfPubKeys = new bytes[](3);

        // we have 3 guardians in TestHelper.sol
        newSetOfPubKeys[0] = bytes("key1");
        newSetOfPubKeys[0] = bytes("key2");
        newSetOfPubKeys[0] = bytes("key3");

        ValidatorKeyData memory validatorData = ValidatorKeyData({
            blsPubKey: pubKey, // key length must be 48 byte
            signature: new bytes(0),
            depositDataRoot: bytes32(""),
            blsEncryptedPrivKeyShares: new bytes[](3),
            blsPubKeySet: new bytes(48),
            raveEvidence: new bytes(0) // No rave
         });

        vm.expectEmit(true, true, true, true);
        emit ValidatorKeyRegistered(pubKey, 0, PUFFER_MODULE_0, false);
        pufferProtocol.registerValidatorKey{ value: vtPrice + 2 ether }(
            validatorData, PUFFER_MODULE_0, emptyPermit, emptyPermit
        );
    }

    // Try registering with invalid BLS key length
    function test_register_invalid_bls_key() public {
        uint256 smoothingCommitment = pufferOracle.getValidatorTicketPrice();

        bytes[] memory newSetOfPubKeys = new bytes[](3);

        // we have 3 guardians in TestHelper.sol
        newSetOfPubKeys[0] = bytes("key1");
        newSetOfPubKeys[0] = bytes("key2");
        newSetOfPubKeys[0] = bytes("key3");

        ValidatorKeyData memory validatorData = ValidatorKeyData({
            blsPubKey: hex"aeaa", // invalid key
            signature: new bytes(0),
            depositDataRoot: bytes32(""),
            blsEncryptedPrivKeyShares: new bytes[](3),
            blsPubKeySet: new bytes(144),
            raveEvidence: new bytes(1)
        });

        vm.expectRevert(IPufferProtocol.InvalidBLSPubKey.selector);
        pufferProtocol.registerValidatorKey{ value: smoothingCommitment }(
            validatorData, PUFFER_MODULE_0, emptyPermit, emptyPermit
        );
    }

    function test_get_payload() public {
        (bytes[] memory guardianPubKeys,, uint256 threshold,) = pufferProtocol.getPayload(PUFFER_MODULE_0, false);

        assertEq(guardianPubKeys[0], guardian1EnclavePubKey, "guardian1");
        assertEq(guardianPubKeys[1], guardian2EnclavePubKey, "guardian2");
        assertEq(guardianPubKeys[2], guardian3EnclavePubKey, "guardian3");

        assertEq(guardianPubKeys.length, 3, "pubkeys len");
        assertEq(threshold, 1, "threshold");
    }

    // Try to provision a validator when there is nothing to provision
    function test_provision_reverts() public {
        (, uint256 idx) = pufferProtocol.getNextValidatorToProvision();
        assertEq(type(uint256).max, idx, "module");

        // Invalid signatures
        bytes[] memory signatures =
            _getGuardianSignatures(hex"0000000000000000000000000000000000000000000000000000000000000000");

        vm.expectRevert(); // panic
        pufferProtocol.provisionNode(signatures, _validatorSignature(), bytes32(0));
    }

    // If the deposit root is not bytes(0), it must match match the one returned from the beacon contract
    function test_provision_bad_deposit_hash() public {
        _registerValidatorKey(zeroPubKeyPart, PUFFER_MODULE_0);

        bytes memory validatorSignature = _validatorSignature();
        bytes[] memory guardianSignatures = _getGuardianSignatures(_getPubKey(zeroPubKeyPart));

        vm.expectRevert(IPufferProtocol.InvalidDepositRootHash.selector);
        pufferProtocol.provisionNode(guardianSignatures, validatorSignature, bytes32("badDepositRoot")); // "depositRoot" is hardcoded in the mock

        // now it works
        pufferProtocol.provisionNode(guardianSignatures, validatorSignature, bytes32("depositRoot"));
    }

    function test_register_multiple_validators_and_skipProvisioning(bytes32 alicePubKeyPart, bytes32 bobPubKeyPart)
        public
    {
        vm.deal(bob, 10 ether);

        vm.deal(alice, 10 ether);

        bytes memory bobPubKey = _getPubKey(bobPubKeyPart);

        // 1. validator
        _registerValidatorKey(zeroPubKeyPart, PUFFER_MODULE_0);

        Validator memory validator = pufferProtocol.getValidatorInfo(PUFFER_MODULE_0, 0);
        assertTrue(validator.node == address(this), "node operator");
        assertTrue(keccak256(validator.pubKey) == keccak256(zeroPubKey), "bad pubkey");

        // 2. validator
        vm.startPrank(bob);
        _registerValidatorKey(bobPubKeyPart, PUFFER_MODULE_0);
        vm.stopPrank();

        // 3. validator
        vm.startPrank(alice);
        _registerValidatorKey(alicePubKeyPart, PUFFER_MODULE_0);
        vm.stopPrank();

        // 4. validator
        _registerValidatorKey(zeroPubKeyPart, PUFFER_MODULE_0);

        // 5. Validator
        _registerValidatorKey(zeroPubKeyPart, PUFFER_MODULE_0);

        assertEq(pufferProtocol.getPendingValidatorIndex(PUFFER_MODULE_0), 5, "next pending validator index");

        bytes[] memory signatures = _getGuardianSignatures(zeroPubKey);

        // 1. provision zero key
        vm.expectEmit(true, true, true, true);
        emit SuccessfullyProvisioned(zeroPubKey, 0, PUFFER_MODULE_0);
        pufferProtocol.provisionNode(signatures, _validatorSignature(), bytes32(0));

        bytes[] memory bobSignatures = _getGuardianSignatures(bobPubKey);

        // Provision Bob that is not zero pubKey
        vm.expectEmit(true, true, true, true);
        emit SuccessfullyProvisioned(bobPubKey, 1, PUFFER_MODULE_0);
        pufferProtocol.provisionNode(bobSignatures, _validatorSignature(), bytes32(0));

        Validator memory bobValidator = pufferProtocol.getValidatorInfo(PUFFER_MODULE_0, 1);

        assertTrue(bobValidator.status == Status.ACTIVE, "bob should be active");

        pufferProtocol.skipProvisioning(PUFFER_MODULE_0, _getGuardianSignaturesForSkipping());

        signatures = _getGuardianSignatures(zeroPubKey);

        emit SuccessfullyProvisioned(zeroPubKey, 3, PUFFER_MODULE_0);
        pufferProtocol.provisionNode(signatures, _validatorSignature(), bytes32(0));

        // Get validators
        Validator[] memory registeredValidators = pufferProtocol.getValidators(PUFFER_MODULE_0);
        assertEq(registeredValidators.length, 5, "5 registered validators");
        assertEq(registeredValidators[0].node, address(this), "this contract should be the first one");
        assertEq(registeredValidators[1].node, bob, "bob should be the second one");
        assertEq(registeredValidators[2].node, alice, "alice should be the third one");
        assertEq(registeredValidators[3].node, address(this), "this contract should should be the fourth one");
        assertEq(registeredValidators[4].node, address(this), "this contract should should be the fifth one");
    }

    function test_provision_node() public {
        pufferProtocol.createPufferModule(EIGEN_DA);
        pufferProtocol.createPufferModule(CRAZY_GAINS);

        bytes32[] memory oldWeights = new bytes32[](3);
        oldWeights[0] = PUFFER_MODULE_0;
        oldWeights[1] = EIGEN_DA;
        oldWeights[2] = CRAZY_GAINS;

        bytes32[] memory newWeights = new bytes32[](4);
        newWeights[0] = PUFFER_MODULE_0;
        newWeights[1] = EIGEN_DA;
        newWeights[2] = EIGEN_DA;
        newWeights[3] = CRAZY_GAINS;

        vm.expectEmit(true, true, true, true);
        emit ModuleWeightsChanged(oldWeights, newWeights);
        pufferProtocol.setModuleWeights(newWeights);

        vm.deal(address(pufferVault), 10000 ether);

        _registerValidatorKey(bytes32("bob"), PUFFER_MODULE_0);
        _registerValidatorKey(bytes32("alice"), PUFFER_MODULE_0);
        _registerValidatorKey(bytes32("charlie"), PUFFER_MODULE_0);
        _registerValidatorKey(bytes32("david"), PUFFER_MODULE_0);
        _registerValidatorKey(bytes32("emma"), PUFFER_MODULE_0);
        _registerValidatorKey(bytes32("benjamin"), EIGEN_DA);
        _registerValidatorKey(bytes32("rocky"), CRAZY_GAINS);

        (bytes32 nextModule, uint256 nextId) = pufferProtocol.getNextValidatorToProvision();

        assertTrue(nextModule == PUFFER_MODULE_0, "module selection");
        assertTrue(nextId == 0, "module selection");

        bytes[] memory signatures = _getGuardianSignatures(_getPubKey(bytes32("bob")));

        // Provision Bob that is not zero pubKey
        vm.expectEmit(true, true, true, true);
        emit SuccessfullyProvisioned(_getPubKey(bytes32("bob")), 0, PUFFER_MODULE_0);
        pufferProtocol.provisionNode(signatures, _validatorSignature(), bytes32(0));

        (nextModule, nextId) = pufferProtocol.getNextValidatorToProvision();

        assertTrue(nextModule == EIGEN_DA, "module selection");
        // Id is zero, because that is the first in this queue
        assertTrue(nextId == 0, "module id");

        signatures = _getGuardianSignatures(_getPubKey(bytes32("benjamin")));

        vm.expectEmit(true, true, true, true);
        emit SuccessfullyProvisioned(_getPubKey(bytes32("benjamin")), 0, EIGEN_DA);
        pufferProtocol.provisionNode(signatures, _validatorSignature(), bytes32(0));

        (nextModule, nextId) = pufferProtocol.getNextValidatorToProvision();

        // // Because the EIGEN_DA queue is empty, the next for provisioning is from CRAZY_GAINS
        assertTrue(nextModule == CRAZY_GAINS, "module selection");
        assertTrue(nextId == 0, "module id");

        vm.stopPrank();

        // Now jason registers to EIGEN_DA
        _registerValidatorKey(bytes32("jason"), EIGEN_DA);

        // If we query next validator, it should switch back to EIGEN_DA (because of the weighted selection)
        (nextModule, nextId) = pufferProtocol.getNextValidatorToProvision();

        assertTrue(nextModule == EIGEN_DA, "module selection");
        assertTrue(nextId == 1, "module id");

        // Provisioning of rocky should fail, because jason is next in line
        signatures = _getGuardianSignatures(_getPubKey(bytes32("rocky")));
        vm.expectRevert(Unauthorized.selector);
        pufferProtocol.provisionNode(signatures, _validatorSignature(), bytes32(0));

        signatures = _getGuardianSignatures(_getPubKey(bytes32("jason")));

        // Provision Jason
        pufferProtocol.provisionNode(signatures, _validatorSignature(), bytes32(0));

        (nextModule, nextId) = pufferProtocol.getNextValidatorToProvision();

        signatures = _getGuardianSignatures(_getPubKey(bytes32("rocky")));

        // Rocky is now in line
        assertTrue(nextModule == CRAZY_GAINS, "module selection");
        assertTrue(nextId == 0, "module id");
        pufferProtocol.provisionNode(signatures, _validatorSignature(), bytes32(0));

        (nextModule, nextId) = pufferProtocol.getNextValidatorToProvision();

        assertTrue(nextModule == PUFFER_MODULE_0, "module selection");
        assertTrue(nextId == 1, "module id");

        assertEq(
            pufferProtocol.getNextValidatorToBeProvisionedIndex(PUFFER_MODULE_0), 1, "next idx for no restaking module"
        );

        signatures = _getGuardianSignatures(_getPubKey(bytes32("alice")));

        vm.expectEmit(true, true, true, true);
        emit SuccessfullyProvisioned(_getPubKey(bytes32("alice")), 1, PUFFER_MODULE_0);
        pufferProtocol.provisionNode(signatures, _validatorSignature(), bytes32(0));
    }

    function test_create_puffer_module() public {
        bytes32 name = bytes32("LEVERAGED_RESTAKING");
        pufferProtocol.createPufferModule(name);
        IPufferModule module = IPufferModule(pufferProtocol.getModuleAddress(name));
        assertEq(module.NAME(), name, "name");
    }

    // Test smart contract upgradeability (UUPS)
    function test_upgrade() public {
        vm.expectRevert();
        uint256 result = PufferProtocolMockUpgrade(payable(address(pufferVault))).returnSomething();

        PufferProtocolMockUpgrade newImplementation = new PufferProtocolMockUpgrade(address(beacon));
        pufferProtocol.upgradeToAndCall(address(newImplementation), "");

        result = PufferProtocolMockUpgrade(payable(address(pufferProtocol))).returnSomething();

        assertEq(result, 1337);
    }

    // Test registering the validator with a huge number of months committed
    function test_register_validator_with_huge_commitment() external {
        bytes memory pubKey = _getPubKey(bytes32("alice"));

        ValidatorKeyData memory validatorKeyData = _getMockValidatorKeyData(pubKey, PUFFER_MODULE_0);

        vm.expectRevert();
        pufferProtocol.registerValidatorKey{ value: type(uint256).max }(
            validatorKeyData, PUFFER_MODULE_0, emptyPermit, emptyPermit
        );
    }

    // Node operator can deposit Bond in pufETH
    function test_register_pufETH_approve_buy_VT() external {
        bytes memory pubKey = _getPubKey(bytes32("alice"));
        vm.deal(alice, 10 ether);

        uint256 expectedMint = pufferVault.previewDeposit(1 ether);
        assertGt(expectedMint, 0, "should expect more pufETH");

        // Alice mints 1 ETH of pufETH
        vm.startPrank(alice);
        uint256 minted = pufferVault.depositETH{ value: 1 ether }(alice);
        assertGt(minted, 0, "should mint pufETH");

        // approve pufETH to pufferProtocol
        pufferVault.approve(address(pufferProtocol), type(uint256).max);

        assertEq(pufferVault.balanceOf(address(pufferProtocol)), 0, "zero pufETH before");
        assertEq(pufferVault.balanceOf(alice), 1 ether, "1 pufETH before for alice");

        // In this case, the only important data on permit is the amount
        // Permit call will fail, but the amount is reused
        ValidatorKeyData memory data = _getMockValidatorKeyData(pubKey, PUFFER_MODULE_0);
        Permit memory permit;
        permit.amount = pufferVault.balanceOf(alice);

        // Get the smoothing commitment amount for 180 days
        uint256 sc = pufferOracle.getValidatorTicketPrice() * 180;

        // Register validator key by paying SC in ETH and depositing bond in pufETH
        vm.expectEmit(true, true, true, true);
        emit ValidatorKeyRegistered(pubKey, 0, PUFFER_MODULE_0, true);
        pufferProtocol.registerValidatorKey{ value: sc }(data, PUFFER_MODULE_0, permit, emptyPermit);
        // Alice has some dust in her wallet, because VT purchase changes the exchange rate, meaning pufETH is worth more
        assertEq(pufferVault.balanceOf(alice), 1696417975049392, "1696417975049392 pufETH after for alice");
        uint256 protocolPufETHBalance = pufferVault.balanceOf(address(pufferProtocol));
        assertApproxEqRel(protocolPufETHBalance, 0.998303582024950608 ether, pointZeroZeroTwo, "~0.998 pufETH after");
        assertApproxEqRel(
            pufferVault.convertToAssets(protocolPufETHBalance), 1 ether, pointZeroZeroOne, "1 ETH worth of pufETH after"
        );
    }

    // Node operator can deposit Bond with Permit and pay for the VT in ETH
    function test_register_pufETH_permit_pay_VT() external {
        bytes memory pubKey = _getPubKey(bytes32("alice"));
        vm.deal(alice, 10 ether);

        // Alice mints 1 ETH of pufETH
        vm.startPrank(alice);
        pufferVault.depositETH{ value: 1 ether }(alice);

        assertEq(pufferVault.balanceOf(address(pufferProtocol)), 0, "zero pufETH before");
        assertEq(pufferVault.balanceOf(alice), 1 ether, "1 pufETH before for alice");

        ValidatorKeyData memory data = _getMockValidatorKeyData(pubKey, PUFFER_MODULE_0);
        // Generate Permit data for 2 pufETH to the protocol
        Permit memory permit = _signPermit(
            _testTemps("alice", address(pufferProtocol), 2 ether, block.timestamp), pufferVault.DOMAIN_SEPARATOR()
        );

        uint256 numberOfDays = 180;
        // Get the smoothing commitment amount for 6 months
        uint256 sc = pufferOracle.getValidatorTicketPrice() * numberOfDays;

        // Register validator key by paying SC in ETH and depositing bond in pufETH
        vm.expectEmit(true, true, true, true);
        emit ValidatorKeyRegistered(pubKey, 0, PUFFER_MODULE_0, true);
        pufferProtocol.registerValidatorKey{ value: sc }(data, PUFFER_MODULE_0, permit, emptyPermit);

        // Alice has some dust in her wallet, because VT purchase changes the exchange rate, meaning pufETH is worth more
        assertEq(pufferVault.balanceOf(alice), 1696417975049392, "1696417975049392 pufETH after for alice");

        uint256 protocolPufETHBalance = pufferVault.balanceOf(address(pufferProtocol));
        assertEq(protocolPufETHBalance, 0.998303582024950608 ether, "~0.99 pufETH after");
        assertApproxEqRel(
            pufferVault.convertToAssets(protocolPufETHBalance), 1 ether, pointZeroZeroOne, "1 ETH worth of pufETH after"
        );
    }

    // Node operator can deposit both VT and pufETH with Permit
    function test_register_both_permit() external {
        bytes memory pubKey = _getPubKey(bytes32("alice"));
        vm.deal(alice, 10 ether);

        uint256 numberOfDays = 200;
        uint256 amount = pufferOracle.getValidatorTicketPrice() * numberOfDays;

        // Alice mints 1 ETH of pufETH
        vm.startPrank(alice);
        // Purchase pufETH
        pufferVault.depositETH{ value: 1 ether }(alice);
        // Alice purchases VT
        validatorTicket.purchaseValidatorTicket{ value: amount }(alice);

        // Because Alice purchased a lot of VT's, it changed the conversion rate
        // Because of that the registerValidatorKey will .transferFrom a smaller amount of pufETH
        uint256 leftOverPufETH = pufferVault.balanceOf(alice) - pufferVault.convertToShares(1 ether);

        assertEq(pufferVault.balanceOf(address(pufferProtocol)), 0, "zero pufETH before");
        assertEq(pufferVault.balanceOf(alice), 1 ether, "1 pufETH before for alice");
        assertEq(validatorTicket.balanceOf(alice), _upscaleTo18Decimals(numberOfDays), "VT before for alice");

        ValidatorKeyData memory data = _getMockValidatorKeyData(pubKey, PUFFER_MODULE_0);

        uint256 bond = 1 ether;
        Permit memory pufETHPermit = _signPermit(
            _testTemps("alice", address(pufferProtocol), bond, block.timestamp), pufferVault.DOMAIN_SEPARATOR()
        );
        Permit memory vtPermit = _signPermit(
            _testTemps("alice", address(pufferProtocol), _upscaleTo18Decimals(numberOfDays), block.timestamp),
            validatorTicket.DOMAIN_SEPARATOR()
        );

        vm.expectEmit(true, true, true, true);
        emit ValidatorKeyRegistered(pubKey, 0, PUFFER_MODULE_0, true);
        pufferProtocol.registerValidatorKey(data, PUFFER_MODULE_0, pufETHPermit, vtPermit);

        assertEq(pufferVault.balanceOf(alice), leftOverPufETH, "alice should have some leftover pufETH");
        assertEq(validatorTicket.balanceOf(alice), 0, "0 vt after for alice");
        assertApproxEqRel(pufferVault.balanceOf(address(pufferProtocol)), bond, 0.002e18, "1 pufETH after");
    }

    // Node operator can deposit both VT and pufETH with .approve
    function test_register_both_approve() external {
        bytes memory pubKey = _getPubKey(bytes32("alice"));
        vm.deal(alice, 10 ether);

        uint256 numberOfDays = 200;
        uint256 amount = pufferOracle.getValidatorTicketPrice() * numberOfDays;

        vm.startPrank(alice);
        // Alice purchases VT
        validatorTicket.purchaseValidatorTicket{ value: amount }(alice);
        // Alice mints 1 ETH of pufETH
        pufferVault.depositETH{ value: 1 ether }(alice);

        assertEq(pufferVault.balanceOf(address(pufferProtocol)), 0, "zero pufETH before");
        // 1 wei diff
        assertApproxEqAbs(
            pufferVault.convertToAssets(pufferVault.balanceOf(alice)), 1 ether, 1, "1 pufETH before for alice"
        );
        assertEq(validatorTicket.balanceOf(alice), _upscaleTo18Decimals(numberOfDays), "VT before for alice");

        ValidatorKeyData memory data = _getMockValidatorKeyData(pubKey, PUFFER_MODULE_0);

        uint256 bond = 1 ether;

        pufferVault.approve(address(pufferProtocol), type(uint256).max);
        validatorTicket.approve(address(pufferProtocol), type(uint256).max);

        Permit memory vtPermit = emptyPermit;
        vtPermit.amount = _upscaleTo18Decimals(numberOfDays); // upscale to 18 decimals

        Permit memory pufETHPermit = emptyPermit;
        pufETHPermit.amount = pufferVault.convertToShares(bond);

        vm.expectEmit(true, true, true, true);
        emit ValidatorKeyRegistered(pubKey, 0, PUFFER_MODULE_0, true);
        pufferProtocol.registerValidatorKey(data, PUFFER_MODULE_0, pufETHPermit, vtPermit);

        assertEq(pufferVault.balanceOf(alice), 0, "0 pufETH after for alice");
        assertEq(validatorTicket.balanceOf(alice), 0, "0 vt after for alice");
        // 1 wei diff
        assertApproxEqAbs(
            pufferVault.convertToAssets(pufferVault.balanceOf(address(pufferProtocol))), bond, 1, "1 pufETH after"
        );
    }

    // Node operator can pay for pufETH with ETH and use Permit for VT
    function test_register_pufETH_pay_vt_approve() external {
        bytes memory pubKey = _getPubKey(bytes32("alice"));
        vm.deal(alice, 10 ether);

        uint256 numberOfDays = 30;
        uint256 amount = pufferOracle.getValidatorTicketPrice() * numberOfDays;

        vm.startPrank(alice);
        // Alice purchases VT
        validatorTicket.purchaseValidatorTicket{ value: amount }(alice);

        assertEq(pufferVault.balanceOf(address(pufferProtocol)), 0, "zero pufETH before");
        assertEq(pufferVault.balanceOf(alice), 0, "0 pufETH before for alice");
        assertEq(validatorTicket.balanceOf(alice), _upscaleTo18Decimals(numberOfDays), "VT before for alice");

        ValidatorKeyData memory data = _getMockValidatorKeyData(pubKey, PUFFER_MODULE_0);
        Permit memory permit = _signPermit(
            _testTemps("alice", address(pufferProtocol), _upscaleTo18Decimals(numberOfDays), block.timestamp),
            validatorTicket.DOMAIN_SEPARATOR()
        );

        // Alice is using SGX
        uint256 bond = 1 ether;

        vm.expectEmit(true, true, true, true);
        emit ValidatorKeyRegistered(pubKey, 0, PUFFER_MODULE_0, true);
        pufferProtocol.registerValidatorKey{ value: bond }(data, PUFFER_MODULE_0, emptyPermit, permit);

        assertEq(pufferVault.balanceOf(alice), 0, "0 pufETH after for alice");
        assertApproxEqRel(pufferVault.balanceOf(address(pufferProtocol)), 1 ether, pointZeroFive, "~1 pufETH after");
    }

    // Node operator can deposit Bond in pufETH
    function test_register_validator_key_with_permit_reverts_invalid_vt_amount() external {
        bytes memory pubKey = _getPubKey(bytes32("alice"));
        vm.deal(alice, 100 ether);

        // Alice mints 2 ETH of pufETH
        vm.startPrank(alice);
        pufferVault.depositETH{ value: 2 ether }(alice);

        ValidatorKeyData memory data = _getMockValidatorKeyData(pubKey, PUFFER_MODULE_0);
        // Generate Permit data for 10 pufETH to the protocol
        Permit memory permit = _signPermit(
            _testTemps("alice", address(pufferProtocol), 0.5 ether, block.timestamp), pufferVault.DOMAIN_SEPARATOR()
        );

        // Underpay VT
        vm.expectRevert();
        pufferProtocol.registerValidatorKey{ value: 0.1 ether }(data, PUFFER_MODULE_0, permit, emptyPermit);
    }

    function test_validator_griefing_attack() external {
        vm.deal(address(pufferVault), 100 ether);

        _registerValidatorKey(bytes32("alice"), PUFFER_MODULE_0);
        bytes[] memory guardianSignatures = _getGuardianSignatures(_getPubKey(bytes32("alice")));
        // Register and provision Alice
        // Alice may be an active validator or it can be exited, doesn't matter
        pufferProtocol.provisionNode(guardianSignatures, _validatorSignature(), bytes32(0));

        // Register another validator with using the same data
        _registerValidatorKey(bytes32("alice"), PUFFER_MODULE_0);

        // Try to provision it with the original message (replay attack)
        // It should revert
        vm.expectRevert(Unauthorized.selector);
        pufferProtocol.provisionNode(guardianSignatures, _validatorSignature(), bytes32(0));
    }

    function test_validator_limit_per_module() external {
        _registerValidatorKey(bytes32("alice"), PUFFER_MODULE_0);

        vm.expectEmit(true, true, true, true);
        emit IPufferProtocol.ValidatorLimitPerModuleChanged(500, 1);
        pufferProtocol.setValidatorLimitPerModule(PUFFER_MODULE_0, 1);

        // Revert if the registration will be over the limit
        uint256 smoothingCommitment = pufferOracle.getValidatorTicketPrice();
        bytes memory pubKey = _getPubKey(bytes32("bob"));
        ValidatorKeyData memory validatorKeyData = _getMockValidatorKeyData(pubKey, PUFFER_MODULE_0);
        uint256 bond = 1 ether;

        vm.expectRevert(IPufferProtocol.ValidatorLimitForModuleReached.selector);
        pufferProtocol.registerValidatorKey{ value: (smoothingCommitment + bond) }(
            validatorKeyData, PUFFER_MODULE_0, emptyPermit, emptyPermit
        );
    }

    function test_claim_bond_for_single_withdrawal() external {
        uint256 startTimestamp = 1707411226;

        // Alice registers one validator and we provision it
        vm.deal(alice, 2 ether);
        vm.deal(NoRestakingModule, 200 ether);

        vm.startPrank(alice);
        _registerValidatorKey(bytes32("alice"), PUFFER_MODULE_0);
        vm.stopPrank();

        assertApproxEqAbs(
            pufferVault.convertToAssets(pufferVault.balanceOf(address(pufferProtocol))),
            1 ether,
            1,
            "~1 pufETH in protocol"
        );

        // bond + something for the validator registration
        assertEq(address(pufferVault).balance, 1001.2835 ether, "vault eth balance");

        Validator memory validator = pufferProtocol.getValidatorInfo(PUFFER_MODULE_0, 0);

        assertEq(validator.bond, pufferVault.balanceOf(address(pufferProtocol)), "alice bond is in the protocol");

        vm.warp(startTimestamp);

        pufferProtocol.provisionNode(
            _getGuardianSignatures(_getPubKey(bytes32("alice"))), _validatorSignature(), bytes32(0)
        );

        // Didn't claim the bond yet
        assertEq(pufferVault.balanceOf(alice), 0, "alice has zero pufETH");

        // 15 days later (+16 is because 1 day is the start offset)
        vm.warp(startTimestamp + 16 days);

        StoppedValidatorInfo memory validatorInfo = StoppedValidatorInfo({
            module: NoRestakingModule,
            moduleName: PUFFER_MODULE_0,
            pufferModuleIndex: 0,
            withdrawalAmount: 32 ether,
            startEpoch: 100,
            endEpoch: _getEpochNumber(16 days, 100),
            wasSlashed: false
        });

        // Valid proof
        _executeFullWithdrawal(validatorInfo);

        // Alice got the pufETH
        assertEq(pufferVault.balanceOf(alice), validator.bond, "alice got the pufETH");
        // 1 wei diff
        assertApproxEqAbs(
            pufferVault.convertToAssets(pufferVault.balanceOf(alice)), 1 ether, 1, "assets owned by alice"
        );

        // Alice doesn't withdraw her VT's right away
        vm.warp(startTimestamp + 50 days);
    }

    // Alice deposits VT for herself
    function test_deposit_validator_tickets_approval() public {
        vm.deal(alice, 10 ether);

        uint256 numberOfDays = 200;
        uint256 amount = pufferOracle.getValidatorTicketPrice() * numberOfDays;

        vm.startPrank(alice);
        // Alice purchases VT
        validatorTicket.purchaseValidatorTicket{ value: amount }(alice);

        assertEq(validatorTicket.balanceOf(alice), 200 ether, "alice got 200 VT");
        assertEq(validatorTicket.balanceOf(address(pufferProtocol)), 0, "protocol got 0 VT");

        Permit memory vtPermit = emptyPermit;
        vtPermit.amount = 200 ether;

        // Approve VT
        validatorTicket.approve(address(pufferProtocol), 2000 ether);

        // Deposit for herself
        vm.expectEmit(true, true, true, true);
        emit IPufferProtocol.ValidatorTicketsDeposited(alice, alice, 200 ether);
        pufferProtocol.depositValidatorTickets(vtPermit, alice);

        assertEq(validatorTicket.balanceOf(address(pufferProtocol)), 200 ether, "protocol got 200 VT");
        assertEq(validatorTicket.balanceOf(address(alice)), 0, "alice got 0");
    }

    // Alice double deposit VT
    function test_double_deposit_validator_tickets_approval() public {
        vm.deal(alice, 1000 ether);

        uint256 numberOfDays = 1000;
        uint256 amount = pufferOracle.getValidatorTicketPrice() * numberOfDays;

        vm.startPrank(alice);
        // Alice purchases VT
        validatorTicket.purchaseValidatorTicket{ value: amount }(alice);

        assertEq(validatorTicket.balanceOf(alice), 1000 ether, "alice got 1000 VT");
        assertEq(validatorTicket.balanceOf(address(pufferProtocol)), 0, "protocol got 0 VT");

        Permit memory vtPermit = emptyPermit;
        vtPermit.amount = 200 ether;

        // Approve VT
        validatorTicket.approve(address(pufferProtocol), 2000 ether);

        // Deposit for herself
        vm.expectEmit(true, true, true, true);
        emit IPufferProtocol.ValidatorTicketsDeposited(alice, alice, 200 ether);
        pufferProtocol.depositValidatorTickets(vtPermit, alice);

        assertEq(validatorTicket.balanceOf(address(pufferProtocol)), 200 ether, "protocol got 200 VT");
        assertEq(validatorTicket.balanceOf(address(alice)), 800 ether, "alice got 800");
        assertEq(pufferProtocol.getValidatorTicketsBalance(alice), 200 ether, "alice got 200 VT in the protocol");

        // Perform a second deposit of 800 VT
        vtPermit.amount = 800 ether;
        pufferProtocol.depositValidatorTickets((vtPermit), alice);
        assertEq(
            pufferProtocol.getValidatorTicketsBalance(alice), 1000 ether, "alice should have 1000 vt in the protocol"
        );
    }

    // Alice deposits VT for bob
    function test_deposit_validator_tickets_permit_for_bob() public {
        vm.deal(alice, 10 ether);

        uint256 numberOfDays = 200;
        uint256 amount = pufferOracle.getValidatorTicketPrice() * numberOfDays;

        vm.startPrank(alice);
        // Alice purchases VT
        validatorTicket.purchaseValidatorTicket{ value: amount }(alice);

        assertEq(validatorTicket.balanceOf(alice), 200 ether, "alice got 200 VT");
        assertEq(validatorTicket.balanceOf(address(pufferProtocol)), 0, "protocol got 0 VT");

        // Sign the permit
        Permit memory vtPermit = _signPermit(
            _testTemps("alice", address(pufferProtocol), _upscaleTo18Decimals(numberOfDays), block.timestamp),
            validatorTicket.DOMAIN_SEPARATOR()
        );

        // Deposit for Bob
        vm.expectEmit(true, true, true, true);
        emit IPufferProtocol.ValidatorTicketsDeposited(bob, alice, 200 ether);
        pufferProtocol.depositValidatorTickets(vtPermit, bob);

        assertEq(pufferProtocol.getValidatorTicketsBalance(bob), 200 ether, "bob got the VTS in the protocol");
        assertEq(pufferProtocol.getValidatorTicketsBalance(alice), 0, "alice got no VTS in the protocol");
    }

    // Alice double deposit VT for Bob
    function test_double_deposit_validator_tickets_permit_for_bob() public {
        vm.deal(alice, 1000 ether);

        uint256 numberOfDays = 1000;
        uint256 amount = pufferOracle.getValidatorTicketPrice() * numberOfDays;

        vm.startPrank(alice);
        // Alice purchases VT
        validatorTicket.purchaseValidatorTicket{ value: amount }(alice);

        assertEq(validatorTicket.balanceOf(alice), 1000 ether, "alice got 1000 VT");
        assertEq(validatorTicket.balanceOf(address(pufferProtocol)), 0, "protocol got 0 VT");

        // Sign the permit
        Permit memory vtPermit = _signPermit(
            _testTemps("alice", address(pufferProtocol), _upscaleTo18Decimals(200), block.timestamp),
            validatorTicket.DOMAIN_SEPARATOR()
        );

        // Deposit for Bob
        vm.expectEmit(true, true, true, true);
        emit IPufferProtocol.ValidatorTicketsDeposited(bob, alice, 200 ether);
        pufferProtocol.depositValidatorTickets(vtPermit, bob);

        assertEq(pufferProtocol.getValidatorTicketsBalance(bob), 200 ether, "bob got the VTS in the protocol");
        assertEq(pufferProtocol.getValidatorTicketsBalance(alice), 0, "alice got no VTS in the protocol");
        assertEq(validatorTicket.balanceOf(alice), 800 ether, "Alice still has 800 VTs left in wallet");

        vm.startPrank(alice);
        // Deposit for Bob again
        Permit memory vtPermit2 = _signPermit(
            _testTemps("alice", address(pufferProtocol), _upscaleTo18Decimals(800), block.timestamp + 1000),
            validatorTicket.DOMAIN_SEPARATOR()
        );
        validatorTicket.approve(address(pufferProtocol), 800 ether);
        pufferProtocol.depositValidatorTickets(vtPermit2, bob);

        assertEq(pufferProtocol.getValidatorTicketsBalance(bob), 1000 ether, "bob got the VTS in the protocol");
        assertEq(pufferProtocol.getValidatorTicketsBalance(alice), 0, "alice got no VTS in the protocol");
        assertEq(validatorTicket.balanceOf(alice), 0, "Alice has no more VTs");
    }

    function test_changeMinimumVTAmount() public {
        assertEq(pufferProtocol.getMinimumVtAmount(), 28 ether, "initial value");

        vm.startPrank(DAO);
        pufferProtocol.changeMinimumVTAmount(50 ether);

        assertEq(pufferProtocol.getMinimumVtAmount(), 50 ether, "value after change");
    }

    // Alice tries to withdraw all VT before provisioning
    function test_withdraw_vt_before_provisioning() public {
        vm.deal(alice, 10 ether);

        vm.startPrank(alice);

        // Register Validator key registers validator with 30 VTs
        _registerValidatorKey(bytes32("alice"), PUFFER_MODULE_0);

        vm.expectRevert(IPufferProtocol.ActiveOrPendingValidatorsExist.selector);
        pufferProtocol.withdrawValidatorTickets(30 ether, alice);
    }

    function test_register_skip_provision_withdraw_vt() public {
        vm.deal(alice, 10 ether);

        vm.startPrank(alice);
        _registerValidatorKey(bytes32("alice"), PUFFER_MODULE_0);

        assertApproxEqRel(
            pufferProtocol.getValidatorTicketsBalance(alice), 30 ether, pointZeroZeroOne, "alice should have ~30 VTS"
        );

        vm.stopPrank();
        vm.expectEmit(true, true, true, true);
        emit IPufferProtocol.NumberOfRegisteredValidatorsChanged(PUFFER_MODULE_0, 0);
        pufferProtocol.skipProvisioning(PUFFER_MODULE_0, _getGuardianSignaturesForSkipping());

        assertApproxEqRel(
            pufferProtocol.getValidatorTicketsBalance(alice),
            20 ether,
            pointZeroZeroOne,
            "alice should have ~20 VTS -10 penalty"
        );

        vm.startPrank(alice);
        pufferProtocol.withdrawValidatorTickets(uint96(20 ether), alice);

        assertEq(validatorTicket.balanceOf(alice), 20 ether, "alice got her VT");
    }

    function test_setVTPenalty() public {
        assertEq(pufferProtocol.getVTPenalty(), 10 ether, "initial value");

        vm.startPrank(DAO);
        vm.expectEmit(true, true, true, true);
        emit IPufferProtocol.VTPenaltyChanged(10 ether, 20 ether);
        pufferProtocol.setVTPenalty(20 ether);

        assertEq(pufferProtocol.getVTPenalty(), 20 ether, "value after change");
    }

    function test_setVTPenalty_bigger_than_minimum_VT_amount() public {
        vm.startPrank(DAO);
        vm.expectRevert(IPufferProtocol.InvalidVTAmount.selector);
        pufferProtocol.setVTPenalty(50 ether);
    }

    function test_changeMinimumVTAmount_lower_than_penalty() public {
        vm.startPrank(DAO);
        vm.expectRevert(IPufferProtocol.InvalidVTAmount.selector);
        pufferProtocol.changeMinimumVTAmount(9 ether);
    }

    function test_new_vtPenalty_works() public {
        // sets VT penalty to 20
        test_setVTPenalty();

        vm.deal(alice, 10 ether);

        vm.startPrank(alice);
        _registerValidatorKey(bytes32("alice"), PUFFER_MODULE_0);
        vm.stopPrank();

        assertApproxEqRel(
            pufferProtocol.getValidatorTicketsBalance(alice), 30 ether, pointZeroZeroOne, "alice should have ~30 VTS"
        );

        pufferProtocol.skipProvisioning(PUFFER_MODULE_0, _getGuardianSignaturesForSkipping());

        // Alice loses 20 VT's
        assertApproxEqRel(
            pufferProtocol.getValidatorTicketsBalance(alice), 10 ether, pointZeroZeroOne, "alice should have ~20 VTS"
        );

        vm.startPrank(alice);
        _registerValidatorKey(bytes32("alice"), PUFFER_MODULE_0);
        vm.stopPrank();

        // Alice is not provisioned
        assertApproxEqRel(
            pufferProtocol.getValidatorTicketsBalance(alice), 40 ether, pointZeroZeroOne, "alice should have ~40 VTS"
        );

        // Set penalty to 0
        vm.startPrank(DAO);
        vm.expectEmit(true, true, true, true);
        emit IPufferProtocol.VTPenaltyChanged(20 ether, 0);
        pufferProtocol.setVTPenalty(0);

        vm.startPrank(alice);
        _registerValidatorKey(bytes32("alice"), PUFFER_MODULE_0);
        vm.stopPrank();

        assertApproxEqRel(
            pufferProtocol.getValidatorTicketsBalance(alice),
            70 ether,
            pointZeroZeroOne,
            "alice should have ~70 VTS register"
        );

        pufferProtocol.skipProvisioning(PUFFER_MODULE_0, _getGuardianSignaturesForSkipping());

        assertApproxEqRel(
            pufferProtocol.getValidatorTicketsBalance(alice),
            70 ether,
            pointZeroZeroOne,
            "alice should have ~70 VTS end"
        );
    }

    function test_double_withdrawal_reverts() public {
        _registerAndProvisionNode(bytes32("alice"), PUFFER_MODULE_0, alice);

        assertEq(validatorTicket.balanceOf(address(pufferProtocol)), 30 ether, "protocol has 30 VT");
        assertApproxEqAbs(
            _getUnderlyingETHAmount(address(pufferProtocol)), 1 ether, 1, "protocol should have ~1 eth bond"
        );

        vm.startPrank(alice);

        vm.expectEmit(true, true, true, true);
        emit IPufferProtocol.ValidatorExited(
            _getPubKey(bytes32("alice")), 0, PUFFER_MODULE_0, 0, _getVTBurnAmount(100, _getEpochNumber(10 days, 100))
        );
        _executeFullWithdrawal(
            StoppedValidatorInfo({
                module: NoRestakingModule,
                moduleName: PUFFER_MODULE_0,
                pufferModuleIndex: 0,
                withdrawalAmount: 32 ether,
                startEpoch: 100,
                endEpoch: _getEpochNumber(10 days, 100),
                wasSlashed: false
            })
        );

        // 10 got burned from Alice
        assertApproxEqRel(
            validatorTicket.balanceOf(address(pufferProtocol)), 20 ether, pointZeroZeroOne, "Protocol has 20 VT"
        );

        assertApproxEqAbs(
            _getUnderlyingETHAmount(address(pufferProtocol)), 0 ether, 1, "protocol should have 0 eth bond"
        );

        assertApproxEqAbs(_getUnderlyingETHAmount(address(alice)), 1 ether, 1, "alice got back the bond");

        // We've removed the validator data, meaning the validator status is 0 (UNINITIALIZED)
        vm.expectRevert(abi.encodeWithSelector(IPufferProtocol.InvalidValidatorState.selector, 0));
        _executeFullWithdrawal(
            StoppedValidatorInfo({
                module: NoRestakingModule,
                moduleName: PUFFER_MODULE_0,
                pufferModuleIndex: 0,
                withdrawalAmount: 32 ether,
                startEpoch: 100,
                endEpoch: _getEpochNumber(10 days, 100),
                wasSlashed: false
            })
        );
    }

    // After full withdrawals the node operators claim the remaining VTs
    function test_vt_withdrawals_after_batch_claim() public {
        test_batch_claim();

        assertEq(validatorTicket.balanceOf(alice), 0, "0 vt alice before");

        uint256 aliceVTBalance = pufferProtocol.getValidatorTicketsBalance(alice);

        assertApproxEqRel(aliceVTBalance, 20 ether, pointZeroZeroOne, "20 vt balance after");

        vm.startPrank(alice);
        vm.expectEmit(true, true, true, true);
        emit IPufferProtocol.ValidatorTicketsWithdrawn(alice, alice, aliceVTBalance);
        pufferProtocol.withdrawValidatorTickets(uint96(aliceVTBalance), alice);

        assertEq(pufferProtocol.getValidatorTicketsBalance(alice), 0, "0 vt balance after");
        assertEq(validatorTicket.balanceOf(alice), aliceVTBalance, "~20 vt alice before");

        uint256 bobVTBalance = pufferProtocol.getValidatorTicketsBalance(bob);

        assertApproxEqRel(bobVTBalance, 20 ether, pointZeroZeroOne, "20 vt balance before bob");

        vm.startPrank(bob);

        vm.expectEmit(true, true, true, true);
        emit IPufferProtocol.ValidatorTicketsWithdrawn(bob, alice, bobVTBalance);
        pufferProtocol.withdrawValidatorTickets(uint96(bobVTBalance), alice);

        assertEq(pufferProtocol.getValidatorTicketsBalance(bob), 0, "0 vt balance after bob");
        assertApproxEqRel(validatorTicket.balanceOf(alice), 40 ether, pointZeroZeroOne, "40 vt alice after bobs gift");
    }

    // Batch claim 32 ETH withdrawals
    function test_batch_claim() public {
        _registerAndProvisionNode(bytes32("alice"), PUFFER_MODULE_0, alice);
        _registerAndProvisionNode(bytes32("bob"), PUFFER_MODULE_0, bob);

        StoppedValidatorInfo memory aliceInfo = StoppedValidatorInfo({
            module: NoRestakingModule,
            moduleName: PUFFER_MODULE_0,
            pufferModuleIndex: 0,
            withdrawalAmount: 32 ether,
            startEpoch: 100,
            endEpoch: _getEpochNumber(10 days, 100),
            wasSlashed: false
        });

        StoppedValidatorInfo memory bobInfo = StoppedValidatorInfo({
            module: NoRestakingModule,
            moduleName: PUFFER_MODULE_0,
            pufferModuleIndex: 1,
            withdrawalAmount: 32 ether,
            startEpoch: 100,
            endEpoch: _getEpochNumber(10 days, 100),
            wasSlashed: false
        });

        StoppedValidatorInfo[] memory stopInfos = new StoppedValidatorInfo[](2);
        stopInfos[0] = aliceInfo;
        stopInfos[1] = bobInfo;

        vm.expectEmit(true, true, true, true);
        emit IPufferProtocol.ValidatorExited(
            _getPubKey(bytes32("alice")), 0, PUFFER_MODULE_0, 0, _getVTBurnAmount(100, _getEpochNumber(10 days, 100))
        );
        vm.expectEmit(true, true, true, true);
        emit IPufferProtocol.ValidatorExited(
            _getPubKey(bytes32("bob")), 1, PUFFER_MODULE_0, 0, _getVTBurnAmount(100, _getEpochNumber(10 days, 100))
        );
        pufferProtocol.batchHandleWithdrawals(stopInfos, _getHandleBatchWithdrawalMessage(stopInfos));

        assertApproxEqAbs(
            _getUnderlyingETHAmount(address(pufferProtocol)), 0 ether, 1, "protocol should have 0 eth bond"
        );

        // Alice got more because she earned the rewards from Bob's registration
        assertGe(_getUnderlyingETHAmount(address(alice)), 1 ether, "alice got back the bond gt");

        assertApproxEqAbs(_getUnderlyingETHAmount(address(bob)), 1 ether, 1, "bob got back the bond");
    }

    // Batch claim of different amounts
    function test_different_amounts_batch_claim() public {
        _registerAndProvisionNode(bytes32("alice"), PUFFER_MODULE_0, alice);
        _registerAndProvisionNode(bytes32("bob"), PUFFER_MODULE_0, bob);
        _registerAndProvisionNode(bytes32("charlie"), PUFFER_MODULE_0, charlie);
        _registerAndProvisionNode(bytes32("dianna"), PUFFER_MODULE_0, dianna);
        _registerAndProvisionNode(bytes32("eve"), PUFFER_MODULE_0, eve);

        StoppedValidatorInfo[] memory stopInfos = new StoppedValidatorInfo[](5);
        stopInfos[0] = StoppedValidatorInfo({
            moduleName: PUFFER_MODULE_0,
            module: NoRestakingModule,
            pufferModuleIndex: 0,
            withdrawalAmount: 32 ether,
            startEpoch: 100,
            endEpoch: _getEpochNumber(15 days, 100),
            wasSlashed: false
        });
        stopInfos[1] = StoppedValidatorInfo({
            moduleName: PUFFER_MODULE_0,
            module: NoRestakingModule,
            pufferModuleIndex: 1,
            withdrawalAmount: 31.9 ether,
            startEpoch: 100,
            endEpoch: _getEpochNumber(10 days, 100),
            wasSlashed: false
        });
        stopInfos[2] = StoppedValidatorInfo({
            moduleName: PUFFER_MODULE_0,
            module: NoRestakingModule,
            pufferModuleIndex: 2,
            withdrawalAmount: 31 ether,
            startEpoch: 100,
            endEpoch: _getEpochNumber(4 days, 100),
            wasSlashed: true
        });
        stopInfos[3] = StoppedValidatorInfo({
            moduleName: PUFFER_MODULE_0,
            module: NoRestakingModule,
            pufferModuleIndex: 3,
            withdrawalAmount: 31.8 ether,
            startEpoch: 100,
            endEpoch: _getEpochNumber(18 days, 100),
            wasSlashed: false
        });
        stopInfos[4] = StoppedValidatorInfo({
            moduleName: PUFFER_MODULE_0,
            module: NoRestakingModule,
            pufferModuleIndex: 4,
            withdrawalAmount: 31.5 ether,
            startEpoch: 100,
            endEpoch: _getEpochNumber(2 days, 100),
            wasSlashed: true
        });

        vm.expectEmit(true, true, true, true);
        emit IPufferProtocol.ValidatorExited(
            _getPubKey(bytes32("alice")), 0, PUFFER_MODULE_0, 0, _getVTBurnAmount(100, _getEpochNumber(15 days, 100))
        );
        vm.expectEmit(true, true, true, true);
        emit IPufferProtocol.ValidatorExited(
            _getPubKey(bytes32("bob")),
            1,
            PUFFER_MODULE_0,
            pufferVault.convertToSharesUp(0.1 ether),
            _getVTBurnAmount(100, _getEpochNumber(10 days, 100))
        );
        vm.expectEmit(true, true, true, true);
        emit IPufferProtocol.ValidatorExited(
            _getPubKey(bytes32("charlie")),
            2,
            PUFFER_MODULE_0,
            pufferProtocol.getValidatorInfo(PUFFER_MODULE_0, 2).bond,
            _getVTBurnAmount(100, _getEpochNumber(4 days, 100))
        ); // got slashed
        vm.expectEmit(true, true, true, true);
        emit IPufferProtocol.ValidatorExited(
            _getPubKey(bytes32("dianna")),
            3,
            PUFFER_MODULE_0,
            pufferVault.convertToSharesUp(0.2 ether),
            _getVTBurnAmount(100, _getEpochNumber(18 days, 100))
        );
        vm.expectEmit(true, true, true, true);
        emit IPufferProtocol.ValidatorExited(
            _getPubKey(bytes32("eve")),
            4,
            PUFFER_MODULE_0,
            pufferProtocol.getValidatorInfo(PUFFER_MODULE_0, 4).bond,
            _getVTBurnAmount(100, _getEpochNumber(2 days, 100))
        ); // got slashed
        pufferProtocol.batchHandleWithdrawals(stopInfos, _getHandleBatchWithdrawalMessage(stopInfos));

        assertApproxEqAbs(
            _getUnderlyingETHAmount(address(pufferProtocol)), 0 ether, 1, "protocol should have 0 eth bond"
        );

        // Alice got more because she earned the rewards from the others
        assertGe(_getUnderlyingETHAmount(address(alice)), 1 ether, "alice got back the bond gt");

        // Bob got 0.9 ETH bond + some rewards from the others
        assertGe(_getUnderlyingETHAmount(address(bob)), 0.9 ether, "bob got back the bond gt");

        // Charlie got 0 bond
        assertEq(_getUnderlyingETHAmount(address(charlie)), 0, "charlie got 0 bond - slashed");

        assertGe(_getUnderlyingETHAmount(address(dianna)), 0.8 ether, "dianna got back the bond gt");

        assertEq(_getUnderlyingETHAmount(address(eve)), 0, "eve got 0 bond - slashed");
    }

    function test_single_withdrawal() public {
        _registerAndProvisionNode(bytes32("alice"), PUFFER_MODULE_0, alice);
        _registerAndProvisionNode(bytes32("bob"), PUFFER_MODULE_0, bob);

        StoppedValidatorInfo memory aliceInfo = StoppedValidatorInfo({
            moduleName: PUFFER_MODULE_0,
            module: NoRestakingModule,
            pufferModuleIndex: 0,
            withdrawalAmount: 32 ether,
            startEpoch: 100,
            endEpoch: _getEpochNumber(10 days, 100),
            wasSlashed: false
        });

        StoppedValidatorInfo memory bobInfo = StoppedValidatorInfo({
            moduleName: PUFFER_MODULE_0,
            module: NoRestakingModule,
            pufferModuleIndex: 1,
            withdrawalAmount: 32 ether,
            startEpoch: 100,
            endEpoch: _getEpochNumber(10 days, 100),
            wasSlashed: false
        });

        vm.expectEmit(true, true, true, true);
        emit IPufferProtocol.ValidatorExited(
            _getPubKey(bytes32("alice")), 0, PUFFER_MODULE_0, 0, _getVTBurnAmount(100, _getEpochNumber(10 days, 100))
        ); // 10 days of VT
        _executeFullWithdrawal(aliceInfo);
        vm.expectEmit(true, true, true, true);
        emit IPufferProtocol.ValidatorExited(
            _getPubKey(bytes32("bob")), 1, PUFFER_MODULE_0, 0, _getVTBurnAmount(100, _getEpochNumber(10 days, 100))
        ); // 10 days of VT
        _executeFullWithdrawal(bobInfo);

        assertApproxEqAbs(
            _getUnderlyingETHAmount(address(pufferProtocol)), 0 ether, 1, "protocol should have 0 eth bond"
        );

        // Alice got more because she earned the rewards from Bob's registration
        assertGe(_getUnderlyingETHAmount(address(alice)), 1 ether, "alice got back the bond gt");

        assertApproxEqAbs(_getUnderlyingETHAmount(address(bob)), 1 ether, 1, "bob got back the bond");
    }

    function test_batch_vs_multiple_single_withdrawals() public {
        // Trigger the previous test
        test_batch_claim();

        uint256 aliceBalanceBefore = pufferVault.balanceOf(alice);
        uint256 bobBalanceBefore = pufferVault.balanceOf(bob);

        vm.stopPrank();

        // Redeploy the contracts to reset everything
        setUp();

        // Trigger separate withdrawal
        test_single_withdrawal();

        // Assert that the result is the same
        assertEq(aliceBalanceBefore, pufferVault.balanceOf(alice), "alice balance");
        assertEq(bobBalanceBefore, pufferVault.balanceOf(bob), "bob balance");
    }

    function _executeFullWithdrawal(StoppedValidatorInfo memory validatorInfo) internal {
        StoppedValidatorInfo[] memory stopInfos = new StoppedValidatorInfo[](1);
        stopInfos[0] = validatorInfo;

        vm.stopPrank(); // this contract has the PAYMASTER role, so we need to stop the prank
        pufferProtocol.batchHandleWithdrawals({
            validatorInfos: stopInfos,
            guardianEOASignatures: _getHandleBatchWithdrawalMessage(stopInfos)
        });
    }

    // Register 2 validators and provision 1 validator and post full withdrawal proof for 29 eth (slash 3 ETH on one validator)
    // Case 1
    function test_slashing_case_1() public {
        vm.deal(alice, 10 ether);

        vm.startPrank(alice);
        _registerValidatorKey(bytes32("alice"), PUFFER_MODULE_0);
        _registerValidatorKey(bytes32("alice"), PUFFER_MODULE_0);
        vm.stopPrank();

        // Get the exchange rate before provisioning validators
        uint256 exchangeRateBefore = pufferVault.convertToShares(1 ether);
        assertEq(exchangeRateBefore, 999433604122689216, "shares before provisioning");

        uint256 startTimestamp = 1707411226;
        vm.warp(startTimestamp);
        pufferProtocol.provisionNode(
            _getGuardianSignatures(_getPubKey(bytes32("alice"))), _validatorSignature(), bytes32(0)
        );

        // Give funds to modules
        vm.deal(NoRestakingModule, 200 ether);

        // Now the node operators submit proofs to get back their bond
        vm.startPrank(alice);
        // Invalid block number = invalid proof
        StoppedValidatorInfo memory validatorInfo = StoppedValidatorInfo({
            moduleName: PUFFER_MODULE_0,
            module: NoRestakingModule,
            pufferModuleIndex: 0,
            withdrawalAmount: 29 ether,
            startEpoch: 100,
            endEpoch: _getEpochNumber(10 days, 100),
            wasSlashed: true
        });

        // Burns two bonds from Alice (she registered 2 validators, but only one got activated)
        // If the other one was active it would get ejected by the guardians
        _executeFullWithdrawal(validatorInfo);

        // 1 ETH gives you more pufETH after the `retrieveBond` call, meaning it is worse than before
        assertLt(exchangeRateBefore, pufferVault.convertToShares(1 ether), "shares after retrieve");

        // The other validator has less than 1 ETH in the bond
        // Bad dept is shared between all pufETH holders
        assertApproxEqRel(
            pufferVault.balanceOf(address(pufferProtocol)),
            1 ether,
            pointZeroOne,
            "1 ETH worth of pufETH in the protocol"
        );
        assertEq(pufferVault.balanceOf(alice), 0, "0 pufETH alice");
    }

    // Register 2 validators, provision 1, slash 1.5 whole validator bond owned by node operator
    // Case 2
    function test_slashing_case_2() public {
        vm.deal(alice, 10 ether);

        vm.startPrank(alice);
        _registerValidatorKey(bytes32("alice"), PUFFER_MODULE_0);
        _registerValidatorKey(bytes32("alice"), PUFFER_MODULE_0);
        vm.stopPrank();

        // Get the exchange rate before provisioning validators
        uint256 exchangeRateBefore = pufferVault.convertToShares(1 ether);
        assertEq(exchangeRateBefore, 999433604122689216, "shares before provisioning");

        uint256 startTimestamp = 1707411226;
        vm.warp(startTimestamp);
        pufferProtocol.provisionNode(
            _getGuardianSignatures(_getPubKey(bytes32("alice"))), _validatorSignature(), bytes32(0)
        );

        vm.deal(NoRestakingModule, 200 ether);

        // Now the node operators submit proofs to get back their bond
        vm.startPrank(alice);
        // Invalid block number = invalid proof
        StoppedValidatorInfo memory validatorInfo = StoppedValidatorInfo({
            moduleName: PUFFER_MODULE_0,
            module: NoRestakingModule,
            pufferModuleIndex: 0,
            startEpoch: 100,
            endEpoch: _getEpochNumber(10 days, 100),
            withdrawalAmount: 30.5 ether,
            wasSlashed: true
        });

        // Burns one whole bond
        _executeFullWithdrawal(validatorInfo);

        // 1 ETH gives you more pufETH after the `retrieveBond` call, meaning it is worse than before
        assertLt(exchangeRateBefore, pufferVault.convertToShares(1 ether), "shares after retrieve");

        // The other validator has less than 1 ETH in the bond
        // Bad dept is shared between all pufETH holders
        assertApproxEqRel(
            pufferVault.convertToAssets(pufferVault.balanceOf(address(pufferProtocol))),
            1 ether,
            pointZeroOne,
            "1 ether ETH worth of pufETH in the protocol"
        );
        assertEq(pufferVault.balanceOf(alice), 0, "0 pufETH alice");
    }

    // Register 2 validators, provision 1, slash 1 whole validator bond (1 ETH)
    // Case 3
    function test_slashing_case_3() public {
        vm.deal(alice, 10 ether);

        vm.startPrank(alice);
        _registerValidatorKey(bytes32("alice"), PUFFER_MODULE_0);
        _registerValidatorKey(bytes32("alice"), PUFFER_MODULE_0);
        vm.stopPrank();

        // Get the exchange rate before provisioning validators
        uint256 exchangeRateBefore = pufferVault.convertToShares(1 ether);
        assertEq(exchangeRateBefore, 999433604122689216, "shares before provisioning");

        uint256 startTimestamp = 1707411226;
        vm.warp(startTimestamp);
        pufferProtocol.provisionNode(
            _getGuardianSignatures(_getPubKey(bytes32("alice"))), _validatorSignature(), bytes32(0)
        );

        vm.deal(NoRestakingModule, 200 ether);

        // Now the node operators submit proofs to get back their bond
        vm.startPrank(alice);
        // Invalid block number = invalid proof
        StoppedValidatorInfo memory validatorInfo = StoppedValidatorInfo({
            moduleName: PUFFER_MODULE_0,
            module: NoRestakingModule,
            pufferModuleIndex: 0,
            startEpoch: 100,
            endEpoch: _getEpochNumber(10 days, 100),
            withdrawalAmount: 31 ether,
            wasSlashed: true
        });

        // Burns one whole bond
        _executeFullWithdrawal(validatorInfo);

        // Exchange rate remains the same, it is slightly better
        assertApproxEqRel(
            exchangeRateBefore, pufferVault.convertToShares(1 ether), pointZeroZeroOne, "shares after retrieve"
        );
        // 1 ETH gives you less pufETH after the `retrieveBond` call, meaning it is better than before (slightly)
        assertGt(exchangeRateBefore, pufferVault.convertToShares(1 ether), "shares after retrieve");

        // Alice has a little over 1 ETH because she earned something for paying the VT on the second validator registration
        assertApproxEqRel(
            pufferVault.convertToAssets(pufferVault.balanceOf(address(pufferProtocol))),
            1 ether,
            pointZeroZeroOne,
            "1 ETH worth of pufETH in the protocol"
        );
        assertGt(
            pufferVault.convertToAssets(pufferVault.balanceOf(address(pufferProtocol))),
            1 ether,
            "1 ETH worth of pufETH in the protocol gt"
        );
        assertEq(pufferVault.balanceOf(alice), 0, "0 pufETH alice");
    }

    // Register 2 validators, provision 1, no slashing, but validator was offline and lost 0.1 ETH
    // Case 4
    function test_slashing_case_4() public {
        vm.deal(alice, 10 ether);

        vm.startPrank(alice);
        _registerValidatorKey(bytes32("alice"), PUFFER_MODULE_0);
        _registerValidatorKey(bytes32("alice"), PUFFER_MODULE_0);
        vm.stopPrank();

        // Get the exchange rate before provisioning validators
        uint256 exchangeRateBefore = pufferVault.convertToShares(1 ether);
        assertEq(exchangeRateBefore, 999433604122689216, "shares before provisioning");

        uint256 startTimestamp = 1707411226;
        vm.warp(startTimestamp);
        pufferProtocol.provisionNode(
            _getGuardianSignatures(_getPubKey(bytes32("alice"))), _validatorSignature(), bytes32(0)
        );

        vm.deal(NoRestakingModule, 200 ether);

        // Now the node operators submit proofs to get back their bond
        vm.startPrank(alice);
        // Invalid block number = invalid proof
        StoppedValidatorInfo memory validatorInfo = StoppedValidatorInfo({
            moduleName: PUFFER_MODULE_0,
            module: NoRestakingModule,
            pufferModuleIndex: 0,
            startEpoch: 100,
            endEpoch: _getEpochNumber(10 days, 100),
            withdrawalAmount: 31.9 ether,
            wasSlashed: false
        });

        // Burns one whole bond
        _executeFullWithdrawal(validatorInfo);

        // Exchange rate stays the same
        assertEq(exchangeRateBefore, pufferVault.convertToShares(1 ether), "shares after retrieve");

        // Alice has ~ 1 ETH locked in the protocol
        assertApproxEqRel(
            pufferVault.convertToAssets(pufferVault.balanceOf(address(pufferProtocol))),
            1 ether,
            pointZeroZeroOne,
            "1 ETH worth of pufETH in the protocol"
        );
        // Alice got a little over 0.9 ETH worth of pufETH because she earned something for paying the VT on the second validator registration
        assertGt(pufferVault.convertToAssets(pufferVault.balanceOf(alice)), 0.9 ether, ">0.9 ETH worth of pufETH alice");
    }

    // Register 2 validators, provision 1, no slashing, validator exited with 32.1 ETH
    // Case 5
    function test_slashing_case_5() public {
        vm.deal(alice, 10 ether);

        vm.startPrank(alice);
        _registerValidatorKey(bytes32("alice"), PUFFER_MODULE_0);
        _registerValidatorKey(bytes32("alice"), PUFFER_MODULE_0);
        vm.stopPrank();

        // Get the exchange rate before provisioning validators
        uint256 exchangeRateBefore = pufferVault.convertToShares(1 ether);
        assertEq(exchangeRateBefore, 999433604122689216, "shares before provisioning");

        uint256 startTimestamp = 1707411226;
        vm.warp(startTimestamp);
        pufferProtocol.provisionNode(
            _getGuardianSignatures(_getPubKey(bytes32("alice"))), _validatorSignature(), bytes32(0)
        );

        vm.deal(NoRestakingModule, 200 ether);

        // Now the node operators submit proofs to get back their bond
        vm.startPrank(alice);
        // Invalid block number = invalid proof
        StoppedValidatorInfo memory validatorInfo = StoppedValidatorInfo({
            moduleName: PUFFER_MODULE_0,
            module: NoRestakingModule,
            pufferModuleIndex: 0,
            startEpoch: 100,
            endEpoch: _getEpochNumber(15 days, 100),
            withdrawalAmount: 32.1 ether,
            wasSlashed: false
        });

        // Burns one whole bond
        _executeFullWithdrawal(validatorInfo);

        // Exchange rate stays the same
        assertEq(exchangeRateBefore, pufferVault.convertToShares(1 ether), "shares after retrieve");

        // Alice has ~ 1 ETH locked in the protocol
        assertApproxEqRel(
            pufferVault.convertToAssets(pufferVault.balanceOf(address(pufferProtocol))),
            1 ether,
            pointZeroZeroOne,
            "1 ETH worth of pufETH in the protocol"
        );
        // Alice got a little over 1 ETH worth of pufETH because she earned something for paying the VT on the second validator registration
        assertGt(pufferVault.convertToAssets(pufferVault.balanceOf(alice)), 1 ether, ">1 ETH worth of pufETH alice");
    }

<<<<<<< HEAD
    // User purchases a lot of VT using ETH, but uses Permit to transfer pufETH
    function test_purchase_big_amount_of_vt() public {
        bytes memory pubKey = _getPubKey(bytes32("alice"));
        vm.deal(alice, 10 ether);

        // Alice mints 1 ETH of pufETH
        vm.startPrank(alice);
        pufferVault.depositETH{ value: 1 ether }(alice);

        assertEq(pufferVault.balanceOf(address(pufferProtocol)), 0, "zero pufETH before");
        assertEq(pufferVault.balanceOf(alice), 1 ether, "1 pufETH before for alice");

        ValidatorKeyData memory data = _getMockValidatorKeyData(pubKey, PUFFER_MODULE_0);

        // Generate Permit data for 1 pufETH to the protocol
        Permit memory permit = _signPermit(
            _testTemps("alice", address(pufferProtocol), 1 ether, block.timestamp), pufferVault.DOMAIN_SEPARATOR()
        );

        // Register validator key by paying SC in ETH and depositing bond in pufETH
        vm.expectEmit(true, true, true, true);
        emit ValidatorKeyRegistered(pubKey, 0, PUFFER_MODULE_0, true);
        pufferProtocol.registerValidatorKey{ value: 9 ether }(data, PUFFER_MODULE_0, permit, emptyPermit);

        // Because alice purchased VT in the registration TX, it modified the exchange rate and we take less pufETH from her.
        assertEq(pufferVault.balanceOf(alice), 8424921124709635, "alice has 8424921124709635 pufETH after registering");
    }

    // Alice uses Permit for VT and pays for the bond with ETH, but sends more ETH than needed
    function test_revert_for_excess_eth() public {
        bytes memory pubKey = _getPubKey(bytes32("alice"));
        vm.deal(alice, 10 ether);

        uint256 numberOfDays = 30;
        uint256 amount = pufferOracle.getValidatorTicketPrice() * numberOfDays;

        // Alice mints 1 ETH of pufETH
        vm.startPrank(alice);
        // Alice purchases VT
        validatorTicket.purchaseValidatorTicket{ value: amount }(alice);

        Permit memory vtPermit = _signPermit(
            _testTemps("alice", address(pufferProtocol), _upscaleTo18Decimals(numberOfDays), block.timestamp),
            validatorTicket.DOMAIN_SEPARATOR()
        );

        ValidatorKeyData memory data = _getMockValidatorKeyData(pubKey, PUFFER_MODULE_0);

        // User pays for the bond in pufETH, but decides to send more than the bond 1.1 eth
        vm.expectRevert(IPufferProtocol.InvalidETHAmount.selector);
        pufferProtocol.registerValidatorKey{ value: 1.1 ether }(data, PUFFER_MODULE_0, emptyPermit, vtPermit);
=======
    // Alice deposits VT to Bob and Bob has no validators in Puffer
    function test_deposit_vt_to_bob() public {
        vm.deal(alice, 10 ether);
        vm.startPrank(alice);
        validatorTicket.purchaseValidatorTicket{ value: 10 ether }(alice);

        Permit memory vtPermit = _signPermit(
            _testTemps("alice", address(pufferProtocol), 50 ether, block.timestamp), validatorTicket.DOMAIN_SEPARATOR()
        );

        vm.expectEmit(true, true, true, true);
        emit IPufferProtocol.ValidatorTicketsDeposited(bob, alice, 50 ether);
        pufferProtocol.depositValidatorTickets(vtPermit, bob);

        vm.startPrank(bob);
        pufferProtocol.withdrawValidatorTickets(50 ether, bob);

        assertEq(validatorTicket.balanceOf(bob), 50 ether, "bob got the VT");
>>>>>>> 1d1a15fd
    }

    function _getGuardianSignatures(bytes memory pubKey) internal view returns (bytes[] memory) {
        (bytes32 moduleName, uint256 pendingIdx) = pufferProtocol.getNextValidatorToProvision();
        Validator memory validator = pufferProtocol.getValidatorInfo(moduleName, pendingIdx);
        // If there is no module return empty byte array
        if (validator.module == address(0)) {
            return new bytes[](0);
        }
        bytes memory withdrawalCredentials = pufferProtocol.getWithdrawalCredentials(validator.module);

        bytes32 digest = LibGuardianMessages._getBeaconDepositMessageToBeSigned(
            pendingIdx,
            pubKey,
            _validatorSignature(),
            withdrawalCredentials,
            pufferProtocol.getDepositDataRoot({
                pubKey: pubKey,
                signature: _validatorSignature(),
                withdrawalCredentials: withdrawalCredentials
            })
        );

        (uint8 v, bytes32 r, bytes32 s) = vm.sign(guardian1SKEnclave, digest);
        bytes memory signature1 = abi.encodePacked(r, s, v); // note the order here is different from line above.

        (v, r, s) = vm.sign(guardian2SKEnclave, digest);
        (v, r, s) = vm.sign(guardian3SKEnclave, digest);
        bytes memory signature2 = abi.encodePacked(r, s, v); // note the order here is different from line above.

        (v, r, s) = vm.sign(guardian3SKEnclave, digest);
        bytes memory signature3 = abi.encodePacked(r, s, v); // note the order here is different from line above.

        bytes[] memory guardianSignatures = new bytes[](3);
        guardianSignatures[0] = signature1;
        guardianSignatures[1] = signature2;
        guardianSignatures[2] = signature3;

        return guardianSignatures;
    }

    function _getGuardianSignaturesForSkipping() internal view returns (bytes[] memory) {
        (bytes32 moduleName, uint256 pendingIdx) = pufferProtocol.getNextValidatorToProvision();

        bytes32 digest = LibGuardianMessages._getSkipProvisioningMessage(moduleName, pendingIdx);

        (uint8 v, bytes32 r, bytes32 s) = vm.sign(guardian1SK, digest);
        bytes memory signature1 = abi.encodePacked(r, s, v); // note the order here is different from line above.

        (v, r, s) = vm.sign(guardian2SK, digest);
        bytes memory signature2 = abi.encodePacked(r, s, v); // note the order here is different from line above.

        (v, r, s) = vm.sign(guardian3SK, digest);
        bytes memory signature3 = abi.encodePacked(r, s, v); // note the order here is different from line above.

        bytes[] memory guardianSignatures = new bytes[](3);
        guardianSignatures[0] = signature1;
        guardianSignatures[1] = signature2;
        guardianSignatures[2] = signature3;

        return guardianSignatures;
    }

    function _getHandleBatchWithdrawalMessage(StoppedValidatorInfo[] memory validatorInfos)
        internal
        view
        returns (bytes[] memory)
    {
        bytes32 digest = LibGuardianMessages._getHandleBatchWithdrawalMessage(validatorInfos);

        (uint8 v, bytes32 r, bytes32 s) = vm.sign(guardian1SK, digest);
        bytes memory signature1 = abi.encodePacked(r, s, v); // note the order here is different from line above.

        (v, r, s) = vm.sign(guardian2SK, digest);
        bytes memory signature2 = abi.encodePacked(r, s, v); // note the order here is different from line above.

        (v, r, s) = vm.sign(guardian3SK, digest);
        bytes memory signature3 = abi.encodePacked(r, s, v); // note the order here is different from line above.

        bytes[] memory guardianSignatures = new bytes[](3);
        guardianSignatures[0] = signature1;
        guardianSignatures[1] = signature2;
        guardianSignatures[2] = signature3;

        return guardianSignatures;
    }

    // Tests setter for enclave measurements

    function _validatorSignature() internal pure returns (bytes memory validatorSignature) {
        // mock signature copied from some random deposit transaction
        validatorSignature =
            hex"8aa088146c8c6ca6d8ad96648f20e791be7c449ce7035a6bd0a136b8c7b7867f730428af8d4a2b69658bfdade185d6110b938d7a59e98d905e922d53432e216dc88c3384157d74200d3f2de51d31737ce19098ff4d4f54f77f0175e23ac98da5";
    }

    // Generates a mock validator data for SGX 1 ETH case
    function _getMockValidatorKeyData(bytes memory pubKey, bytes32 moduleName)
        internal
        view
        returns (ValidatorKeyData memory)
    {
        bytes[] memory newSetOfPubKeys = new bytes[](3);

        // we have 3 guardians in TestHelper.sol
        newSetOfPubKeys[0] = bytes("key1");
        newSetOfPubKeys[0] = bytes("key2");
        newSetOfPubKeys[0] = bytes("key3");

        address module = pufferProtocol.getModuleAddress(moduleName);

        bytes memory withdrawalCredentials = pufferProtocol.getWithdrawalCredentials(module);

        bytes memory validatorSignature = _validatorSignature();

        ValidatorKeyData memory validatorData = ValidatorKeyData({
            blsPubKey: pubKey, // key length must be 48 byte
            signature: validatorSignature,
            depositDataRoot: pufferProtocol.getDepositDataRoot({
                pubKey: pubKey,
                signature: validatorSignature,
                withdrawalCredentials: withdrawalCredentials
            }),
            blsEncryptedPrivKeyShares: new bytes[](3),
            blsPubKeySet: new bytes(48),
            raveEvidence: bytes("mock rave") // Guardians are checking it off chain
         });

        return validatorData;
    }

    function _getPubKey(bytes32 pubKeyPart) internal pure returns (bytes memory) {
        return bytes.concat(abi.encodePacked(pubKeyPart), bytes16(""));
    }

    function _createModules() internal {
        // Create EIGEN_DA module
        pufferProtocol.createPufferModule(EIGEN_DA);
        pufferProtocol.setValidatorLimitPerModule(EIGEN_DA, 15);

        // Include the EIGEN_DA in module selection
        bytes32[] memory newWeights = new bytes32[](4);
        newWeights[0] = PUFFER_MODULE_0;
        newWeights[1] = EIGEN_DA;
        newWeights[2] = EIGEN_DA;
        newWeights[3] = CRAZY_GAINS;

        pufferProtocol.setModuleWeights(newWeights);

        eigenDaModule = pufferProtocol.getModuleAddress(EIGEN_DA);
    }

    /**
     * @dev Registers validator key and pays for everything in ETH
     */
    function _registerValidatorKey(bytes32 pubKeyPart, bytes32 moduleName) internal {
        uint256 numberOfDays = 30;
        uint256 vtPrice = pufferOracle.getValidatorTicketPrice() * numberOfDays;
        bytes memory pubKey = _getPubKey(pubKeyPart);
        ValidatorKeyData memory validatorKeyData = _getMockValidatorKeyData(pubKey, moduleName);
        uint256 idx = pufferProtocol.getPendingValidatorIndex(moduleName);

        uint256 bond = 1 ether;

        // Empty permit means that the node operator is paying with ETH for both bond & VT in the registration transaction
        vm.expectEmit(true, true, true, true);
        emit ValidatorKeyRegistered(pubKey, idx, moduleName, true);
        pufferProtocol.registerValidatorKey{ value: (vtPrice + bond) }(
            validatorKeyData, moduleName, emptyPermit, emptyPermit
        );
    }

    /**
     * @dev Registers and provisions a new validator with 1 ETH bond (enclave) and 30 VTs (see _registerValidatorKey)
     */
    function _registerAndProvisionNode(bytes32 pubKeyPart, bytes32 moduleName, address nodeOperator) internal {
        vm.deal(nodeOperator, 10 ether);

        vm.startPrank(nodeOperator);
        _registerValidatorKey(pubKeyPart, moduleName);
        vm.stopPrank();

        pufferProtocol.provisionNode(_getGuardianSignatures(_getPubKey(pubKeyPart)), _validatorSignature(), bytes32(0));
    }

    /**
     * @dev Returns the assets value of the pufETH for a given `target`
     * convertToAssets and previewWithdraw give different results because of the withdrawal fee on the PufferVault
     */
    function _getUnderlyingETHAmount(address target) internal view returns (uint256 ethAmount) {
        return pufferVault.convertToAssets(pufferVault.balanceOf(target));
    }

    function _upscaleTo18Decimals(uint256 amount) internal pure returns (uint256) {
        return amount * 1 ether;
    }

    function _getEpochNumber(uint256 validationTimeInSeconds, uint256 startEpoch)
        internal
        pure
        returns (uint256 endEpoch)
    {
        uint256 secondsInEpoch = 32 * 12;
        uint256 numberOfEpochs = validationTimeInSeconds / secondsInEpoch;
        return startEpoch + numberOfEpochs;
    }

    function _getVTBurnAmount(uint256 startEpoch, uint256 endEpoch) internal pure returns (uint256) {
        uint256 validatedEpochs = endEpoch - startEpoch;
        // Epoch has 32 blocks, each block is 12 seconds, we upscale to 18 decimals to get the VT amount and divide by 1 day
        // The formula is validatedEpochs * 32 * 12 * 1 ether / 1 days (4444444444444444.44444444...) we round it up
        return validatedEpochs * 4444444444444445;
    }
}

struct MerkleProofData {
    bytes32 moduleName;
    uint256 index;
    uint256 amount;
    uint8 wasSlashed;
}<|MERGE_RESOLUTION|>--- conflicted
+++ resolved
@@ -1713,7 +1713,6 @@
         assertGt(pufferVault.convertToAssets(pufferVault.balanceOf(alice)), 1 ether, ">1 ETH worth of pufETH alice");
     }
 
-<<<<<<< HEAD
     // User purchases a lot of VT using ETH, but uses Permit to transfer pufETH
     function test_purchase_big_amount_of_vt() public {
         bytes memory pubKey = _getPubKey(bytes32("alice"));
@@ -1765,7 +1764,8 @@
         // User pays for the bond in pufETH, but decides to send more than the bond 1.1 eth
         vm.expectRevert(IPufferProtocol.InvalidETHAmount.selector);
         pufferProtocol.registerValidatorKey{ value: 1.1 ether }(data, PUFFER_MODULE_0, emptyPermit, vtPermit);
-=======
+    }
+
     // Alice deposits VT to Bob and Bob has no validators in Puffer
     function test_deposit_vt_to_bob() public {
         vm.deal(alice, 10 ether);
@@ -1784,7 +1784,6 @@
         pufferProtocol.withdrawValidatorTickets(50 ether, bob);
 
         assertEq(validatorTicket.balanceOf(bob), 50 ether, "bob got the VT");
->>>>>>> 1d1a15fd
     }
 
     function _getGuardianSignatures(bytes memory pubKey) internal view returns (bytes[] memory) {

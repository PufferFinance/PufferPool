// SPDX-License-Identifier: GPL-3.0
pragma solidity >=0.8.0 <0.9.0;

import { TestHelper } from "../helpers/TestHelper.sol";
import { PufferModule } from "puffer/PufferModule.sol";
import { PufferProtocol } from "puffer/PufferProtocol.sol";
import { IPufferModuleManager } from "puffer/interface/IPufferModuleManager.sol";
import { LibGuardianMessages } from "puffer/LibGuardianMessages.sol";
import { BeaconChainProofs } from "eigenlayer/libraries/BeaconChainProofs.sol";
import { UpgradeableBeacon } from "openzeppelin/proxy/beacon/UpgradeableBeacon.sol";
import { Initializable } from "openzeppelin-upgradeable/proxy/utils/Initializable.sol";
import { Merkle } from "murky/Merkle.sol";
<<<<<<< HEAD
import { ROLE_ID_OPERATIONS_BOT } from "pufETHScript/Roles.sol";
=======
import { ISignatureUtils } from "eigenlayer/interfaces/ISignatureUtils.sol";
import { Unauthorized } from "puffer/Errors.sol";
>>>>>>> 5cab34ea

contract PufferModuleUpgrade {
    function getMagicValue() external pure returns (uint256) {
        return 1337;
    }
}

contract PufferModuleManagerTest is TestHelper {
    event PufferModuleDelegated(bytes32 indexed moduleName, address operator);
    event PufferModuleUndelegated(bytes32 indexed moduleName);

    Merkle rewardsMerkleProof;
    bytes32[] rewardsMerkleProofData;

    bytes32 CRAZY_GAINS = bytes32("CRAZY_GAINS");

    function setUp() public override {
        super.setUp();

        vm.deal(address(this), 1000 ether);

        vm.startPrank(timelock);
        accessManager.grantRole(ROLE_ID_OPERATIONS_BOT, address(this), 0);
        vm.stopPrank();

        _skipDefaultFuzzAddresses();
    }

    function test_beaconUpgrade() public {
        address moduleBeacon = pufferModuleManager.PUFFER_MODULE_BEACON();

        vm.startPrank(DAO);
        pufferProtocol.createPufferModule(bytes32("DEGEN"));
        vm.stopPrank();

        // No restaking is a custom default module (non beacon upgradeable)
        (bool success,) = pufferProtocol.getModuleAddress(bytes32("DEGEN")).call(
            abi.encodeCall(PufferModuleUpgrade.getMagicValue, ())
        );

        assertTrue(!success, "should not succeed");

        PufferModuleUpgrade upgrade = new PufferModuleUpgrade();

        vm.startPrank(DAO);
        accessManager.execute(moduleBeacon, abi.encodeCall(UpgradeableBeacon.upgradeTo, address(upgrade)));
        vm.stopPrank();

        (bool s, bytes memory data) = pufferProtocol.getModuleAddress(bytes32("DEGEN")).call(
            abi.encodeCall(PufferModuleUpgrade.getMagicValue, ())
        );
        assertTrue(s, "should succeed");
        assertEq(abi.decode(data, (uint256)), 1337, "got the number");
    }

    function test_createPufferModule(bytes32 moduleName) public {
        address module = _createPufferModule(moduleName);
        assertEq(PufferModule(payable(module)).NAME(), moduleName, "bad name");
    }

    // Reverts for everybody else
    function tes_postRewardsRootReverts(bytes32 moduleName, address sender, bytes32 merkleRoot, uint256 blockNumber)
        public
    {
        address module = _createPufferModule(moduleName);

        vm.assume(sender != address(pufferProtocol.GUARDIAN_MODULE()));

        vm.expectRevert();
        PufferModule(payable(module)).postRewardsRoot(merkleRoot, blockNumber, new bytes[](3));
    }

    function test_donation(bytes32 moduleName) public {
        address module = _createPufferModule(moduleName);
        (bool s,) = address(module).call{ value: 5 ether }("");
        assertTrue(s);
    }

    function test_postRewardsRoot(bytes32 merkleRoot, uint256 blockNumber) public {
        address module = _createPufferModule(CRAZY_GAINS);

        vm.assume(PufferModule(payable(module)).getLastProofOfRewardsBlock() < blockNumber);

        bytes32 signedMessageHash =
            LibGuardianMessages._getModuleRewardsRootMessage(CRAZY_GAINS, merkleRoot, blockNumber);

        bytes[] memory signatures = _getGuardianEOASignatures(signedMessageHash);

        PufferModule(payable(module)).postRewardsRoot(merkleRoot, blockNumber, signatures);
    }

    // Collecting the rewards as a node operator
    function test_collect_rewards(bytes32 moduleName) public {
        vm.assume(pufferProtocol.getModuleAddress(moduleName) == address(0));
        address module = _createPufferModule(moduleName);

        // 3 validators got the rewards
        address alice = makeAddr("alice");
        address bob = makeAddr("bob");
        address charlie = makeAddr("charlie");

        // Build a merkle proof for that
        MerkleProofData[] memory validatorRewards = new MerkleProofData[](3);
        validatorRewards[0] = MerkleProofData({ node: alice, amount: 0.01308 ether });
        validatorRewards[1] = MerkleProofData({ node: bob, amount: 0.013 ether });
        validatorRewards[2] = MerkleProofData({ node: charlie, amount: 1 });

        vm.deal(module, 0.01308 ether + 0.013 ether + 1);
        bytes32 merkleRoot = _buildMerkleProof(validatorRewards);

        bytes32 signedMessageHash = LibGuardianMessages._getModuleRewardsRootMessage(moduleName, merkleRoot, 50);
        bytes[] memory signatures = _getGuardianEOASignatures(signedMessageHash);

        // Post merkle proof with valid guardian signatures
        PufferModule(payable(module)).postRewardsRoot(merkleRoot, 50, signatures);

        // Claim the rewards

        uint256[] memory blockNumbers = new uint256[](1);
        blockNumbers[0] = 50;

        // Alice amount
        uint256[] memory amounts = new uint256[](1);
        amounts[0] = 0.01308 ether;

        bytes32[][] memory aliceProofs = new bytes32[][](1);
        aliceProofs[0] = rewardsMerkleProof.getProof(rewardsMerkleProofData, 0);

        assertEq(alice.balance, 0, "alice should start with zero balance");

        vm.startPrank(alice);
        PufferModule(payable(module)).collectRewards({
            node: alice,
            blockNumbers: blockNumbers,
            amounts: amounts,
            merkleProofs: aliceProofs
        });
        assertEq(alice.balance, 0.01308 ether, "alice should end with 0.01308 ether");

        // Double claim in different transactions should revert
        vm.expectRevert(abi.encodeWithSelector(PufferModule.AlreadyClaimed.selector, blockNumbers[0], alice));
        PufferModule(payable(module)).collectRewards({
            node: alice,
            blockNumbers: blockNumbers,
            amounts: amounts,
            merkleProofs: aliceProofs
        });

        // Bob claiming with Alice's proof (alice already claimed)
        vm.startPrank(bob);
        vm.expectRevert(abi.encodeWithSelector(PufferModule.AlreadyClaimed.selector, blockNumbers[0], alice));
        PufferModule(payable(module)).collectRewards({
            node: alice,
            blockNumbers: blockNumbers,
            amounts: amounts,
            merkleProofs: aliceProofs
        });

        bytes32[][] memory bobProofs = new bytes32[][](1);
        bobProofs[0] = rewardsMerkleProof.getProof(rewardsMerkleProofData, 1);
        bytes32[][] memory charlieProofs = new bytes32[][](1);
        charlieProofs[0] = rewardsMerkleProof.getProof(rewardsMerkleProofData, 2);

        // Mutate amounts, set Charlie's amount
        amounts[0] = 1;

        // Bob claiming with Charlie's prof (charlie did not claim yet)
        // It will revert with nothing to claim because the proof is not valid for bob
        vm.expectRevert(abi.encodeWithSelector(PufferModule.NothingToClaim.selector, bob));
        PufferModule(payable(module)).collectRewards({
            node: bob,
            blockNumbers: blockNumbers,
            amounts: amounts,
            merkleProofs: charlieProofs
        });

        // Bob claiming for charlie (bob is msg.sender)
        PufferModule(payable(module)).collectRewards({
            node: charlie,
            blockNumbers: blockNumbers,
            amounts: amounts,
            merkleProofs: charlieProofs
        });

        assertEq(charlie.balance, 1, "1 wei for charlie");

        // Mutate amounts, set Charlie's amount
        amounts[0] = 0.013 ether;

        PufferModule(payable(module)).collectRewards({
            node: bob,
            blockNumbers: blockNumbers,
            amounts: amounts,
            merkleProofs: bobProofs
        });

        assertEq(bob.balance, 0.013 ether, "bob rewards");
    }

<<<<<<< HEAD
    function test_rewards_claiming_from_eigenlayer(bytes32 moduleName) public {
        vm.assume(pufferProtocol.getModuleAddress(moduleName) == address(0));
        _createPufferModule(moduleName);

        vm.expectEmit(true, true, true, true);
        emit IPufferModuleManager.WithdrawalsQueued(moduleName, 1 ether);
        pufferModuleManager.callQueueWithdrawals(moduleName, 1 ether);
    }

    function test_verifyAndProcessWithdrawals(bytes32 moduleName) public {
        vm.assume(pufferProtocol.getModuleAddress(moduleName) == address(0));
        _createPufferModule(moduleName);

        uint64 oracleTimestamp;
        BeaconChainProofs.StateRootProof memory stateRootProof;
        BeaconChainProofs.WithdrawalProof[] memory withdrawalProofs;
        bytes[] memory validatorFieldsProofs;
        bytes32[][] memory validatorFields;
        bytes32[][] memory withdrawalFields;

        vm.expectEmit(true, true, true, true);
        emit IPufferModuleManager.VerifyAndProcessWithdrawals(moduleName, validatorFields, withdrawalFields);
        pufferModuleManager.callVerifyAndProcessWithdrawals(
            moduleName,
            oracleTimestamp,
            stateRootProof,
            withdrawalProofs,
            validatorFieldsProofs,
            validatorFields,
            withdrawalFields
        );
=======
    function test_callDelegateTo(
        bytes32 moduleName,
        address operator,
        ISignatureUtils.SignatureWithExpiry memory signatureWithExpiry,
        bytes32 approverSalt
    ) public {
        vm.assume(pufferProtocol.getModuleAddress(moduleName) == address(0));

        address module = _createPufferModule(moduleName);
        vm.startPrank(DAO);

        vm.expectRevert(Unauthorized.selector);
        PufferModule(payable(module)).callDelegateTo(operator, signatureWithExpiry, approverSalt);

        vm.expectEmit(true, true, true, true);
        emit PufferModuleDelegated(moduleName, operator);

        pufferModuleManager.callDelegateTo(moduleName, operator, signatureWithExpiry, approverSalt);

        vm.stopPrank();
    }

    function test_callUndelegate(bytes32 moduleName) public {
        vm.assume(pufferProtocol.getModuleAddress(moduleName) == address(0));

        address module = _createPufferModule(moduleName);
        vm.startPrank(DAO);

        vm.expectRevert(Unauthorized.selector);
        PufferModule(payable(module)).callUndelegate();

        vm.expectEmit(true, true, true, true);
        emit PufferModuleUndelegated(moduleName);

        pufferModuleManager.callUndelegate(moduleName);

        vm.stopPrank();
>>>>>>> 5cab34ea
    }

    function _createPufferModule(bytes32 moduleName) internal returns (address module) {
        vm.assume(pufferProtocol.getModuleAddress(moduleName) == address(0));
        vm.startPrank(DAO);
        vm.expectEmit(true, true, true, true);
        emit Initializable.Initialized(1);
        module = pufferProtocol.createPufferModule(moduleName);

        vm.stopPrank();
    }

    function _buildMerkleProof(MerkleProofData[] memory validatorRewards) internal returns (bytes32 root) {
        rewardsMerkleProof = new Merkle();

        rewardsMerkleProofData = new bytes32[](validatorRewards.length);

        for (uint256 i = 0; i < validatorRewards.length; ++i) {
            MerkleProofData memory validatorData = validatorRewards[i];
            rewardsMerkleProofData[i] =
                keccak256(bytes.concat(keccak256(abi.encode(validatorData.node, validatorData.amount))));
        }

        root = rewardsMerkleProof.getRoot(rewardsMerkleProofData);
    }
}

struct MerkleProofData {
    address node;
    uint256 amount;
}<|MERGE_RESOLUTION|>--- conflicted
+++ resolved
@@ -10,12 +10,9 @@
 import { UpgradeableBeacon } from "openzeppelin/proxy/beacon/UpgradeableBeacon.sol";
 import { Initializable } from "openzeppelin-upgradeable/proxy/utils/Initializable.sol";
 import { Merkle } from "murky/Merkle.sol";
-<<<<<<< HEAD
-import { ROLE_ID_OPERATIONS_BOT } from "pufETHScript/Roles.sol";
-=======
 import { ISignatureUtils } from "eigenlayer/interfaces/ISignatureUtils.sol";
 import { Unauthorized } from "puffer/Errors.sol";
->>>>>>> 5cab34ea
+import { ROLE_ID_OPERATIONS_BOT } from "pufETHScript/Roles.sol";
 
 contract PufferModuleUpgrade {
     function getMagicValue() external pure returns (uint256) {
@@ -215,7 +212,45 @@
         assertEq(bob.balance, 0.013 ether, "bob rewards");
     }
 
-<<<<<<< HEAD
+    function test_callDelegateTo(
+        bytes32 moduleName,
+        address operator,
+        ISignatureUtils.SignatureWithExpiry memory signatureWithExpiry,
+        bytes32 approverSalt
+    ) public {
+        vm.assume(pufferProtocol.getModuleAddress(moduleName) == address(0));
+
+        address module = _createPufferModule(moduleName);
+        vm.startPrank(DAO);
+
+        vm.expectRevert(Unauthorized.selector);
+        PufferModule(payable(module)).callDelegateTo(operator, signatureWithExpiry, approverSalt);
+
+        vm.expectEmit(true, true, true, true);
+        emit PufferModuleDelegated(moduleName, operator);
+
+        pufferModuleManager.callDelegateTo(moduleName, operator, signatureWithExpiry, approverSalt);
+
+        vm.stopPrank();
+    }
+
+    function test_callUndelegate(bytes32 moduleName) public {
+        vm.assume(pufferProtocol.getModuleAddress(moduleName) == address(0));
+
+        address module = _createPufferModule(moduleName);
+        vm.startPrank(DAO);
+
+        vm.expectRevert(Unauthorized.selector);
+        PufferModule(payable(module)).callUndelegate();
+
+        vm.expectEmit(true, true, true, true);
+        emit PufferModuleUndelegated(moduleName);
+
+        pufferModuleManager.callUndelegate(moduleName);
+
+        vm.stopPrank();
+    }
+
     function test_rewards_claiming_from_eigenlayer(bytes32 moduleName) public {
         vm.assume(pufferProtocol.getModuleAddress(moduleName) == address(0));
         _createPufferModule(moduleName);
@@ -247,45 +282,6 @@
             validatorFields,
             withdrawalFields
         );
-=======
-    function test_callDelegateTo(
-        bytes32 moduleName,
-        address operator,
-        ISignatureUtils.SignatureWithExpiry memory signatureWithExpiry,
-        bytes32 approverSalt
-    ) public {
-        vm.assume(pufferProtocol.getModuleAddress(moduleName) == address(0));
-
-        address module = _createPufferModule(moduleName);
-        vm.startPrank(DAO);
-
-        vm.expectRevert(Unauthorized.selector);
-        PufferModule(payable(module)).callDelegateTo(operator, signatureWithExpiry, approverSalt);
-
-        vm.expectEmit(true, true, true, true);
-        emit PufferModuleDelegated(moduleName, operator);
-
-        pufferModuleManager.callDelegateTo(moduleName, operator, signatureWithExpiry, approverSalt);
-
-        vm.stopPrank();
-    }
-
-    function test_callUndelegate(bytes32 moduleName) public {
-        vm.assume(pufferProtocol.getModuleAddress(moduleName) == address(0));
-
-        address module = _createPufferModule(moduleName);
-        vm.startPrank(DAO);
-
-        vm.expectRevert(Unauthorized.selector);
-        PufferModule(payable(module)).callUndelegate();
-
-        vm.expectEmit(true, true, true, true);
-        emit PufferModuleUndelegated(moduleName);
-
-        pufferModuleManager.callUndelegate(moduleName);
-
-        vm.stopPrank();
->>>>>>> 5cab34ea
     }
 
     function _createPufferModule(bytes32 moduleName) internal returns (address module) {

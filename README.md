# <h1 align="center"> Puffer </h1> 
[![Github Actions][gha-badge]][gha] [![Website][Website-badge]][Website] [![Docs][docs-badge]][docs]
  [![Discord][discord-badge]][discord] [![X][X-badge]][X] [![Foundry][foundry-badge]][foundry]

[Website-badge]: https://img.shields.io/badge/WEBSITE-8A2BE2
[Website]: https://www.puffer.fi
[X-badge]: https://img.shields.io/twitter/follow/puffer_finance
[X]: https://twitter.com/puffer_finance
[discord]: https://discord.gg/pufferfi
[docs-badge]: https://img.shields.io/badge/DOCS-8A2BE2
[docs]: https://docs.puffer.fi/
[discord-badge]: https://dcbadge.vercel.app/api/server/pufferfi?style=flat
[gha]: https://github.com/PufferFinance/PufferPool/actions
[gha-badge]: https://github.com/PufferFinance/PufferPool/actions/workflows/ci.yml/badge.svg
[foundry]: https://getfoundry.sh
[foundry-badge]: https://img.shields.io/badge/Built%20with-Foundry-FFDB1C.svg

![PUFFERS](docs/images/home.png) 

Puffer aims to provide robust and secure infrastructure for permissionless Ethereum validating, supercharged through EigenLayer restaking rewards.

Puffer supports permissionless Ethereum validators by combining cryptoeconomic mechanisms (like bonded nodes and validator tickets) and technical safeguards (such as anti-slashers and Guardians). This framework ensures that validators operate securely and contributes to the network's decentralization.

The PufferPool repo contains the smart contracts to handle all validator and restaking needs. 

### Documentation
---
- See [/docs/README.md](./docs/README.md) for technical documentation
- See the [pufETH repo](https://github.com/PufferFinance/pufETH) for information on Puffer's LRT
- See the [website docs](https://docs.puffer.fi) for information on Puffer

### Testing
---
Follow the [Foundry docs](https://book.getfoundry.sh/) for installation instructions, then install all dependencies and run tests by executing:

```
forge test
```

**Running Unit Tests**

Refine the command as follows:
```
forge test -vvv --match-path './test/unit/*'
```

**Running Fork Tests**

Fork tests require first setting the `ETH_RPC_URL` and `HOLESKY_RPC_URL` environment variables to pass (archive nodes).
```
forge test --no-match-path './test/fork-tests/*'
```
### Audit Reports
---
- Nethermind: [Audit Report](./docs/audits/Nethermind_PufferProtocol_NM0202_April2024.pdf)
- SlowMist: [todo]()
- BlockSec: [todo]()
- Creed: [todo]()

## Deployments

### Mainnet

###### Core

| Name                            | Proxy | Implementation |
| ------------------------------- | ----- | -------------- |
| PufferVault                     | [0xD9A442856C234a39a81a089C06451EBAa4306a72](https://etherscan.io/address/0xD9A442856C234a39a81a089C06451EBAa4306a72) | [0x7C93...09B6](https://etherscan.io/address/0x7C93eDab7326E5Ff8d5B89B13e3681216Ab409B6) |
| PufferDepositor                 | [0x4aA799C5dfc01ee7d790e3bf1a7C2257CE1DcefF](https://etherscan.io/address/0x4aa799c5dfc01ee7d790e3bf1a7c2257ce1dceff) | [0x55F4...a304](https://etherscan.io/address/0x55F4d6Acf015c878A88C8CD08a9D74ea0d40a304) |
| Timelock                 | - | [0x3C28...26eA](https://etherscan.io/address/0x3C28B7c7Ba1A1f55c9Ce66b263B33B204f2126eA) |
| AccessManager                 | - | [0x8c16...EE11](https://etherscan.io/address/0x8c1686069474410E6243425f4a10177a94EBEE11) |
| PufferProtocol                  | [todo]() | [todo]() |
| EnclaveVerifier                 | - | [todo]() |
| GuardianModule                  | - | [todo]() |
| PufferModuleManager                   | [todo]() | [todo]() |
| PufferOracle                          | - | [todo]() |
| PufferModuleBeacon                 | [todo]() | - |
| PufferModule                    | - | [todo]() |
| RestakingOperatorBeacon                 | [todo]() | - |
| RestakingOperator               | - | [todo]() |
| ValidatorTicket                 | [todo]() | [todo]() |

###### Multisig
| Name                            | Address |
| ------------------------------- | -------------- |
| Pauser Multisig                | [0x1ba8e3aA853F73ae8093E26B7B8F2520c3620Df4](https://etherscan.io/address/0x1ba8e3aA853F73ae8093E26B7B8F2520c3620Df4) |
| Community Multisig                | [0x446d4d6b26815f9bA78B5D454E303315D586Cb2a](https://etherscan.io/address/0x446d4d6b26815f9bA78B5D454E303315D586Cb2a) |
| Operations Multisig                | [0xC0896ab1A8cae8c2C1d27d011eb955Cca955580d](https://etherscan.io/address/0xC0896ab1A8cae8c2C1d27d011eb955Cca955580d) |


### Holesky

| Name                          | Proxy | Implementation |
| ----------------------------- | ----- | -------------- |
<<<<<<< HEAD
| PufferVault (pufETH)          | [0x98408eadD0C7cC9AebbFB2AD2787c7473Db7A1fa](https://holesky.etherscan.io/address/0x98408eadD0C7cC9AebbFB2AD2787c7473Db7A1fa) | [0x3Ed1...72F5](https://holesky.etherscan.io/address/0x3Ed1653677626C38afcf88C6Eec954EE805B72F5) |
| PufferDepositor               | [0x9BEF4B8E025ecc91FE5Ee865f4880b106F106e5a](https://holesky.etherscan.io/address/0x9BEF4B8E025ecc91FE5Ee865f4880b106F106e5a) | [0x335b...18e6](https://holesky.etherscan.io/address/0x335b6c8f5aa0073849a174c73eba985b851d18e6) |
| AccessManager                 | - | [0xA6c9...38fF](https://holesky.etherscan.io/address/0xA6c916f85DAfeb6f726E03a1Ce8d08cf835138fF) |
| PufferProtocol                | [0x705E27D6A6A0c77081D32C07DbDE5A1E139D3F14](https://holesky.etherscan.io/address/0x705E27D6A6A0c77081D32C07DbDE5A1E139D3F14) | [0xEFd2...8642](https://holesky.etherscan.io/address/0xEFd2C463CD787e1e9119873dc0cbFd0AE28D8642) |
| EnclaveVerifier                 | - | [0x7920...Df24](https://holesky.etherscan.io/address/0x79200dE6299F27b7354Ca95A09a9C3978DBEDf24) |
| GuardianModule                | - | [0xD349...b326](https://holesky.etherscan.io/address/0xD349FdCD0e4451381bfE7cba3ac28773E176b326) |
| PufferModuleManager                   | [0xe4695ab93163F91665Ce5b96527408336f070a71](https://holesky.etherscan.io/address/0xe4695ab93163F91665Ce5b96527408336f070a71) | [0x1145...234e](https://holesky.etherscan.io/address/0x11459c5d3e8502ce5afb745619cdb6900f1b234e) |
| PufferOracle                          | - | [0xEf93...7b74](https://holesky.etherscan.io/address/0xEf93AA29F627465A7f58A1F25980c90116f27b74) |
| PufferModuleBeacon                 | [0x5B81A4579f466fB17af4d8CC0ED51256b94c61D4](https://holesky.etherscan.io/address/0x5B81A4579f466fB17af4d8CC0ED51256b94c61D4) | - |
| PufferModule                    | - | [0x0F5B...3e6a](https://holesky.etherscan.io/address/0x0F5B5b94B9f91601EAB9bC2e74D70Aea8C203e6a) |
| RestakingOperatorBeacon                 | [0xa7DC88c059F57ADcE41070cEfEFd31F74649a261](https://holesky.etherscan.io/address/0xa7DC88c059F57ADcE41070cEfEFd31F74649a261) | - |
| RestakingOperator               | - | [0x89fE...0fA5](https://holesky.etherscan.io/address/0x89fE1Ab8A0f74494Bf3Fc0f238d40799BA360fA5) |
| ValidatorTicket               | [0xA143c6bFAff0B25B485454a9a8DB94dC469F8c3b](https://holesky.etherscan.io/address/0xA143c6bFAff0B25B485454a9a8DB94dC469F8c3b) | [0x5C67...4325](https://holesky.etherscan.io/address/0x5C67fb4410797960C45e573e266A7B79d5Bb4325) |
=======
| PufferVault (pufETH)          | [0x98408eadD0C7cC9AebbFB2AD2787c7473Db7A1fa](https://holesky.etherscan.io/address/0x98408eadD0C7cC9AebbFB2AD2787c7473Db7A1fa) | [0x3Ed1653677626C38afcf88C6Eec954EE805B72F5](https://holesky.etherscan.io/address/0x3Ed1653677626C38afcf88C6Eec954EE805B72F5) |
| PufferDepositor               | [0x9BEF4B8E025ecc91FE5Ee865f4880b106F106e5a](https://holesky.etherscan.io/address/0x9BEF4B8E025ecc91FE5Ee865f4880b106F106e5a) | [0x335b6c8f5aa0073849a174c73eba985b851d18e6](https://holesky.etherscan.io/address/0x335b6c8f5aa0073849a174c73eba985b851d18e6) |
| AccessManager                 | - | [0xA6c916f85DAfeb6f726E03a1Ce8d08cf835138fF](https://holesky.etherscan.io/address/0xA6c916f85DAfeb6f726E03a1Ce8d08cf835138fF) |
| GuardianModule                | - | [0xD349FdCD0e4451381bfE7cba3ac28773E176b326](https://holesky.etherscan.io/address/0xD349FdCD0e4451381bfE7cba3ac28773E176b326) |
| ValidatorTicket               | [0xA143c6bFAff0B25B485454a9a8DB94dC469F8c3b](https://holesky.etherscan.io/address/0xA143c6bFAff0B25B485454a9a8DB94dC469F8c3b) | [0x5C67fb4410797960C45e573e266A7B79d5Bb4325](https://holesky.etherscan.io/address/0x5C67fb4410797960C45e573e266A7B79d5Bb4325) |
| PufferProtocol                | [0x705E27D6A6A0c77081D32C07DbDE5A1E139D3F14](https://holesky.etherscan.io/address/0x705E27D6A6A0c77081D32C07DbDE5A1E139D3F14) | [0xEFd2C463CD787e1e9119873dc0cbFd0AE28D8642](https://holesky.etherscan.io/address/0xEFd2C463CD787e1e9119873dc0cbFd0AE28D8642) |



# Audits
- Nethermind: [Audit Report](./docs/audits/Nethermind_PufferProtocol_NM0202_April2024.pdf)
- Blocksec: [Audit Report](./docs/audits/Blocksec_audit_April2024.pdf)
- Creed: [Audit Report](./docs/audits/Creed_Puffer_Finance_Audit_April2024.pdf)
>>>>>>> 0cc5e51f

<|MERGE_RESOLUTION|>--- conflicted
+++ resolved
@@ -59,6 +59,7 @@
 
 ## Deployments
 
+
 ### Mainnet
 
 ###### Core
@@ -92,7 +93,6 @@
 
 | Name                          | Proxy | Implementation |
 | ----------------------------- | ----- | -------------- |
-<<<<<<< HEAD
 | PufferVault (pufETH)          | [0x98408eadD0C7cC9AebbFB2AD2787c7473Db7A1fa](https://holesky.etherscan.io/address/0x98408eadD0C7cC9AebbFB2AD2787c7473Db7A1fa) | [0x3Ed1...72F5](https://holesky.etherscan.io/address/0x3Ed1653677626C38afcf88C6Eec954EE805B72F5) |
 | PufferDepositor               | [0x9BEF4B8E025ecc91FE5Ee865f4880b106F106e5a](https://holesky.etherscan.io/address/0x9BEF4B8E025ecc91FE5Ee865f4880b106F106e5a) | [0x335b...18e6](https://holesky.etherscan.io/address/0x335b6c8f5aa0073849a174c73eba985b851d18e6) |
 | AccessManager                 | - | [0xA6c9...38fF](https://holesky.etherscan.io/address/0xA6c916f85DAfeb6f726E03a1Ce8d08cf835138fF) |
@@ -106,19 +106,11 @@
 | RestakingOperatorBeacon                 | [0xa7DC88c059F57ADcE41070cEfEFd31F74649a261](https://holesky.etherscan.io/address/0xa7DC88c059F57ADcE41070cEfEFd31F74649a261) | - |
 | RestakingOperator               | - | [0x89fE...0fA5](https://holesky.etherscan.io/address/0x89fE1Ab8A0f74494Bf3Fc0f238d40799BA360fA5) |
 | ValidatorTicket               | [0xA143c6bFAff0B25B485454a9a8DB94dC469F8c3b](https://holesky.etherscan.io/address/0xA143c6bFAff0B25B485454a9a8DB94dC469F8c3b) | [0x5C67...4325](https://holesky.etherscan.io/address/0x5C67fb4410797960C45e573e266A7B79d5Bb4325) |
-=======
-| PufferVault (pufETH)          | [0x98408eadD0C7cC9AebbFB2AD2787c7473Db7A1fa](https://holesky.etherscan.io/address/0x98408eadD0C7cC9AebbFB2AD2787c7473Db7A1fa) | [0x3Ed1653677626C38afcf88C6Eec954EE805B72F5](https://holesky.etherscan.io/address/0x3Ed1653677626C38afcf88C6Eec954EE805B72F5) |
-| PufferDepositor               | [0x9BEF4B8E025ecc91FE5Ee865f4880b106F106e5a](https://holesky.etherscan.io/address/0x9BEF4B8E025ecc91FE5Ee865f4880b106F106e5a) | [0x335b6c8f5aa0073849a174c73eba985b851d18e6](https://holesky.etherscan.io/address/0x335b6c8f5aa0073849a174c73eba985b851d18e6) |
-| AccessManager                 | - | [0xA6c916f85DAfeb6f726E03a1Ce8d08cf835138fF](https://holesky.etherscan.io/address/0xA6c916f85DAfeb6f726E03a1Ce8d08cf835138fF) |
-| GuardianModule                | - | [0xD349FdCD0e4451381bfE7cba3ac28773E176b326](https://holesky.etherscan.io/address/0xD349FdCD0e4451381bfE7cba3ac28773E176b326) |
-| ValidatorTicket               | [0xA143c6bFAff0B25B485454a9a8DB94dC469F8c3b](https://holesky.etherscan.io/address/0xA143c6bFAff0B25B485454a9a8DB94dC469F8c3b) | [0x5C67fb4410797960C45e573e266A7B79d5Bb4325](https://holesky.etherscan.io/address/0x5C67fb4410797960C45e573e266A7B79d5Bb4325) |
-| PufferProtocol                | [0x705E27D6A6A0c77081D32C07DbDE5A1E139D3F14](https://holesky.etherscan.io/address/0x705E27D6A6A0c77081D32C07DbDE5A1E139D3F14) | [0xEFd2C463CD787e1e9119873dc0cbFd0AE28D8642](https://holesky.etherscan.io/address/0xEFd2C463CD787e1e9119873dc0cbFd0AE28D8642) |
-
 
 
 # Audits
 - Nethermind: [Audit Report](./docs/audits/Nethermind_PufferProtocol_NM0202_April2024.pdf)
 - Blocksec: [Audit Report](./docs/audits/Blocksec_audit_April2024.pdf)
 - Creed: [Audit Report](./docs/audits/Creed_Puffer_Finance_Audit_April2024.pdf)
->>>>>>> 0cc5e51f
 
+# See [/docs/README.md](./docs/README.md) for more documentation

// SPDX-License-Identifier: GPL-3.0
pragma solidity >=0.8.0 <0.9.0;

import "forge-std/Script.sol";
import { console } from "forge-std/console.sol";
import { BaseScript } from "script/BaseScript.s.sol";
import { AccessManager } from "openzeppelin/access/manager/AccessManager.sol";
import { Multicall } from "openzeppelin/utils/Multicall.sol";
import { PufferProtocol } from "puffer/PufferProtocol.sol";
import { GuardianModule } from "puffer/GuardianModule.sol";
import { PufferModuleManager } from "puffer/PufferModuleManager.sol";
import { EnclaveVerifier } from "puffer/EnclaveVerifier.sol";
import { PufferOracleV2 } from "puffer/PufferOracleV2.sol";
import { PufferProtocolDeployment } from "./DeploymentStructs.sol";
import { ValidatorTicket } from "puffer/ValidatorTicket.sol";
import { PufferVaultV2 } from "pufETH/PufferVaultV2.sol";
import { GenerateAccessManagerCallData } from "pufETHScript/GenerateAccessManagerCallData.sol";
import {
    ROLE_ID_OPERATIONS_MULTISIG,
    ROLE_ID_OPERATIONS_PAYMASTER,
    ROLE_ID_PUFFER_PROTOCOL,
    ROLE_ID_GUARDIANS,
    ROLE_ID_DAO
} from "pufETHScript/Roles.sol";

contract SetupAccess is BaseScript {
    AccessManager internal accessManager;

    PufferProtocolDeployment internal pufferDeployment;

    function run(PufferProtocolDeployment memory deployment, address DAO) external broadcast {
        pufferDeployment = deployment;
        accessManager = AccessManager(payable(deployment.accessManager));

        // We do one multicall to setup everything
        bytes[] memory rolesCalldatas = _grantRoles(DAO);
        bytes[] memory pufferProtocolRoles = _setupPufferProtocolRoles();
        bytes[] memory validatorTicketRoles = _setupValidatorTicketsAccess();
        bytes[] memory vaultMainnetAccess = _setupPufferVaultMainnetAccess();
        bytes[] memory pufferOracleAccess = _setupPufferOracleAccess();
        bytes[] memory moduleManagerAccess = _setupPufferModuleManagerAccess();
        bytes[] memory roleLabels = _labelRoles();

        bytes[] memory calldatas = new bytes[](21);
        calldatas[0] = _setupGuardianModuleRoles();
        calldatas[1] = _setupEnclaveVerifierRoles();
        calldatas[2] = rolesCalldatas[0];
        calldatas[3] = rolesCalldatas[1];

        calldatas[4] = pufferProtocolRoles[0];
        calldatas[5] = pufferProtocolRoles[1];
        calldatas[6] = pufferProtocolRoles[2];

        calldatas[7] = validatorTicketRoles[0];
        calldatas[8] = validatorTicketRoles[1];

        calldatas[9] = vaultMainnetAccess[0];
        calldatas[10] = vaultMainnetAccess[1];

        calldatas[11] = pufferOracleAccess[0];
        calldatas[12] = pufferOracleAccess[1];

        calldatas[13] = moduleManagerAccess[0];
        calldatas[14] = moduleManagerAccess[1];
        calldatas[15] = moduleManagerAccess[2];

        calldatas[16] = roleLabels[0];
        calldatas[17] = roleLabels[1];
        calldatas[18] = roleLabels[2];
        calldatas[19] = roleLabels[3];
        calldatas[20] = roleLabels[4];

        bytes memory multicallData = abi.encodeCall(Multicall.multicall, (calldatas));
<<<<<<< HEAD
        // console.logBytes(multicallData);
=======
        console.logBytes(multicallData);
>>>>>>> edf545d5
        (bool s,) = address(accessManager).call(multicallData);
        require(s, "failed setupAccess GenerateAccessManagerCallData 1");

        // This will be executed by the operations multisig on mainnet
        bytes memory cd = new GenerateAccessManagerCallData().run(deployment.pufferVault, deployment.pufferDepositor);
        // console.logBytes(cd);
        (s,) = address(accessManager).call(cd);
        require(s, "failed setupAccess GenerateAccessManagerCallData");
    }

    function _labelRoles() internal view returns (bytes[] memory) {
        bytes[] memory calldatas = new bytes[](5);

        calldatas[0] = abi.encodeWithSelector(AccessManager.labelRole.selector, ROLE_ID_DAO, "Puffer DAO");

        calldatas[1] =
            abi.encodeWithSelector(AccessManager.labelRole.selector, ROLE_ID_PUFFER_PROTOCOL, "Puffer Protocol");

        calldatas[2] = abi.encodeWithSelector(AccessManager.labelRole.selector, ROLE_ID_GUARDIANS, "Guardians");

        calldatas[3] = abi.encodeWithSelector(
            AccessManager.labelRole.selector, ROLE_ID_OPERATIONS_PAYMASTER, "Operations Paymaster"
        );

        calldatas[4] =
            abi.encodeWithSelector(AccessManager.labelRole.selector, ROLE_ID_OPERATIONS_MULTISIG, "Operations Multisig");

        return calldatas;
    }

    function _setupPufferModuleManagerAccess() internal view returns (bytes[] memory) {
        bytes[] memory calldatas = new bytes[](3);

        // Dao selectors
        bytes4[] memory selectors = new bytes4[](11);
        selectors[0] = PufferModuleManager.createNewRestakingOperator.selector;
        selectors[1] = PufferModuleManager.callModifyOperatorDetails.selector;
        selectors[2] = PufferModuleManager.callOptIntoSlashing.selector;
        selectors[3] = PufferModuleManager.callUpdateMetadataURI.selector;
        selectors[4] = PufferModuleManager.callUndelegate.selector;
        selectors[5] = PufferModuleManager.callDelegateTo.selector;
        selectors[6] = PufferModuleManager.updateAVSRegistrationSignatureProof.selector;
        selectors[7] = PufferModuleManager.callRegisterOperatorToAVS.selector;
        selectors[8] = PufferModuleManager.callRegisterOperatorToAVSWithChurn.selector;
        selectors[9] = PufferModuleManager.callDeregisterOperatorFromAVS.selector;
        selectors[10] = PufferModuleManager.callUpdateOperatorAVSSocket.selector;

        calldatas[0] = abi.encodeWithSelector(
            AccessManager.setTargetFunctionRole.selector, pufferDeployment.moduleManager, selectors, ROLE_ID_DAO
        );

        // Bot selectors
        bytes4[] memory botSelectors = new bytes4[](3);
        botSelectors[0] = PufferModuleManager.callQueueWithdrawals.selector;
        botSelectors[1] = PufferModuleManager.callVerifyAndProcessWithdrawals.selector;
        botSelectors[2] = PufferModuleManager.callWithdrawNonBeaconChainETHBalanceWei.selector;

        calldatas[1] = abi.encodeWithSelector(
            AccessManager.setTargetFunctionRole.selector,
            pufferDeployment.moduleManager,
            botSelectors,
            ROLE_ID_OPERATIONS_PAYMASTER
        );

        // Public selectors
        bytes4[] memory publicSelectors = new bytes4[](2);
        publicSelectors[0] = PufferModuleManager.callVerifyWithdrawalCredentials.selector;
        publicSelectors[1] = PufferModuleManager.callCompleteQueuedWithdrawals.selector;

        calldatas[2] = abi.encodeWithSelector(
            AccessManager.setTargetFunctionRole.selector,
            pufferDeployment.moduleManager,
            publicSelectors,
            accessManager.PUBLIC_ROLE()
        );

        return calldatas;
    }

    function _setupPufferOracleAccess() internal view returns (bytes[] memory) {
        bytes[] memory calldatas = new bytes[](2);

        // Only for PufferProtocol
        bytes4[] memory protocolSelectors = new bytes4[](2);
        protocolSelectors[0] = PufferOracleV2.provisionNode.selector;
        protocolSelectors[1] = PufferOracleV2.exitValidators.selector;

        calldatas[0] = abi.encodeWithSelector(
            AccessManager.setTargetFunctionRole.selector,
            pufferDeployment.pufferOracle,
            protocolSelectors,
            ROLE_ID_PUFFER_PROTOCOL
        );

        bytes4[] memory paymasterSelectors = new bytes4[](2);
        paymasterSelectors[0] = PufferOracleV2.setTotalNumberOfValidators.selector;
        paymasterSelectors[1] = PufferOracleV2.setMintPrice.selector;

        calldatas[1] = abi.encodeWithSelector(
            AccessManager.setTargetFunctionRole.selector,
            pufferDeployment.pufferOracle,
            paymasterSelectors,
            ROLE_ID_OPERATIONS_MULTISIG
        );

        return calldatas;
    }

    function _setupPufferVaultMainnetAccess() internal view returns (bytes[] memory) {
        bytes[] memory calldatas = new bytes[](2);

        bytes4[] memory operationsSelectors = new bytes4[](1);
        operationsSelectors[0] = PufferVaultV2.setDailyWithdrawalLimit.selector;

        calldatas[0] = abi.encodeWithSelector(
            AccessManager.setTargetFunctionRole.selector,
            pufferDeployment.pufferVault,
            operationsSelectors,
            ROLE_ID_OPERATIONS_MULTISIG
        );

        bytes4[] memory protocolSelectors = new bytes4[](1);
        protocolSelectors[0] = PufferVaultV2.transferETH.selector;

        calldatas[1] = abi.encodeWithSelector(
            AccessManager.setTargetFunctionRole.selector,
            pufferDeployment.pufferVault,
            protocolSelectors,
            ROLE_ID_PUFFER_PROTOCOL
        );

        return calldatas;
    }

    function _setupValidatorTicketsAccess() internal view returns (bytes[] memory) {
        bytes[] memory calldatas = new bytes[](2);

        bytes4[] memory selectors = new bytes4[](2);
        selectors[0] = ValidatorTicket.setProtocolFeeRate.selector;
        selectors[1] = ValidatorTicket.setGuardiansFeeRate.selector;

        calldatas[0] = abi.encodeWithSelector(
            AccessManager.setTargetFunctionRole.selector, pufferDeployment.validatorTicket, selectors, ROLE_ID_DAO
        );

        bytes4[] memory publicSelectors = new bytes4[](2);
        publicSelectors[0] = ValidatorTicket.purchaseValidatorTicket.selector;
        publicSelectors[1] = ValidatorTicket.burn.selector;

        calldatas[1] = abi.encodeWithSelector(
            AccessManager.setTargetFunctionRole.selector,
            pufferDeployment.validatorTicket,
            publicSelectors,
            accessManager.PUBLIC_ROLE()
        );

        return calldatas;
    }

    function _setupGuardianModuleRoles() internal view returns (bytes memory) {
        bytes4[] memory selectors = new bytes4[](5);
        selectors[0] = GuardianModule.setGuardianEnclaveMeasurements.selector;
        selectors[1] = GuardianModule.addGuardian.selector;
        selectors[2] = GuardianModule.removeGuardian.selector;
        selectors[3] = GuardianModule.setEjectionThreshold.selector;
        selectors[4] = GuardianModule.setThreshold.selector;

        return abi.encodeWithSelector(
            AccessManager.setTargetFunctionRole.selector, pufferDeployment.guardianModule, selectors, ROLE_ID_DAO
        );
    }

    function _setupEnclaveVerifierRoles() internal view returns (bytes memory) {
        bytes4[] memory selectors = new bytes4[](1);
        selectors[0] = EnclaveVerifier.removeLeafX509.selector;

        return abi.encodeWithSelector(
            AccessManager.setTargetFunctionRole.selector, pufferDeployment.enclaveVerifier, selectors, ROLE_ID_DAO
        );
    }

    function _setupPufferProtocolRoles() internal view returns (bytes[] memory) {
        bytes[] memory calldatas = new bytes[](3);

        bytes4[] memory selectors = new bytes4[](6);
        selectors[0] = PufferProtocol.createPufferModule.selector;
        selectors[1] = PufferProtocol.setModuleWeights.selector;
        selectors[2] = PufferProtocol.setValidatorLimitPerModule.selector;
        selectors[3] = PufferProtocol.changeMinimumVTAmount.selector;
        selectors[4] = PufferProtocol.setVTPenalty.selector;

        calldatas[0] = abi.encodeWithSelector(
            AccessManager.setTargetFunctionRole.selector,
            address(pufferDeployment.pufferProtocol),
            selectors,
            ROLE_ID_DAO
        );

        bytes4[] memory paymasterSelectors = new bytes4[](3);
        paymasterSelectors[0] = PufferProtocol.provisionNode.selector;
        paymasterSelectors[1] = PufferProtocol.skipProvisioning.selector;
        paymasterSelectors[2] = PufferProtocol.batchHandleWithdrawals.selector;

        calldatas[1] = abi.encodeWithSelector(
            AccessManager.setTargetFunctionRole.selector,
            address(pufferDeployment.pufferProtocol),
            paymasterSelectors,
            ROLE_ID_OPERATIONS_PAYMASTER
        );

        bytes4[] memory publicSelectors = new bytes4[](4);
        publicSelectors[0] = PufferProtocol.registerValidatorKey.selector;
        publicSelectors[1] = PufferProtocol.depositValidatorTickets.selector;
        publicSelectors[2] = PufferProtocol.withdrawValidatorTickets.selector;
        publicSelectors[3] = PufferProtocol.revertIfPaused.selector;

        calldatas[2] = abi.encodeWithSelector(
            AccessManager.setTargetFunctionRole.selector,
            address(pufferDeployment.pufferProtocol),
            publicSelectors,
            accessManager.PUBLIC_ROLE()
        );

        return calldatas;
    }

    function _grantRoles(address DAO) internal view returns (bytes[] memory) {
        bytes[] memory calldatas = new bytes[](2);

        calldatas[0] = abi.encodeWithSelector(AccessManager.grantRole.selector, ROLE_ID_DAO, DAO, 0);
        calldatas[1] = abi.encodeWithSelector(
            AccessManager.grantRole.selector, ROLE_ID_PUFFER_PROTOCOL, pufferDeployment.pufferProtocol, 0
        );

        return calldatas;
    }
}<|MERGE_RESOLUTION|>--- conflicted
+++ resolved
@@ -71,13 +71,9 @@
         calldatas[20] = roleLabels[4];
 
         bytes memory multicallData = abi.encodeCall(Multicall.multicall, (calldatas));
-<<<<<<< HEAD
         // console.logBytes(multicallData);
-=======
-        console.logBytes(multicallData);
->>>>>>> edf545d5
         (bool s,) = address(accessManager).call(multicallData);
-        require(s, "failed setupAccess GenerateAccessManagerCallData 1");
+        // require(s, "failed setupAccess GenerateAccessManagerCallData 1");
 
         // This will be executed by the operations multisig on mainnet
         bytes memory cd = new GenerateAccessManagerCallData().run(deployment.pufferVault, deployment.pufferDepositor);

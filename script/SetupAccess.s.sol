// SPDX-License-Identifier: GPL-3.0
pragma solidity >=0.8.0 <0.9.0;

import { BaseScript } from "script/BaseScript.s.sol";
import { AccessManager } from "openzeppelin/access/manager/AccessManager.sol";
import { PufferProtocol } from "puffer/PufferProtocol.sol";
import { GuardianModule } from "puffer/GuardianModule.sol";
import { PufferModuleManager } from "puffer/PufferModuleManager.sol";
import { IPufferModule } from "puffer/interface/IPufferModule.sol";
import { UpgradeableBeacon } from "openzeppelin/proxy/beacon/UpgradeableBeacon.sol";
import { EnclaveVerifier } from "puffer/EnclaveVerifier.sol";
import { PufferOracleV2 } from "puffer/PufferOracleV2.sol";
import { PufferProtocolDeployment } from "./DeploymentStructs.sol";
import { ValidatorTicket } from "puffer/ValidatorTicket.sol";
import { PufferVaultV2 } from "pufETH/PufferVaultV2.sol";
import { UUPSUpgradeable } from "openzeppelin-upgradeable/proxy/utils/UUPSUpgradeable.sol";
import { GenerateAccessManagerCallData } from "pufETHScript/GenerateAccessManagerCallData.sol";
import {
    ROLE_ID_OPERATIONS_MULTISIG,
<<<<<<< HEAD
    ROLE_ID_OPERATIONS_BOT,
=======
>>>>>>> 61b95665
    ROLE_ID_PUFFER_PROTOCOL,
    ROLE_ID_GUARDIANS,
    ROLE_ID_DAO,
    ROLE_ID_PUFFER_ORACLE
} from "pufETHScript/Roles.sol";

contract SetupAccess is BaseScript {
    AccessManager internal accessManager;

    PufferProtocolDeployment internal pufferDeployment;

    function run(PufferProtocolDeployment memory deployment, address DAO) external broadcast {
        pufferDeployment = deployment;
        accessManager = AccessManager(payable(deployment.accessManager));

        // We do one multicall to setup everything
        bytes[] memory rolesCalldatas = _grantRoles(DAO);
        bytes[] memory pufferProtocolRoles = _setupPufferProtocolRoles();
        bytes[] memory validatorTicketRoles = _setupValidatorTicketsAccess();
        bytes[] memory vaultMainnetAccess = _setupPufferVaultMainnetAccess();
        bytes[] memory pufferOracleAccess = _setupPufferOracleAccess();
        bytes[] memory moduleManagerAccess = _setupPufferModuleManagerAccess();

        bytes[] memory calldatas = new bytes[](20);
        calldatas[0] = _setupGuardianModuleRoles();
        calldatas[1] = _setupEnclaveVerifierRoles();
        calldatas[2] = _setupUpgradeableBeacon();
        calldatas[3] = rolesCalldatas[0];
        calldatas[4] = rolesCalldatas[1];
        calldatas[5] = rolesCalldatas[2];

        calldatas[6] = pufferProtocolRoles[0];
        calldatas[7] = pufferProtocolRoles[1];
        calldatas[8] = pufferProtocolRoles[2];

        calldatas[9] = validatorTicketRoles[0];
        calldatas[10] = validatorTicketRoles[1];

        calldatas[11] = vaultMainnetAccess[0];
        calldatas[12] = vaultMainnetAccess[1];
        calldatas[13] = vaultMainnetAccess[2];

        calldatas[14] = pufferOracleAccess[0];
        calldatas[15] = pufferOracleAccess[1];
        calldatas[16] = pufferOracleAccess[2];

        calldatas[17] = moduleManagerAccess[0];
        calldatas[18] = moduleManagerAccess[1];
        calldatas[19] = moduleManagerAccess[2];

        accessManager.multicall(calldatas);

        // This will be executed by the operations multisig on mainnet
        bytes memory cd = new GenerateAccessManagerCallData().run(deployment.pufferVault, deployment.pufferDepositor);
        (bool s,) = address(accessManager).call(cd);
        require(s, "failed setupAccess GenerateAccessManagerCallData");
    }

    function _setupPufferModuleManagerAccess() internal view returns (bytes[] memory) {
        bytes[] memory calldatas = new bytes[](3);

        // Dao selectors
        bytes4[] memory selectors = new bytes4[](5);
        selectors[0] = PufferModuleManager.createNewRestakingOperator.selector;
        selectors[1] = PufferModuleManager.callModifyOperatorDetails.selector;
        selectors[2] = PufferModuleManager.callOptIntoSlashing.selector;
        selectors[3] = PufferModuleManager.callUpdateMetadataURI.selector;
        selectors[3] = PufferModuleManager.callDelegateTo.selector;
        selectors[4] = PufferModuleManager.callUndelegate.selector;

        calldatas[0] = abi.encodeWithSelector(
            AccessManager.setTargetFunctionRole.selector, pufferDeployment.moduleManager, selectors, ROLE_ID_DAO
        );

        // Bot selectors
        bytes4[] memory botSelectors = new bytes4[](3);
        botSelectors[0] = PufferModuleManager.callQueueWithdrawals.selector;
        botSelectors[1] = PufferModuleManager.callVerifyAndProcessWithdrawals.selector;
        botSelectors[2] = PufferModuleManager.callWithdrawNonBeaconChainETHBalanceWei.selector;

        calldatas[1] = abi.encodeWithSelector(
            AccessManager.setTargetFunctionRole.selector,
            pufferDeployment.moduleManager,
            botSelectors,
            ROLE_ID_OPERATIONS_BOT
        );

        // Public selectors
        bytes4[] memory publicSelectors = new bytes4[](2);
        publicSelectors[0] = PufferModuleManager.callVerifyWithdrawalCredentials.selector;
        publicSelectors[1] = PufferModuleManager.callCompleteQueuedWithdrawals.selector;

        calldatas[2] = abi.encodeWithSelector(
            AccessManager.setTargetFunctionRole.selector,
            pufferDeployment.moduleManager,
            publicSelectors,
            accessManager.PUBLIC_ROLE()
        );

        return calldatas;
    }

    function _setupPufferOracleAccess() internal view returns (bytes[] memory) {
        bytes[] memory calldatas = new bytes[](3);

        // Only for PufferProtocol
        bytes4[] memory protocolSelectors = new bytes4[](2);
        protocolSelectors[0] = PufferOracleV2.provisionNode.selector;
        protocolSelectors[1] = PufferOracleV2.exitValidators.selector;

        calldatas[0] = abi.encodeWithSelector(
            AccessManager.setTargetFunctionRole.selector,
            pufferDeployment.pufferOracle,
            protocolSelectors,
            ROLE_ID_PUFFER_PROTOCOL
        );

        // DAO selectors
        bytes4[] memory daoSelectors = new bytes4[](1);
        daoSelectors[0] = PufferOracleV2.setMintPrice.selector;

        calldatas[1] = abi.encodeWithSelector(
            AccessManager.setTargetFunctionRole.selector, pufferDeployment.pufferOracle, daoSelectors, ROLE_ID_DAO
        );

        bytes4[] memory publicSelectors = new bytes4[](1);
        publicSelectors[0] = PufferOracleV2.setTotalNumberOfValidators.selector;

        calldatas[2] = abi.encodeWithSelector(
            AccessManager.setTargetFunctionRole.selector,
            pufferDeployment.pufferOracle,
            publicSelectors,
            accessManager.PUBLIC_ROLE()
        );

        return calldatas;
    }

    function _setupPufferVaultMainnetAccess() internal view returns (bytes[] memory) {
        bytes[] memory calldatas = new bytes[](3);

        bytes4[] memory publicSelectors = new bytes4[](1);
        publicSelectors[0] = PufferVaultV2.burn.selector;

        calldatas[0] = abi.encodeWithSelector(
            AccessManager.setTargetFunctionRole.selector,
            pufferDeployment.pufferVault,
            publicSelectors,
            accessManager.PUBLIC_ROLE()
        );

        bytes4[] memory daoSelectors = new bytes4[](1);
        daoSelectors[0] = PufferVaultV2.setDailyWithdrawalLimit.selector;

        calldatas[1] = abi.encodeWithSelector(
            AccessManager.setTargetFunctionRole.selector,
            pufferDeployment.pufferVault,
            daoSelectors,
            ROLE_ID_OPERATIONS_MULTISIG
        );

        bytes4[] memory protocolSelectors = new bytes4[](1);
        protocolSelectors[0] = PufferVaultV2.transferETH.selector;

        calldatas[2] = abi.encodeWithSelector(
            AccessManager.setTargetFunctionRole.selector,
            pufferDeployment.pufferVault,
            protocolSelectors,
            ROLE_ID_PUFFER_PROTOCOL
        );

        return calldatas;
    }

    function _setupValidatorTicketsAccess() internal view returns (bytes[] memory) {
        bytes[] memory calldatas = new bytes[](2);

        bytes4[] memory selectors = new bytes4[](3);
        selectors[0] = ValidatorTicket.setProtocolFeeRate.selector;
        selectors[1] = UUPSUpgradeable.upgradeToAndCall.selector;
        selectors[2] = ValidatorTicket.setGuardiansFeeRate.selector;

        calldatas[0] = abi.encodeWithSelector(
            AccessManager.setTargetFunctionRole.selector, pufferDeployment.validatorTicket, selectors, ROLE_ID_DAO
        );

        bytes4[] memory publicSelectors = new bytes4[](2);
        publicSelectors[0] = ValidatorTicket.purchaseValidatorTicket.selector;
        publicSelectors[1] = ValidatorTicket.burn.selector;

        calldatas[1] = abi.encodeWithSelector(
            AccessManager.setTargetFunctionRole.selector,
            pufferDeployment.validatorTicket,
            publicSelectors,
            accessManager.PUBLIC_ROLE()
        );

        return calldatas;
    }

    function _setupGuardianModuleRoles() internal view returns (bytes memory) {
        bytes4[] memory selectors = new bytes4[](5);
        selectors[0] = GuardianModule.setGuardianEnclaveMeasurements.selector;
        selectors[1] = GuardianModule.addGuardian.selector;
        selectors[2] = GuardianModule.removeGuardian.selector;
        selectors[3] = GuardianModule.setEjectionThreshold.selector;
        selectors[4] = GuardianModule.setThreshold.selector;

        return abi.encodeWithSelector(
            AccessManager.setTargetFunctionRole.selector, pufferDeployment.guardianModule, selectors, ROLE_ID_DAO
        );
    }

    function _setupUpgradeableBeacon() internal view returns (bytes memory) {
        bytes4[] memory selectors = new bytes4[](1);
        selectors[0] = UpgradeableBeacon.upgradeTo.selector;

        return abi.encodeWithSelector(
            AccessManager.setTargetFunctionRole.selector,
            PufferModuleManager(pufferDeployment.moduleManager).PUFFER_MODULE_BEACON(),
            selectors,
            ROLE_ID_DAO
        );
    }

    function _setupEnclaveVerifierRoles() internal view returns (bytes memory) {
        bytes4[] memory selectors = new bytes4[](1);
        selectors[0] = EnclaveVerifier.removeLeafX509.selector;

        return abi.encodeWithSelector(
            AccessManager.setTargetFunctionRole.selector, pufferDeployment.enclaveVerifier, selectors, ROLE_ID_DAO
        );
    }

    function _setupPufferProtocolRoles() internal view returns (bytes[] memory) {
        bytes[] memory calldatas = new bytes[](3);

        bytes4[] memory selectors = new bytes4[](6);
        selectors[0] = PufferProtocol.createPufferModule.selector;
        selectors[1] = PufferProtocol.setModuleWeights.selector;
        selectors[2] = UUPSUpgradeable.upgradeToAndCall.selector;
        selectors[3] = PufferProtocol.setValidatorLimitPerModule.selector;
        selectors[4] = PufferProtocol.changeMinimumVTAmount.selector;
        selectors[5] = PufferProtocol.setVTPenalty.selector;

        calldatas[0] = abi.encodeWithSelector(
            AccessManager.setTargetFunctionRole.selector,
            address(pufferDeployment.pufferProtocol),
            selectors,
            ROLE_ID_DAO
        );

        bytes4[] memory guardianSelectors = new bytes4[](1);
        guardianSelectors[0] = PufferProtocol.skipProvisioning.selector;

        calldatas[1] = abi.encodeWithSelector(
            AccessManager.setTargetFunctionRole.selector,
            address(pufferDeployment.pufferProtocol),
            guardianSelectors,
            ROLE_ID_GUARDIANS //@todo guardians use signatures, remove
        );

        bytes4[] memory publicSelectors = new bytes4[](7);
        publicSelectors[0] = PufferProtocol.registerValidatorKey.selector;
        publicSelectors[1] = PufferProtocol.depositValidatorTickets.selector;
        publicSelectors[2] = PufferProtocol.withdrawValidatorTickets.selector;
        publicSelectors[3] = PufferProtocol.provisionNode.selector;
        publicSelectors[4] = PufferProtocol.batchHandleWithdrawals.selector;
        publicSelectors[5] = PufferProtocol.skipProvisioning.selector;
        publicSelectors[6] = PufferProtocol.revertIfPaused.selector;

        calldatas[2] = abi.encodeWithSelector(
            AccessManager.setTargetFunctionRole.selector,
            address(pufferDeployment.pufferProtocol),
            publicSelectors,
            accessManager.PUBLIC_ROLE()
        );

        return calldatas;
    }

    function _grantRoles(address DAO) internal view returns (bytes[] memory) {
        bytes[] memory calldatas = new bytes[](3);

        calldatas[0] = abi.encodeWithSelector(AccessManager.grantRole.selector, ROLE_ID_DAO, DAO, 0);
        calldatas[1] = abi.encodeWithSelector(
            AccessManager.grantRole.selector, ROLE_ID_PUFFER_PROTOCOL, pufferDeployment.pufferProtocol, 0
        );
        calldatas[2] = abi.encodeWithSelector(
            AccessManager.grantRole.selector, ROLE_ID_PUFFER_ORACLE, pufferDeployment.pufferOracle, 0
        );

        return calldatas;
    }
}<|MERGE_RESOLUTION|>--- conflicted
+++ resolved
@@ -17,10 +17,7 @@
 import { GenerateAccessManagerCallData } from "pufETHScript/GenerateAccessManagerCallData.sol";
 import {
     ROLE_ID_OPERATIONS_MULTISIG,
-<<<<<<< HEAD
     ROLE_ID_OPERATIONS_BOT,
-=======
->>>>>>> 61b95665
     ROLE_ID_PUFFER_PROTOCOL,
     ROLE_ID_GUARDIANS,
     ROLE_ID_DAO,
@@ -83,13 +80,13 @@
         bytes[] memory calldatas = new bytes[](3);
 
         // Dao selectors
-        bytes4[] memory selectors = new bytes4[](5);
+        bytes4[] memory selectors = new bytes4[](6);
         selectors[0] = PufferModuleManager.createNewRestakingOperator.selector;
         selectors[1] = PufferModuleManager.callModifyOperatorDetails.selector;
         selectors[2] = PufferModuleManager.callOptIntoSlashing.selector;
         selectors[3] = PufferModuleManager.callUpdateMetadataURI.selector;
-        selectors[3] = PufferModuleManager.callDelegateTo.selector;
         selectors[4] = PufferModuleManager.callUndelegate.selector;
+        selectors[5] = PufferModuleManager.callDelegateTo.selector;
 
         calldatas[0] = abi.encodeWithSelector(
             AccessManager.setTargetFunctionRole.selector, pufferDeployment.moduleManager, selectors, ROLE_ID_DAO

--- conflicted
+++ resolved
@@ -29,11 +29,7 @@
 
     PufferProtocolDeployment internal pufferDeployment;
 
-<<<<<<< HEAD
-    function run(PufferProtocolDeployment memory deployment, address DAO) external {
-=======
-    function run(PufferProtocolDeployment memory deployment, address DAO, address paymaster) external broadcast {
->>>>>>> 6168b134
+    function run(PufferProtocolDeployment memory deployment, address DAO, address paymaster) external {
         pufferDeployment = deployment;
         accessManager = AccessManager(payable(deployment.accessManager));
 
@@ -50,15 +46,15 @@
         });
 
         bytes memory multicallData = abi.encodeCall(Multicall.multicall, (calldatas));
-        console.logBytes(multicallData);
-        // (bool s,) = address(accessManager).call(multicallData);
-        // require(s, "failed setupAccess GenerateAccessManagerCallData 1");
+        // console.logBytes(multicallData);
+        (bool s,) = address(accessManager).call(multicallData);
+        require(s, "failed setupAccess GenerateAccessManagerCallData 1");
 
         // This will be executed by the operations multisig on mainnet
         bytes memory cd = new GenerateAccessManagerCallData().run(deployment.pufferVault, deployment.pufferDepositor);
-        console.logBytes(cd);
-        // (s,) = address(accessManager).call(cd);
-        // require(s, "failed setupAccess GenerateAccessManagerCallData");
+        // console.logBytes(cd);
+        (s,) = address(accessManager).call(cd);
+        require(s, "failed setupAccess GenerateAccessManagerCallData");
     }
 
     function _generateAccessCalldata(

--- conflicted
+++ resolved
@@ -17,10 +17,7 @@
 import { GenerateAccessManagerCallData } from "pufETHScript/GenerateAccessManagerCallData.sol";
 import {
     ROLE_ID_OPERATIONS_MULTISIG,
-<<<<<<< HEAD
     ROLE_ID_OPERATIONS_BOT,
-=======
->>>>>>> 5cab34ea
     ROLE_ID_PUFFER_PROTOCOL,
     ROLE_ID_GUARDIANS,
     ROLE_ID_DAO,
@@ -165,11 +162,7 @@
             AccessManager.setTargetFunctionRole.selector,
             pufferDeployment.pufferVault,
             daoSelectors,
-<<<<<<< HEAD
-            ROLE_ID_OPERATIONS_MULTISIG //@todo?
-=======
             ROLE_ID_OPERATIONS_MULTISIG
->>>>>>> 5cab34ea
         );
 
         bytes4[] memory protocolSelectors = new bytes4[](1);

// SPDX-License-Identifier: GPL-3.0
pragma solidity >=0.8.0 <0.9.0;

import { PufferProtocol } from "puffer/PufferProtocol.sol";
import { PufferModuleManager } from "puffer/PufferModuleManager.sol";
import { GuardianModule } from "puffer/GuardianModule.sol";
import { NoImplementation } from "pufETH/NoImplementation.sol";
import { PufferModule } from "puffer/PufferModule.sol";
import { RestakingOperator } from "puffer/RestakingOperator.sol";
import { ERC1967Proxy } from "openzeppelin/proxy/ERC1967/ERC1967Proxy.sol";
import { BaseScript } from "script/BaseScript.s.sol";
import { stdJson } from "forge-std/StdJson.sol";
import { EigenPodManagerMock } from "../test/mocks/EigenPodManagerMock.sol";
import { DelegationManagerMock } from "../test/mocks/DelegationManagerMock.sol";
import { BeaconMock } from "../test/mocks/BeaconMock.sol";
import { IDelayedWithdrawalRouter } from "eigenlayer/interfaces/IDelayedWithdrawalRouter.sol";
import { IDelegationManager } from "eigenlayer/interfaces/IDelegationManager.sol";
import { ISlasher } from "eigenlayer/interfaces/ISlasher.sol";
import { AccessManager } from "openzeppelin/access/manager/AccessManager.sol";
import { PufferVaultV2 } from "pufETH/PufferVaultV2.sol";
import { UpgradeableBeacon } from "openzeppelin/proxy/beacon/UpgradeableBeacon.sol";
import { GuardiansDeployment, PufferProtocolDeployment } from "./DeploymentStructs.sol";
import { ValidatorTicket } from "puffer/ValidatorTicket.sol";
<<<<<<< HEAD
import { VTPriceValidator } from "puffer/VTPriceValidator.sol";
=======
import { ExecutionCoordinator } from "puffer/ExecutionCoordinator.sol";
>>>>>>> ec672e57
import { PufferOracleV2 } from "puffer/PufferOracleV2.sol";
import { IPufferOracleV2 } from "puffer/interface/IPufferOracleV2.sol";

/**
 * @title DeployPuffer
 * @author Puffer Finance
 * @notice Deploys PufferProtocol Contracts
 * @dev
 *
 *
 *         NOTE:
 *
 *         If you ran the deployment script, but did not `--broadcast` the transaction, it will still update your local chainId-deployment.json file.
 *         Other scripts will fail because addresses will be updated in deployments file, but the deployment never happened.
 *
 *
 *         forge script script/DeployPuffer.s.sol:DeployPuffer -vvvv --rpc-url=$EPHEMERY_RPC_URL --broadcast
 */
contract DeployPuffer is BaseScript {
    PufferProtocol pufferProtocolImpl;
    AccessManager accessManager;
    ERC1967Proxy proxy;
    ERC1967Proxy validatorTicketProxy;
    ERC1967Proxy moduleManagerProxy;
    PufferProtocol pufferProtocol;
    UpgradeableBeacon pufferModuleBeacon;
    UpgradeableBeacon restakingOperatorBeacon;
    PufferModuleManager moduleManager;
<<<<<<< HEAD
    VTPriceValidator priceValidator;
=======
    ExecutionCoordinator priceValidator;
>>>>>>> ec672e57

    address eigenPodManager;
    address delayedWithdrawalRouter;
    address delegationManager;
    address eigenSlasher;
    address treasury;

    function run(GuardiansDeployment calldata guardiansDeployment, address pufferVault, address oracle)
        public
        broadcast
        returns (PufferProtocolDeployment memory)
    {
        accessManager = AccessManager(guardiansDeployment.accessManager);

        if (isMainnet()) {
            // Mainnet / Mainnet fork
            eigenPodManager = 0x91E677b07F7AF907ec9a428aafA9fc14a0d3A338;
            delayedWithdrawalRouter = 0x7Fe7E9CC0F274d2435AD5d56D5fa73E47F6A23D8;
            delegationManager = 0x39053D51B77DC0d36036Fc1fCc8Cb819df8Ef37A;
            eigenSlasher = 0xD92145c07f8Ed1D392c1B88017934E301CC1c3Cd;
            treasury = vm.envAddress("TREASURY");
        } else if (isAnvil()) {
            // Local chain / tests
            eigenPodManager = address(new EigenPodManagerMock());
            delayedWithdrawalRouter = address(0);
            delegationManager = address(new DelegationManagerMock());
            eigenSlasher = vm.envOr("EIGEN_SLASHER", address(1)); //@todo
            treasury = address(1);
        } else {
            // Holesky
            eigenPodManager = 0x30770d7E3e71112d7A6b7259542D1f680a70e315;
            delayedWithdrawalRouter = 0x642c646053eaf2254f088e9019ACD73d9AE0FA32;
            delegationManager = 0xA44151489861Fe9e3055d95adC98FbD462B948e7;
            eigenSlasher = 0xcAe751b75833ef09627549868A04E32679386e7C;
            treasury = 0x61A44645326846F9b5d9c6f91AD27C3aD28EA390;
        }

<<<<<<< HEAD
        priceValidator = new VTPriceValidator(PufferOracleV2(oracle), address(accessManager));
=======
        priceValidator = new ExecutionCoordinator(PufferOracleV2(oracle), address(accessManager), 100); // 100 BPS = 1%
>>>>>>> ec672e57

        validatorTicketProxy = new ERC1967Proxy(address(new NoImplementation()), "");
        ValidatorTicket validatorTicketImplementation = new ValidatorTicket({
            guardianModule: payable(guardiansDeployment.guardianModule),
            treasury: payable(treasury),
            pufferVault: payable(pufferVault),
            pufferOracle: IPufferOracleV2(oracle)
        });

        NoImplementation(payable(address(validatorTicketProxy))).upgradeToAndCall(
            address(validatorTicketImplementation),
            abi.encodeCall(
                ValidatorTicket.initialize,
                (address(accessManager), 500, 50) //@todo recheck 5% treasury, 0.5% guardians
            )
        );

        // UUPS proxy for PufferProtocol
        proxy = new ERC1967Proxy(address(new NoImplementation()), "");
        {
            // Deploy empty proxy for PufferModuleManager
            // We need it to have it as immutable in PufferModule
            moduleManagerProxy = new ERC1967Proxy(address(new NoImplementation()), "");

            PufferModule moduleImplementation = new PufferModule({
                protocol: PufferProtocol(payable(proxy)),
                eigenPodManager: eigenPodManager,
                eigenWithdrawalRouter: IDelayedWithdrawalRouter(delayedWithdrawalRouter),
                delegationManager: IDelegationManager(delegationManager),
                moduleManager: PufferModuleManager(address(moduleManagerProxy))
            });
            vm.label(address(moduleImplementation), "PufferModuleImplementation");

            RestakingOperator restakingOperatorImplementation = new RestakingOperator(
                IDelegationManager(delegationManager),
                ISlasher(eigenSlasher),
                PufferModuleManager(address(moduleManagerProxy))
            );

            pufferModuleBeacon = new UpgradeableBeacon(address(moduleImplementation), address(accessManager));
            restakingOperatorBeacon =
                new UpgradeableBeacon(address(restakingOperatorImplementation), address(accessManager));

            moduleManager = new PufferModuleManager({
                pufferModuleBeacon: address(pufferModuleBeacon),
                restakingOperatorBeacon: address(restakingOperatorBeacon),
                pufferProtocol: address(proxy)
            });

            // Puffer Service implementation
            pufferProtocolImpl = new PufferProtocol({
                pufferVault: PufferVaultV2(payable(pufferVault)),
                validatorTicket: ValidatorTicket(address(validatorTicketProxy)),
                guardianModule: GuardianModule(payable(guardiansDeployment.guardianModule)),
                moduleManager: address(moduleManagerProxy),
                oracle: IPufferOracleV2(oracle),
                beaconDepositContract: getStakingContract()
            });
        }
        NoImplementation(payable(address(moduleManagerProxy))).upgradeToAndCall(
            address(moduleManager), abi.encodeCall(moduleManager.initialize, (address(accessManager)))
        );

        pufferProtocol = PufferProtocol(payable(address(proxy)));

        NoImplementation(payable(address(proxy))).upgradeToAndCall(address(pufferProtocolImpl), "");

        // Initialize the Pool
        pufferProtocol.initialize({ accessManager: address(accessManager) });

        vm.label(address(accessManager), "AccessManager");
<<<<<<< HEAD
        vm.label(address(priceValidator), "VTpriceValidator");
=======
        vm.label(address(priceValidator), "executionCoordinator");
>>>>>>> ec672e57
        vm.label(address(validatorTicketProxy), "ValidatorTicketProxy");
        vm.label(address(validatorTicketImplementation), "ValidatorTicketImplementation");
        vm.label(address(proxy), "PufferProtocolProxy");
        vm.label(address(pufferProtocolImpl), "PufferProtocolImplementation");
        vm.label(address(moduleManagerProxy), "PufferModuleManager");
        vm.label(address(pufferModuleBeacon), "PufferModuleBeacon");
        vm.label(address(guardiansDeployment.enclaveVerifier), "EnclaveVerifier");
        vm.label(address(guardiansDeployment.enclaveVerifier), "EnclaveVerifier");

        // return (pufferProtocol, pool, accessManager);
        return PufferProtocolDeployment({
            validatorTicket: address(validatorTicketProxy),
            pufferProtocolImplementation: address(pufferProtocolImpl),
            pufferProtocol: address(proxy),
            guardianModule: guardiansDeployment.guardianModule,
            accessManager: guardiansDeployment.accessManager,
            enclaveVerifier: guardiansDeployment.enclaveVerifier,
            beacon: address(pufferModuleBeacon),
            restakingOperatorBeacon: address(restakingOperatorBeacon),
            moduleManager: address(moduleManagerProxy),
            pufferOracle: address(oracle),
<<<<<<< HEAD
            VTpriceValidator: address(priceValidator),
=======
            executionCoordinator: address(priceValidator),
>>>>>>> ec672e57
            timelock: address(0), // overwritten in DeployEverything
            stETH: address(0), // overwritten in DeployEverything
            pufferVault: address(0), // overwritten in DeployEverything
            pufferDepositor: address(0), // overwritten in DeployEverything
            weth: address(0) // overwritten in DeployEverything
         });
    }

    function getStakingContract() internal returns (address) {
        // Mainnet
        if (isMainnet()) {
            return 0x00000000219ab540356cBB839Cbe05303d7705Fa;
        }

        // Goerli
        if (block.chainid == 5) {
            return 0xff50ed3d0ec03aC01D4C79aAd74928BFF48a7b2b;
        }

        // Holesky
        if (block.chainid == 17000) {
            return 0x4242424242424242424242424242424242424242;
        }

        // Tests / local chain
        if (isAnvil()) {
            return address(new BeaconMock());
        }

        // Ephemery
        return 0x4242424242424242424242424242424242424242;
    }
}<|MERGE_RESOLUTION|>--- conflicted
+++ resolved
@@ -21,11 +21,7 @@
 import { UpgradeableBeacon } from "openzeppelin/proxy/beacon/UpgradeableBeacon.sol";
 import { GuardiansDeployment, PufferProtocolDeployment } from "./DeploymentStructs.sol";
 import { ValidatorTicket } from "puffer/ValidatorTicket.sol";
-<<<<<<< HEAD
-import { VTPriceValidator } from "puffer/VTPriceValidator.sol";
-=======
 import { ExecutionCoordinator } from "puffer/ExecutionCoordinator.sol";
->>>>>>> ec672e57
 import { PufferOracleV2 } from "puffer/PufferOracleV2.sol";
 import { IPufferOracleV2 } from "puffer/interface/IPufferOracleV2.sol";
 
@@ -54,11 +50,7 @@
     UpgradeableBeacon pufferModuleBeacon;
     UpgradeableBeacon restakingOperatorBeacon;
     PufferModuleManager moduleManager;
-<<<<<<< HEAD
-    VTPriceValidator priceValidator;
-=======
     ExecutionCoordinator priceValidator;
->>>>>>> ec672e57
 
     address eigenPodManager;
     address delayedWithdrawalRouter;
@@ -96,11 +88,7 @@
             treasury = 0x61A44645326846F9b5d9c6f91AD27C3aD28EA390;
         }
 
-<<<<<<< HEAD
-        priceValidator = new VTPriceValidator(PufferOracleV2(oracle), address(accessManager));
-=======
         priceValidator = new ExecutionCoordinator(PufferOracleV2(oracle), address(accessManager), 100); // 100 BPS = 1%
->>>>>>> ec672e57
 
         validatorTicketProxy = new ERC1967Proxy(address(new NoImplementation()), "");
         ValidatorTicket validatorTicketImplementation = new ValidatorTicket({
@@ -172,11 +160,7 @@
         pufferProtocol.initialize({ accessManager: address(accessManager) });
 
         vm.label(address(accessManager), "AccessManager");
-<<<<<<< HEAD
-        vm.label(address(priceValidator), "VTpriceValidator");
-=======
         vm.label(address(priceValidator), "executionCoordinator");
->>>>>>> ec672e57
         vm.label(address(validatorTicketProxy), "ValidatorTicketProxy");
         vm.label(address(validatorTicketImplementation), "ValidatorTicketImplementation");
         vm.label(address(proxy), "PufferProtocolProxy");
@@ -198,11 +182,7 @@
             restakingOperatorBeacon: address(restakingOperatorBeacon),
             moduleManager: address(moduleManagerProxy),
             pufferOracle: address(oracle),
-<<<<<<< HEAD
-            VTpriceValidator: address(priceValidator),
-=======
             executionCoordinator: address(priceValidator),
->>>>>>> ec672e57
             timelock: address(0), // overwritten in DeployEverything
             stETH: address(0), // overwritten in DeployEverything
             pufferVault: address(0), // overwritten in DeployEverything

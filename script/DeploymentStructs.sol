--- conflicted
+++ resolved
@@ -24,11 +24,7 @@
     address moduleManager;
     address validatorTicket;
     address pufferOracle;
-<<<<<<< HEAD
-    address VTpriceValidator;
-=======
     address executionCoordinator;
->>>>>>> ec672e57
     address pufferDepositor; // from pufETH repository (dependency)
     address pufferVault; // from pufETH repository (dependency)
     address stETH; // from pufETH repository (dependency)

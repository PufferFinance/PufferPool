--- conflicted
+++ resolved
@@ -1,7 +1,5 @@
 cache/
 out/
-<<<<<<< HEAD
 broadcast/
-=======
+simulation/
 .env
->>>>>>> a1de59fd

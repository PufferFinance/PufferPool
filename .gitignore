cache/
out/
<<<<<<< HEAD
broadcast/
simulation/
.env
=======
.env
>>>>>>> a1de59fd
<|MERGE_RESOLUTION|>--- conflicted
+++ resolved
@@ -1,9 +1,5 @@
 cache/
 out/
-<<<<<<< HEAD
 broadcast/
 simulation/
-.env
-=======
-.env
->>>>>>> a1de59fd
+.env
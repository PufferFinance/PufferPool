# Puffer Protocol

## System Overview
<<<<<<< HEAD
<!-- ![System overview](image.png) -->
=======
![System overview](images/overview.png)
>>>>>>> 08b5dfd4


## User flows

### Validator registration

Before registration, the Node operator needs to make a few decisions:
1. The amount of Validator Tickets that he wants to purchase / transfer from own wallet for the new validator. This amount must be bigger than the minimum VT amount required for validator registration.
2. The PufferModule in which he will participate. PufferModules will participate in various Restaking services and may earn different rewards. The user can't change PufferModule at a later point in time. In order to do that, he would need to exit the Validator completely and then go through the registration flow to another PufferModule.
3. The Validator setup. If the Node operator decides to use SGX, the bond that he needs to deposit is 1 ETH, for NO-SGX it is 2 ETH.

<<<<<<< HEAD

![Validator Pre-Registration](./images/node-operator-pre-register.png)


![Restake Validator Flow](./images/restaked-validator-flow.png)

=======
>>>>>>> 08b5dfd4
### Consensus rewards claiming for the Node Operators

All Validators registered to a PufferModule will have their rewards sent to PufferModule's EigenPod. The Guardians will transfer ETH from the EigenPod to the PufferModule and publish the rewards Merkle roots. In order to claim the rewards, the Node Operators need to submit a valid Merkle proof to the PufferModule contract.

<<<<<<< HEAD
<!-- ![Rewards Claiming](image-2.png) -->

=======
>>>>>>> 08b5dfd4
### Exiting the validator

The Node Operator broadcasts a voluntary exit message to the Beacon chain and that's it. The guardians will handle the full withdrawal, and if the Validator didn't incur any loss, the bond will be returned to the Node Operator. The Node Operator can withdraw the remaining Validator Tickets only if he has no active or pending validators.


## System components:

### [PufferProtocol](./PufferProtocol.md)

| File | Type | Upgradeable | Inherited | Deployed |
| -------- | -------- | -------- | -------- | -------- |
| [`IPufferProtocol.sol`](../src/interface/IPufferProtocol.sol) | Interface | / | YES | / |
| [`PufferProtocolStorage.sol`](../src/PufferProtocolStorage.sol) | Singleton | UUPS Proxy | YES | / |
| [`PufferProtocol.sol`](../src/PufferProtocol.sol) | Singleton | UUPS Proxy | NO | / |

### [GuardianModule](./GuardianModule.md)

| File | Type | Upgradeable | Inherited | Deployed |
| -------- | -------- | -------- | -------- | -------- |
| [`IGuardianModule.sol`](../src/interface/IGuardianModule.sol) | Interface | / | YES | / |
| [`IEnclaveVerifier.sol`](../src/interface/IEnclaveVerifier.sol) | Interface | / | YES |/ |
| [`EnclaveVerifier.sol`](../src/EnclaveVerifier.sol) | Singleton | NO | YES | / |
| [`GuardianModule.sol`](../src/GuardianModule.sol) | Singleton | NO | NO | / |

### [ValidatorTicket](./ValidatorTicket.md)

| File | Type | Upgradeable | Inherited | Deployed |
| -------- | -------- | -------- | -------- | -------- |
| [`IValidatorTicket.sol`](../src/interface/IValidatorTicket.sol) | Interface | / | YES | / |
| [`ValidatorTicket.sol`](../src/ValidatorTicket.sol) | Singleton | UUPS Proxy | NO | / |

### [PufferOracleV2](./PufferOracleV2.md)

| File | Type | Upgradeable | Inherited | Deployed |
| -------- | -------- | -------- | -------- | -------- |
| [`IPufferOracleV2.sol`](../lib/pufETH/src/interface/IPufferOracleV2.sol) | Interface | / | YES | / |
| [`PufferOracleV2.sol`](../src/PufferOracleV2.sol) | Singleton | / | NO | / |

### [PufferModuleManager](./PufferModuleManager.md)

| File | Type | Upgradeable | Inherited | Deployed |
| -------- | -------- | -------- | -------- | -------- |
| [`IPufferModuleManager.sol`](../src/interface/IPufferModuleManager.sol) | Interface | / | YES | / |
| [`PufferModuleManager.sol`](../src/PufferModuleManager.sol) | Singleton | UUPS Proxy | NO | / |


### [PufferModules](./PufferModule.md)

| File | Type | Upgradeable | Inherited | Deployed |
| -------- | -------- | -------- | -------- | -------- |
| [`IPufferModule.sol`](../src/interface/IRestakingOperator.sol) | Interface | / | YES | / |
| [`PufferModule.sol`](../src/PufferModule.sol) | [Beacon Proxy](https://docs.openzeppelin.com/contracts/5.x/api/proxy#BeaconProxy) | YES | NO | / |

### [RestakingOperators](./RestakingOperator.md)

| File | Type | Upgradeable | Inherited | Deployed |
| -------- | -------- | -------- | -------- | -------- |
| [`IPufferModule.sol`](../src/interface/IPufferModule.sol) | Interface | / | YES | / |
| [`PufferModule.sol`](../src/RestakingOperator.sol) | [Beacon Proxy](https://docs.openzeppelin.com/contracts/5.x/api/proxy#BeaconProxy) | YES | NO | / |


## Dependencies

All of our smart contract inherit from **AccessManaged | AccessManagedUpgradeable**

- [Openzeppelin smart contracts](https://github.com/OpenZeppelin/openzeppelin-contracts)
    - AccessManager
    - AccessManaged
    - ERC20
    - ERC20Permit
    - ERC1967Proxy
    - UpgradeableBeacon
    - ECDSA
    - MerkleProof
    - MessageHashUtils
    - Strings
    - Address
    - SafeCast
- [Openzeppelin upgradeable smart contracts](https://github.com/OpenZeppelin/openzeppelin-contracts-upgradeable)
    - AccessManagedUpgradeable
    - UUPSUpgradeable
    - Initializable
- [EigenLayer](https://github.com/Layr-Labs/eigenlayer-contracts)
<|MERGE_RESOLUTION|>--- conflicted
+++ resolved
@@ -1,11 +1,7 @@
 # Puffer Protocol
 
 ## System Overview
-<<<<<<< HEAD
-<!-- ![System overview](image.png) -->
-=======
 ![System overview](images/overview.png)
->>>>>>> 08b5dfd4
 
 
 ## User flows
@@ -17,24 +13,16 @@
 2. The PufferModule in which he will participate. PufferModules will participate in various Restaking services and may earn different rewards. The user can't change PufferModule at a later point in time. In order to do that, he would need to exit the Validator completely and then go through the registration flow to another PufferModule.
 3. The Validator setup. If the Node operator decides to use SGX, the bond that he needs to deposit is 1 ETH, for NO-SGX it is 2 ETH.
 
-<<<<<<< HEAD
 
 ![Validator Pre-Registration](./images/node-operator-pre-register.png)
 
 
 ![Restake Validator Flow](./images/restaked-validator-flow.png)
 
-=======
->>>>>>> 08b5dfd4
 ### Consensus rewards claiming for the Node Operators
 
 All Validators registered to a PufferModule will have their rewards sent to PufferModule's EigenPod. The Guardians will transfer ETH from the EigenPod to the PufferModule and publish the rewards Merkle roots. In order to claim the rewards, the Node Operators need to submit a valid Merkle proof to the PufferModule contract.
 
-<<<<<<< HEAD
-<!-- ![Rewards Claiming](image-2.png) -->
-
-=======
->>>>>>> 08b5dfd4
 ### Exiting the validator
 
 The Node Operator broadcasts a voluntary exit message to the Beacon chain and that's it. The guardians will handle the full withdrawal, and if the Validator didn't incur any loss, the bond will be returned to the Node Operator. The Node Operator can withdraw the remaining Validator Tickets only if he has no active or pending validators.

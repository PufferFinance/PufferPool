--- conflicted
+++ resolved
@@ -23,11 +23,7 @@
         run: forge install
 
       - name: Run tests
-<<<<<<< HEAD
-        run: forge test -vvv
-=======
         run: forge test -vvv --match-path './test/unit/*'
->>>>>>> 1a8aa6c6
 
       # - name: Check gas snapshots
       #   run: forge snapshot 

--- conflicted
+++ resolved
@@ -21,11 +21,7 @@
       - name: Install Foundry
         uses: foundry-rs/foundry-toolchain@v1
         with: 
-<<<<<<< HEAD
-          version: nightly-de33b6af53005037b463318d2628b5cfcaf39916
-=======
           version: nightly-5c3b075f6e2adbba6089d15b383450930de283e7
->>>>>>> a37c7d2f
 
       - name: Install deps
         run: forge install

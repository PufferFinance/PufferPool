--- conflicted
+++ resolved
@@ -82,17 +82,17 @@
     /**
      * @dev Number of shares out of one billion to split AVS rewards with the pool
      */
-    uint256 internal _podAVSCommission;
+    uint256 internal _avsCommission;
 
     /**
      * Number of shares out of one billion to split consensus rewards with the pool
      */
-    uint256 internal _consensusRewardsSplit;
+    uint256 internal _consensusCommission;
 
     /**
      * Number of shares out of one billion to split execution rewards with the pool
      */
-    uint256 internal _executionRewardsSplit;
+    uint256 internal _executionCommission;
 
     /**
      * @notice Validator bond for non custodial node runners
@@ -176,17 +176,6 @@
     }
 
     /**
-<<<<<<< HEAD
-     * Called from the EigenPodProxy contract to burn the pufETH bond upon full withdrawal
-     */
-    function burnAndNoWithdraw() external { }
-
-    function provideRemainingETH() external onlyGuardians {
-        // TODO: validations
-
-        address eingenPodProxy;
-        uint256 validatorIdx;
-=======
      * @inheritdoc IPufferPool
      */
     function provisionPodETH(
@@ -196,31 +185,27 @@
         bytes32 depositDataRoot
     ) external onlyGuardians {
         // TODO: logic for this
->>>>>>> ca87e226
 
         // Update locked ETH Amount
         _lockedETHAmount += _32_ETHER;
 
         // TODO: params
-        EigenPodProxy(payable(eigenPodProxy)).callStake{ value: _32_ETHER }({
-            pubKey: pubKey,
-            signature: signature,
-            depositDataRoot: depositDataRoot
-        });
+        EigenPodProxy(payable(eigenPodProxy)).callStake{ value: _32_ETHER }(pubKey, signature, depositDataRoot);
 
         // TODO: event update
         emit ETHProvisioned(eigenPodProxy, 0, block.timestamp);
     }
 
     /**
-     * Returns the remainder of the PodProxyOwner's bond back to pool
-     */
-    function returnBond(address payable podProxyOwner, uint256 amount) external { }
-
-    /**
-     * Returns the ETH to the pool, not taxed by the Treasury
-     */
-    function returnETH(uint256 amount) external { }
+     * Distributes all ETH to the pool and PodProxyOwner upon protocol exit
+     */
+    function withdrawFromProtocol(
+        uint256 pufETHAmount,
+        uint256 skimmedPodRewards,
+        uint256 poolRewards,
+        address podRewardsRecipient,
+        uint8 bondAmount
+    ) external payable { }
 
     /**
      * @inheritdoc IPufferPool
@@ -426,22 +411,22 @@
     /**
      * @inheritdoc IPufferOwner
      */
-    function setExecutionRewardsSplit(uint256 newValue) external onlyOwner {
-        _setExecutionRewardsSplit(newValue);
+    function setExecutionCommission(uint256 newValue) external onlyOwner {
+        _setExecutionCommission(newValue);
     }
 
     /**
      * @inheritdoc IPufferOwner
      */
-    function setConsensusRewardsSplit(uint256 newValue) external onlyOwner {
-        _setConsensusRewardsSplit(newValue);
+    function setConsensusCommission(uint256 newValue) external onlyOwner {
+        _setConsensusCommission(newValue);
     }
 
     /**
      * @inheritdoc IPufferOwner
      */
-    function setPodAVSCommission(uint256 newValue) external onlyOwner {
-        _setPodAVSCommission(newValue);
+    function setAvsCommission(uint256 newValue) external onlyOwner {
+        _setAvsCommission(newValue);
     }
 
     // TODO: do we really need this? use constants?
@@ -490,22 +475,22 @@
     /**
      * @inheritdoc IPufferPool
      */
-    function getExecutionRewardsSplit() external view returns (uint256) {
-        return _executionRewardsSplit;
-    }
-
-    /**
-     * @inheritdoc IPufferPool
-     */
-    function getConsensusRewardsSplit() external view returns (uint256) {
-        return _consensusRewardsSplit;
-    }
-
-    /**
-     * @inheritdoc IPufferPool
-     */
-    function getPodAVSComission() external view returns (uint256) {
-        return _podAVSCommission;
+    function getExecutionCommission() external view returns (uint256) {
+        return _executionCommission;
+    }
+
+    /**
+     * @inheritdoc IPufferPool
+     */
+    function getConsensusCommission() external view returns (uint256) {
+        return _consensusCommission;
+    }
+
+    /**
+     * @inheritdoc IPufferPool
+     */
+    function getAvsCommission() external view returns (uint256) {
+        return _avsCommission;
     }
 
     // /**
@@ -578,38 +563,38 @@
         emit SafeImplementationChanged(safeImplementation);
     }
 
-    function _setExecutionRewardsSplit(uint256 newValue) internal {
-        uint256 oldValue = _consensusRewardsSplit;
-        _executionRewardsSplit = newValue;
-        emit ExecutionRewardsSplitChanged(oldValue, newValue);
-    }
-
-    function _setConsensusRewardsSplit(uint256 newValue) internal {
-        uint256 oldValue = _consensusRewardsSplit;
-        _consensusRewardsSplit = newValue;
-        emit ConsensusRewardsSplitChanged(oldValue, newValue);
-    }
-
-    function _setPodAVSCommission(uint256 newValue) internal {
-        uint256 oldValue = _podAVSCommission;
-        _podAVSCommission = newValue;
-        emit PodAVSComissionChanged(oldValue, newValue);
+    function _setExecutionCommission(uint256 newValue) internal {
+        uint256 oldValue = _executionCommission;
+        _executionCommission = newValue;
+        emit ExecutionCommissionChanged(oldValue, newValue);
+    }
+
+    function _setConsensusCommission(uint256 newValue) internal {
+        uint256 oldValue = _consensusCommission;
+        _consensusCommission = newValue;
+        emit ConsensusCommissionChanged(oldValue, newValue);
+    }
+
+    function _setAvsCommission(uint256 newValue) internal {
+        uint256 oldValue = _avsCommission;
+        _avsCommission = newValue;
+        emit AvsCommissionChanged(oldValue, newValue);
     }
 
     function _setNonCustodialBondRequirement(uint256 newValue) internal {
-        uint256 oldValue = _podAVSCommission;
+        uint256 oldValue = _avsCommission;
         _nonCustodialBondRequirement = newValue;
         emit NonCustodialBondRequirementChanged(oldValue, newValue);
     }
 
     function _setNonEnclaveBondRequirement(uint256 newValue) internal {
-        uint256 oldValue = _podAVSCommission;
+        uint256 oldValue = _avsCommission;
         _nonEnclaveBondRequirement = newValue;
         emit NonEnclaveBondRequirementChanged(oldValue, newValue);
     }
 
     function _setEnclaveBondRequirement(uint256 newValue) internal {
-        uint256 oldValue = _podAVSCommission;
+        uint256 oldValue = _avsCommission;
         _enclaveBondRequirement = newValue;
         emit EnclaveBondRequirementChanged(oldValue, newValue);
     }

// SPDX-License-Identifier: Apache-2.0
pragma solidity >=0.8.0 <0.9.0;

import { ERC20PermitUpgradeable } from "openzeppelin-upgradeable/token/ERC20/extensions/ERC20PermitUpgradeable.sol";
import { ReentrancyGuardUpgradeable } from "openzeppelin-upgradeable/security/ReentrancyGuardUpgradeable.sol";
import { UUPSUpgradeable } from "openzeppelin-upgradeable/proxy/utils/UUPSUpgradeable.sol";
import { BeaconProxy } from "openzeppelin/proxy/beacon/BeaconProxy.sol";
import { EnumerableSet } from "openzeppelin/utils/structs/EnumerableSet.sol";
import { OwnableUpgradeable } from "openzeppelin-upgradeable/access/OwnableUpgradeable.sol";
import { PausableUpgradeable } from "openzeppelin-upgradeable/security/PausableUpgradeable.sol";
import { SafeDeployer } from "puffer/SafeDeployer.sol";
import { Safe } from "safe-contracts/Safe.sol";
import { IPufferPool } from "puffer/interface/IPufferPool.sol";
import { EigenPodProxy } from "puffer/EigenPodProxy.sol";
import { IEigenPodProxy } from "puffer/interface/IEigenPodProxy.sol";

/**
 * @title PufferPool
 * @author Puffer finance
 * @custom:security-contact security@puffer.fi
 * @notice
 */
contract PufferPool is
    IPufferPool,
    OwnableUpgradeable,
    PausableUpgradeable,
    ReentrancyGuardUpgradeable,
    UUPSUpgradeable,
    ERC20PermitUpgradeable,
    SafeDeployer
{
    using EnumerableSet for EnumerableSet.Bytes32Set;

    /**
     * @notice Validator bond in Puffer Finance is 2 ETH
     */
    uint256 internal constant _VALIDATOR_BOND = 2 ether;

    /**
     * @notice ETH Amount That Puffer is supplying to Validator
     */
    uint256 internal constant _THIRTY_ETHER = 30 ether;

    /**
     * @notice Exchange rate 1 is represented as 10 ** 18
     */
    uint256 internal constant _ONE = 10 ** 18;

    /**
     * @notice Minimum deposit amount in ETH
     */
    uint256 internal constant _MINIMUM_DEPOSIT_AMOUNT = 0.01 ether;

    /**
     * @notice Address of the Eigen pod proxy beacon
     */
    address public immutable EIGEN_POD_PROXY_BEACON;

    /**
     * @notice Locked ETH amount
     */
    uint256 _lockedETHAmount;

    /**
     * @notice New rewards amount
     */
    uint256 _newETHRewardsAmount;

    /**
     * @dev Guardians multisig wallet
     */
    Safe internal _guardiansMultisig;

    /**
     * @dev EigenPodProxy -> EigenPodProxyInformation
     */
    mapping(address eigenPodProxy => EigenPodProxyInformation info) internal _eigenPodProxies;

    /**
     * @dev Address of the {Safe} proxy factory
     */
    address internal _safeProxyFactory;

    /**
     * @dev Address of the {Safe} implementation contract
     */
    address internal _safeImplementation;

    /**
     * @dev Maximum number of Validators per EigenPodProxy
     */
    uint8 internal _eigenPodValidatorLimit;

    modifier onlyPod() {
        // TODO logic:
        _;
    }

    modifier onlyGuardians() {
        if (msg.sender != address(_guardiansMultisig)) {
            revert Unauthorized();
        }
        _;
    }

    constructor(address beacon) {
        EIGEN_POD_PROXY_BEACON = beacon;
        _disableInitializers();
    }

    receive() external payable { }

    function initialize(address safeProxyFactory, address safeImplementation) external initializer {
        __ReentrancyGuard_init(); // TODO: figure out if really need it?
        __UUPSUpgradeable_init();
        __ERC20_init("Puffer ETH", "pufETH");
        __Pausable_init();
        __Ownable_init();
        _setSafeProxyFactory(safeProxyFactory);
        _setSafeImplementation(safeImplementation);
        _setEigenPodValidatorLimit(1);
    }

    // Guardians only

    /**
     * @inheritdoc IPufferPool
     */
    function ejectValidator() external onlyGuardians { }

    function updateETHBackingAmount(uint256 amount) external onlyGuardians { }

    /**
     * @inheritdoc IPufferPool
     */
    function depositETH(address recipient) external payable whenNotPaused {
        if (msg.value < _MINIMUM_DEPOSIT_AMOUNT) {
            revert InsufficientETH();
        }

        uint256 pufETHAmount = calculateETHToPufETHAmount(msg.value);

        _mint(recipient, pufETHAmount);

        emit Deposited(msg.sender, recipient, msg.value, pufETHAmount);
    }

    /**
     * @inheritdoc IPufferPool
     */
    function withdrawETH(address ethRecipient, uint256 pufETHAmount) external whenNotPaused {
        uint256 ethAmount = calculatePufETHtoETHAmount(pufETHAmount);

        _burn(msg.sender, pufETHAmount);

        _safeTransferETH(ethRecipient, ethAmount);

        emit Withdrawn(msg.sender, ethRecipient, pufETHAmount, ethAmount);
    }

    /**
     * @inheritdoc IPufferPool
     */
    function provisionPodETH(
        address eigenPodProxy,
        bytes calldata pubKey,
        bytes calldata signature,
        bytes32 depositDataRoot
    ) external onlyGuardians {
        // TODO: validations
        // if ()

        // TODO: mint pufETH to Validator?

        EigenPodProxyInformation storage validatorInfo = _eigenPodProxies[eigenPodProxy];

        // Validate pubKey matches

        if (validatorInfo.validatorPubKeyHashes.contains(keccak256(pubKey))) {
            revert();
        }

        uint256 validatorIdx;

        // Update locked ETH Amount
        _lockedETHAmount += _THIRTY_ETHER;

        // TODO: params
        EigenPodProxy(payable(eigenPodProxy)).callStake{ value: _THIRTY_ETHER }({
            pubKey: pubKey,
            signature: signature,
            depositDataRoot: depositDataRoot
        });

        emit ETHProvisioned(eigenPodProxy, validatorIdx, block.timestamp);
    }

    /**
     * @inheritdoc IPufferPool
     */
    function createGuardianAccount(
        bytes[] calldata guardiansEnclavePubKeys,
        address[] calldata guardiansWallets,
        uint256 threshold,
        bytes32 mrenclave
    ) external returns (Safe account) {
        if (address(_guardiansMultisig) != address(0)) {
            revert GuardiansAlreadyExist();
        }

        account = _deploySafe({
            safeProxyFactory: _safeProxyFactory,
            safeSingleton: _safeImplementation,
            saltNonce: uint256(mrenclave),
            owners: guardiansWallets,
            threshold: threshold
        });

        _guardiansMultisig = account;

        emit GuardianAccountCreated(mrenclave, address(account));
    }

    /**
     * @inheritdoc IPufferPool
     */
    function createPodAccount(address[] calldata podAccountOwners, uint256 threshold)
        external
        returns (Safe, IEigenPodProxy)
    {
        return _createPodAccount(podAccountOwners, threshold);
    }

    /**
     * @inheritdoc IPufferPool
     */
    function createPodAccountAndRegisterValidatorKeys(
        address[] calldata podAccountOwners,
        uint256 threshold,
        bytes[] calldata pubKeys
    ) external payable returns (Safe, IEigenPodProxy) {
        (Safe account, IEigenPodProxy eigenPodProxy) = _createPodAccount(podAccountOwners, threshold);
        _registerValidatorEnclaveKeys(address(eigenPodProxy), pubKeys);
        return (account, eigenPodProxy);
    }

    /**
     * @inheritdoc IPufferPool
     */
    function registerValidatorEnclaveKeys(address eigenPodProxy, bytes[] calldata pubKeys) external payable {
        _registerValidatorEnclaveKeys(eigenPodProxy, pubKeys);
    }

    function _createPodAccount(address[] calldata podAccountOwners, uint256 threshold)
        internal
        returns (Safe, IEigenPodProxy)
    {
        Safe account = _deploySafe({
            safeProxyFactory: _safeProxyFactory,
            safeSingleton: _safeImplementation,
            saltNonce: block.timestamp,
            owners: podAccountOwners,
            threshold: threshold
        });

        // Forward bond amount to newly deployed Eigen Pod Proxy
        // It will sit there untill Guardians alocate the rest
        BeaconProxy eigenPodProxy =
        new BeaconProxy(EIGEN_POD_PROXY_BEACON, abi.encodeCall(EigenPodProxy.initialize, (address(account), address(this))));

<<<<<<< HEAD
        // Save information
        _eigenPodProxies[address(eigenPodProxy)].creator = msg.sender;

        emit PodAccountCreated(msg.sender, address(account), address(eigenPodProxy));
=======
        // TODO: other logic, remove this assert
        assert(EigenPodProxy(payable(address(eigenPodProxy))).getManager() == address(this));
>>>>>>> 35682986

        return (account, IEigenPodProxy(address(eigenPodProxy)));
    }

    function _registerValidatorEnclaveKeys(address eigenPodProxy, bytes[] calldata pubKeys) internal {
        if (msg.value != pubKeys.length * _VALIDATOR_BOND) {
            revert InsufficientETH();
        }

        // TODO: this will allow anybody to register a validator pubKey to a certain eigenPodProxy as long as it pays the bond
        // This might not be the behaviour we want
        // what other checks do we want here? only allow EigenPodOwners to do that?

        EigenPodProxyInformation storage info = _eigenPodProxies[eigenPodProxy];

        if ((info.validatorPubKeyHashes.length() + pubKeys.length) > _eigenPodValidatorLimit) {
            revert MaximumNumberOfValidatorsReached();
        }

        // If the EigenPodProxy doesn't have a creator, that means that it is not a valid address
        if (info.creator == address(0)) {
            revert InvalidEigenPodProxy();
        }

        for (uint256 i; i < pubKeys.length;) {
            bool keyAdded = info.validatorPubKeyHashes.add(keccak256(pubKeys[i]));

            if (!keyAdded) {
                // TODO: should we check that the 1 validator key must be registered to 1 pod?
                revert DuplicateValidatorKey(pubKeys[i]);
            }

            emit ValidatorKeyRegistered(eigenPodProxy, pubKeys[i]);

            unchecked {
                ++i;
            }
        }

        // Transfer ETH to EigenPodProxy
        _safeTransferETH(eigenPodProxy, msg.value);
    }

    function setNewRewardsETHAmount(uint256 amount) external {
        // TODO: everything
        _newETHRewardsAmount = amount;
    }

    // ==== Only Owner ====

    /**
     * @inheritdoc IPufferPool
     */
    function pause() external onlyOwner {
        _pause();
    }

    /**
     * @inheritdoc IPufferPool
     */
    function resume() external onlyOwner {
        _unpause();
    }

    /**
     * @inheritdoc IPufferPool
     */
    function changeSafeImplementation(address newSafeImplementation) external onlyOwner {
        _setSafeImplementation(newSafeImplementation);
    }

    /**
     * @inheritdoc IPufferPool
     */
    function changeSafeProxyFactory(address newSafeFactory) external onlyOwner {
        _setSafeProxyFactory(newSafeFactory);
    }

    /**
     * @inheritdoc IPufferPool
     */
    function changeEigenPodValidatorLimit(uint256 newLimit) external onlyOwner {
        _setEigenPodValidatorLimit(newLimit);
    }

    // ==== Only Owner end ====

    /**
     * @inheritdoc IPufferPool
     */
    function calculateETHToPufETHAmount(uint256 amount) public view returns (uint256) {
        return amount * _ONE / _getPufETHtoETHExchangeRate(amount);
    }

    /**
     * @inheritdoc IPufferPool
     */
    function calculatePufETHtoETHAmount(uint256 pufETHAmount) public view returns (uint256) {
        return pufETHAmount * getPufETHtoETHExchangeRate() / _ONE;
    }

    /**
     * @inheritdoc IPufferPool
     */
    function getLockedETHAmount() public view returns (uint256) {
        return _lockedETHAmount;
    }

    /**
     * @inheritdoc IPufferPool
     */
    function getNewRewardsETHAmount() public view returns (uint256) {
        return _newETHRewardsAmount;
    }

    /**
     * @inheritdoc IPufferPool
     */
    function getEigenPodValidatorLimit() external view returns (uint256) {
        return _eigenPodValidatorLimit;
    }

    // /**
    //  * @inheritdoc IPufferPool
    //  */
    // function getEigenPodProxyInfo(address eigenPodProxy) public view returns (EigenPodProxyInformation memory) {
    //     return _eigenPodProxies[eigenPodProxy];
    // }

    /**
     * @inheritdoc IPufferPool
     */
    function getPufETHtoETHExchangeRate() public view returns (uint256) {
        return _getPufETHtoETHExchangeRate(0);
    }

    /**
     * @inheritdoc IPufferPool
     */
    function getSafeImplementation() external view returns (address) {
        return _safeImplementation;
    }

    /**
     * @inheritdoc IPufferPool
     */
    function getSafeProxyFactory() external view returns (address) {
        return _safeProxyFactory;
    }

    function _getPufETHtoETHExchangeRate(uint256 ethDepositedAmount) internal view returns (uint256) {
        uint256 pufETHSupply = totalSupply();
        if (pufETHSupply == 0) {
            return _ONE;
        }
        // address(this).balance - ethDepositedAmount is actually balance of this contract before the deposit
        uint256 exchangeRate = (
            getLockedETHAmount() + getNewRewardsETHAmount() + address(this).balance - ethDepositedAmount
        ) * _ONE / pufETHSupply;

        return exchangeRate;
    }

    // TODO: timelock on upgrade?
    function _authorizeUpgrade(address newImplementation) internal virtual override onlyOwner { }

    /**
     * @dev Helper function for transfering ETH
     * https://github.com/transmissions11/solmate/blob/main/src/utils/SafeTransferLib.sol
     */
    function _safeTransferETH(address to, uint256 amount) internal {
        bool success;

        /// @solidity memory-safe-assembly
        assembly {
            // Transfer the ETH and store if it succeeded or not.
            success := call(gas(), to, amount, 0, 0, 0, 0)
        }

        require(success);
    }

    function _setSafeProxyFactory(address safeProxyFactory) internal {
        _safeProxyFactory = safeProxyFactory;
        emit SafeProxyFactoryChanged(safeProxyFactory);
    }

    function _setSafeImplementation(address safeImplementation) internal {
        _safeImplementation = safeImplementation;
        emit SafeImplementationChanged(safeImplementation);
    }

    function _setEigenPodValidatorLimit(uint256 newLimit) internal {
        _eigenPodValidatorLimit = uint8(newLimit);
        emit EigenPodValidatorLimitChanged(newLimit);
    }

    /**
     * @dev This empty reserved space is put in place to allow future versions to add new
     * variables without shifting down storage in the inheritance chain.
     * See https://docs.openzeppelin.com/contracts/4.x/upgradeable#storage_gaps
     */
    uint256[50] private __gap;
}<|MERGE_RESOLUTION|>--- conflicted
+++ resolved
@@ -6,6 +6,7 @@
 import { UUPSUpgradeable } from "openzeppelin-upgradeable/proxy/utils/UUPSUpgradeable.sol";
 import { BeaconProxy } from "openzeppelin/proxy/beacon/BeaconProxy.sol";
 import { EnumerableSet } from "openzeppelin/utils/structs/EnumerableSet.sol";
+import { EnumerableMap } from "openzeppelin/utils/structs/EnumerableMap.sol";
 import { OwnableUpgradeable } from "openzeppelin-upgradeable/access/OwnableUpgradeable.sol";
 import { PausableUpgradeable } from "openzeppelin-upgradeable/security/PausableUpgradeable.sol";
 import { SafeDeployer } from "puffer/SafeDeployer.sol";
@@ -29,17 +30,18 @@
     ERC20PermitUpgradeable,
     SafeDeployer
 {
-    using EnumerableSet for EnumerableSet.Bytes32Set;
+    using EnumerableMap for EnumerableMap.Bytes32ToUintMap;
+    // using EnumerableSet for EnumerableSet.Bytes32Set;
 
     /**
      * @notice Validator bond in Puffer Finance is 2 ETH
      */
-    uint256 internal constant _VALIDATOR_BOND = 2 ether;
-
-    /**
-     * @notice ETH Amount That Puffer is supplying to Validator
-     */
-    uint256 internal constant _THIRTY_ETHER = 30 ether;
+    uint256 internal constant _SGX_VALIDATOR_BOND = 2 ether;
+
+    /**
+     * @notice ETH Amount Required for staking
+     */
+    uint256 internal constant _32_ETHER = 32 ether;
 
     /**
      * @notice Exchange rate 1 is represented as 10 ** 18
@@ -77,6 +79,16 @@
     mapping(address eigenPodProxy => EigenPodProxyInformation info) internal _eigenPodProxies;
 
     /**
+     * @dev Mapping between Public Key Hash and an address of the corresponding Eigen Pod Proxy as uint256
+     */
+    EnumerableMap.Bytes32ToUintMap internal _pubKeyHashesToEigenPodProxy;
+
+    // /**
+    //  * @dev Pod account -> Information
+    //  */
+    // mapping(address podAccount => Info) internal _podAccountInfo;
+
+    /**
      * @dev Address of the {Safe} proxy factory
      */
     address internal _safeProxyFactory;
@@ -91,8 +103,25 @@
      */
     uint8 internal _eigenPodValidatorLimit;
 
-    modifier onlyPod() {
-        // TODO logic:
+    /**
+     * @dev Number of shares out of one billion to split AVS rewards with the pool
+     */
+    uint256 internal _podAVSCommission;
+
+    /**
+     * Number of shares out of one billion to split consensus rewards with the pool
+     */
+    uint256 internal _consensusRewardsSplit;
+
+    /**
+     * Number of shares out of one billion to split execution rewards with the pool
+     */
+    uint256 internal _executionRewardsSplit;
+
+    modifier onlyPodAccountOwner(address podAccount) {
+        if (!Safe(payable(podAccount)).isOwner(msg.sender)) {
+            revert Unauthorized();
+        }
         _;
     }
 
@@ -118,15 +147,9 @@
         __Ownable_init();
         _setSafeProxyFactory(safeProxyFactory);
         _setSafeImplementation(safeImplementation);
-        _setEigenPodValidatorLimit(1);
     }
 
     // Guardians only
-
-    /**
-     * @inheritdoc IPufferPool
-     */
-    function ejectValidator() external onlyGuardians { }
 
     function updateETHBackingAmount(uint256 amount) external onlyGuardians { }
 
@@ -176,17 +199,17 @@
 
         // Validate pubKey matches
 
-        if (validatorInfo.validatorPubKeyHashes.contains(keccak256(pubKey))) {
-            revert();
+        if (_pubKeyHashesToEigenPodProxy.contains(keccak256(pubKey))) {
+            revert("no key");
         }
 
         uint256 validatorIdx;
 
         // Update locked ETH Amount
-        _lockedETHAmount += _THIRTY_ETHER;
+        _lockedETHAmount += _32_ETHER;
 
         // TODO: params
-        EigenPodProxy(payable(eigenPodProxy)).callStake{ value: _THIRTY_ETHER }({
+        EigenPodProxy(payable(eigenPodProxy)).callStake{ value: _32_ETHER }({
             pubKey: pubKey,
             signature: signature,
             depositDataRoot: depositDataRoot
@@ -198,12 +221,10 @@
     /**
      * @inheritdoc IPufferPool
      */
-    function createGuardianAccount(
-        bytes[] calldata guardiansEnclavePubKeys,
-        address[] calldata guardiansWallets,
-        uint256 threshold,
-        bytes32 mrenclave
-    ) external returns (Safe account) {
+    function createGuardianAccount(address[] calldata guardiansWallets, uint256 threshold)
+        external
+        returns (Safe account)
+    {
         if (address(_guardiansMultisig) != address(0)) {
             revert GuardiansAlreadyExist();
         }
@@ -211,14 +232,14 @@
         account = _deploySafe({
             safeProxyFactory: _safeProxyFactory,
             safeSingleton: _safeImplementation,
-            saltNonce: uint256(mrenclave),
+            saltNonce: uint256(keccak256(abi.encode(guardiansWallets))),
             owners: guardiansWallets,
             threshold: threshold
         });
 
         _guardiansMultisig = account;
 
-        emit GuardianAccountCreated(mrenclave, address(account));
+        emit GuardianAccountCreated(address(account));
     }
 
     /**
@@ -240,15 +261,29 @@
         bytes[] calldata pubKeys
     ) external payable returns (Safe, IEigenPodProxy) {
         (Safe account, IEigenPodProxy eigenPodProxy) = _createPodAccount(podAccountOwners, threshold);
-        _registerValidatorEnclaveKeys(address(eigenPodProxy), pubKeys);
+        _registerValidatorEnclaveKeys(address(account), pubKeys);
         return (account, eigenPodProxy);
     }
 
     /**
      * @inheritdoc IPufferPool
      */
-    function registerValidatorEnclaveKeys(address eigenPodProxy, bytes[] calldata pubKeys) external payable {
-        _registerValidatorEnclaveKeys(eigenPodProxy, pubKeys);
+    function registerValidatorEnclaveKeys(address podAccount, bytes[] calldata pubKeys)
+        external
+        payable
+        onlyPodAccountOwner(podAccount)
+    {
+        _registerValidatorEnclaveKeys(podAccount, pubKeys);
+    }
+
+    function _createEigenPodProxy(address payable account) internal returns (IEigenPodProxy) {
+        BeaconProxy eigenPodProxy =
+            new BeaconProxy(EIGEN_POD_PROXY_BEACON, abi.encodeCall(EigenPodProxy.initialize, (account, this)));
+
+        // // Save EigenPodProxy Information
+        _eigenPodProxies[address(eigenPodProxy)].creator = msg.sender;
+
+        return IEigenPodProxy(address(eigenPodProxy));
     }
 
     function _createPodAccount(address[] calldata podAccountOwners, uint256 threshold)
@@ -263,61 +298,35 @@
             threshold: threshold
         });
 
-        // Forward bond amount to newly deployed Eigen Pod Proxy
-        // It will sit there untill Guardians alocate the rest
-        BeaconProxy eigenPodProxy =
-        new BeaconProxy(EIGEN_POD_PROXY_BEACON, abi.encodeCall(EigenPodProxy.initialize, (address(account), address(this))));
-
-<<<<<<< HEAD
-        // Save information
-        _eigenPodProxies[address(eigenPodProxy)].creator = msg.sender;
+        IEigenPodProxy eigenPodProxy = _createEigenPodProxy(payable(address(account)));
 
         emit PodAccountCreated(msg.sender, address(account), address(eigenPodProxy));
-=======
-        // TODO: other logic, remove this assert
-        assert(EigenPodProxy(payable(address(eigenPodProxy))).getManager() == address(this));
->>>>>>> 35682986
-
-        return (account, IEigenPodProxy(address(eigenPodProxy)));
-    }
-
-    function _registerValidatorEnclaveKeys(address eigenPodProxy, bytes[] calldata pubKeys) internal {
-        if (msg.value != pubKeys.length * _VALIDATOR_BOND) {
+
+        return (account, eigenPodProxy);
+    }
+
+    function _registerValidatorEnclaveKeys(address podAccount, bytes[] calldata pubKeys) internal {
+        if (msg.value != pubKeys.length * _SGX_VALIDATOR_BOND) {
             revert InsufficientETH();
         }
 
-        // TODO: this will allow anybody to register a validator pubKey to a certain eigenPodProxy as long as it pays the bond
-        // This might not be the behaviour we want
-        // what other checks do we want here? only allow EigenPodOwners to do that?
-
-        EigenPodProxyInformation storage info = _eigenPodProxies[eigenPodProxy];
-
-        if ((info.validatorPubKeyHashes.length() + pubKeys.length) > _eigenPodValidatorLimit) {
-            revert MaximumNumberOfValidatorsReached();
-        }
-
-        // If the EigenPodProxy doesn't have a creator, that means that it is not a valid address
-        if (info.creator == address(0)) {
-            revert InvalidEigenPodProxy();
-        }
-
         for (uint256 i; i < pubKeys.length;) {
-            bool keyAdded = info.validatorPubKeyHashes.add(keccak256(pubKeys[i]));
+            IEigenPodProxy eigenPodProxy = _createEigenPodProxy(payable(address(podAccount)));
+
+            bool keyAdded =
+                _pubKeyHashesToEigenPodProxy.set(keccak256(pubKeys[i]), uint256(uint160(address(eigenPodProxy))));
 
             if (!keyAdded) {
                 // TODO: should we check that the 1 validator key must be registered to 1 pod?
                 revert DuplicateValidatorKey(pubKeys[i]);
             }
 
-            emit ValidatorKeyRegistered(eigenPodProxy, pubKeys[i]);
+            emit ValidatorKeyRegistered(address(eigenPodProxy), pubKeys[i]);
 
             unchecked {
                 ++i;
             }
         }
-
-        // Transfer ETH to EigenPodProxy
-        _safeTransferETH(eigenPodProxy, msg.value);
     }
 
     function setNewRewardsETHAmount(uint256 amount) external {
@@ -355,13 +364,6 @@
         _setSafeProxyFactory(newSafeFactory);
     }
 
-    /**
-     * @inheritdoc IPufferPool
-     */
-    function changeEigenPodValidatorLimit(uint256 newLimit) external onlyOwner {
-        _setEigenPodValidatorLimit(newLimit);
-    }
-
     // ==== Only Owner end ====
 
     /**
@@ -392,11 +394,16 @@
         return _newETHRewardsAmount;
     }
 
-    /**
-     * @inheritdoc IPufferPool
-     */
-    function getEigenPodValidatorLimit() external view returns (uint256) {
-        return _eigenPodValidatorLimit;
+    function getExecutionRewardsSplit() external view returns (uint256) {
+        return _executionRewardsSplit;
+    }
+
+    function getConsensusRewardsSplit() external view returns (uint256) {
+        return _consensusRewardsSplit;
+    }
+
+    function getPodAVSComission() external view returns (uint256) {
+        return _podAVSCommission;
     }
 
     // /**
@@ -469,11 +476,6 @@
         emit SafeImplementationChanged(safeImplementation);
     }
 
-    function _setEigenPodValidatorLimit(uint256 newLimit) internal {
-        _eigenPodValidatorLimit = uint8(newLimit);
-        emit EigenPodValidatorLimitChanged(newLimit);
-    }
-
     /**
      * @dev This empty reserved space is put in place to allow future versions to add new
      * variables without shifting down storage in the inheritance chain.

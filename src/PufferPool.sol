// SPDX-License-Identifier: Apache-2.0
pragma solidity >=0.8.0 <0.9.0;

import { ERC20PermitUpgradeable } from "openzeppelin-upgradeable/token/ERC20/extensions/ERC20PermitUpgradeable.sol";
import { ReentrancyGuardUpgradeable } from "openzeppelin-upgradeable/security/ReentrancyGuardUpgradeable.sol";
import { UUPSUpgradeable } from "openzeppelin-upgradeable/proxy/utils/UUPSUpgradeable.sol";
import { BeaconProxy } from "openzeppelin/proxy/beacon/BeaconProxy.sol";
import { SignedMath } from "openzeppelin/utils/math/SignedMath.sol";
import { OwnableUpgradeable } from "openzeppelin-upgradeable/access/OwnableUpgradeable.sol";
import { PausableUpgradeable } from "openzeppelin-upgradeable/security/PausableUpgradeable.sol";
import { SafeDeployer } from "puffer/SafeDeployer.sol";
import { Safe } from "safe-contracts/Safe.sol";
import { IPufferPool } from "puffer/interface/IPufferPool.sol";
import { IPufferOwner } from "puffer/interface/IPufferOwner.sol";
import { EigenPodProxy } from "puffer/EigenPodProxy.sol";
import { IEigenPodProxy } from "puffer/interface/IEigenPodProxy.sol";

/**
 * @title PufferPool
 * @author Puffer finance
 * @custom:security-contact security@puffer.fi
 */
contract PufferPool is
    IPufferPool,
    IPufferOwner,
    OwnableUpgradeable,
    PausableUpgradeable,
    ReentrancyGuardUpgradeable,
    UUPSUpgradeable,
    ERC20PermitUpgradeable,
    SafeDeployer
{
    /**
     * @notice Address of the Eigen pod proxy beacon
     */
    address public immutable EIGEN_POD_PROXY_BEACON;

    /**
     * @dev ETH Amount required for becoming a Validator
     */
    uint256 internal constant _32_ETHER = 32 ether;

    /**
     * @dev Exchange rate 1 is represented as 10 ** 18
     */
    uint256 internal constant _ONE = 10 ** 18;

    /**
     * @dev Minimum deposit amount in ETH
     */
    uint256 internal constant _MINIMUM_DEPOSIT_AMOUNT = 0.01 ether;

    /**
     * @dev Locked ETH amount
     */
    uint256 internal _lockedETHAmount;

    uint256 internal _depositPoolBalance;

    uint256 internal _withdrawalPoolBalance;

    /**
     * @dev New rewards amount
     */
    uint256 internal _newETHRewardsAmount;

    /**
     * @dev Guardians multisig wallet
     */
    Safe internal _guardiansMultisig;

    /**
     * @dev EigenPodProxy -> EigenPodProxyInformation
     */
    mapping(address eigenPodProxy => EigenPodProxyInformation info) internal _eigenPodProxies;

    /**
     * @dev Actively validated services (AVSs) configuration
     */
    mapping(address AVS => AVSParams parameters) internal _allowedAVSs;

    /**
     * @dev Address of the {Safe} proxy factory
     */
    address internal _safeProxyFactory;

    /**
     * @dev Address of the {Safe} implementation contract
     */
    address internal _safeImplementation;

    /**
     * @dev Address of the Puffer AVS contract
     */
    address internal _pufferAvsAddress;

    /**
     * @dev Number of shares out of one billion to split AVS rewards with the pool
     */
    uint256 internal _avsCommission;

    /**
     * @dev Number of shares out of one billion to split consensus rewards with the pool
     */
    uint256 internal _consensusCommission;

    /**
     * @dev Number of shares out of one billion to split execution rewards with the pool
     */
    uint256 internal _executionCommission;

    /**
<<<<<<< HEAD
     * The denomination of shares represented by each commission value (e.g. one billion)
     */
    uint256 internal _commissionDenominator;

    /**
     * @notice Validator bond for non custodial node runners
=======
     * @dev Protocol fee rate, can be updated by governance (1e18 = 100%, 1e16 = 1%)
     */
    uint256 internal _protocolFeeRate;

    /**
     * @dev Deposit rate, can be updated by governance (1e18 = 100%, 1e16 = 1%)
     */
    uint256 internal _depositRate;

    /**
     * @dev Puffer finance treasury
     */
    address internal _treasury;

    /**
     * @dev Validator bond for non custodial node runners
>>>>>>> d9faeb86
     */
    uint256 internal _nonCustodialBondRequirement;

    /**
     * @dev Validator bond for non enclave node runners
     */
    uint256 internal _nonEnclaveBondRequirement;

    /**
     * @dev Validator bond for Enclave node runners
     */
    uint256 internal _enclaveBondRequirement;

    modifier onlyPodAccountOwner(address podAccount) {
        if (!Safe(payable(podAccount)).isOwner(msg.sender)) {
            revert Unauthorized();
        }
        _;
    }

    modifier onlyGuardians() {
        if (msg.sender != address(_guardiansMultisig)) {
            revert Unauthorized();
        }
        _;
    }

    modifier onlyPodProxy() {
        // Ensure caller corresponds to an instantiated PodPoxy contract
        if (_eigenPodProxies[msg.sender].creator == address(0)) {
            revert Unauthorized();
        }
        _;
    }

    constructor(address beacon) {
        EIGEN_POD_PROXY_BEACON = beacon;
        _disableInitializers();
    }

    receive() external payable { }

    // PufferPool contract
    fallback() external payable {
        // Calculate the protocol fee and transfer to treasury
        uint256 protocolFee = (msg.value * _ONE) / _protocolFeeRate;

        _safeTransferETH(_treasury, protocolFee);

        uint256 depositPoolAmount = _updateDepositPoolBalance(msg.value - protocolFee);

        _withdrawalPoolBalance += msg.value - protocolFee - depositPoolAmount;
    }

    function _updateDepositPoolBalance(uint256 amount) internal returns (uint256 depositPoolAmount) {
        depositPoolAmount = amount * _ONE / _depositRate;
        _depositPoolBalance += depositPoolAmount;
    }

    function initialize(address safeProxyFactory, address safeImplementation, address[] calldata treasuryOwners)
        external
        initializer
    {
        __ReentrancyGuard_init(); // TODO: figure out if really need it?
        __UUPSUpgradeable_init();
        __ERC20_init("Puffer ETH", "pufETH");
        __Pausable_init();
        __Ownable_init();
        _setSafeProxyFactory(safeProxyFactory);
        _setSafeImplementation(safeImplementation);
        _setNonCustodialBondRequirement(16 ether);
        _setNonEnclaveBondRequirement(8 ether);
        _setEnclaveBondRequirement(2 ether);
<<<<<<< HEAD
        _avsCommission = 5 * 10 ** 7;
        _executionCommission = 5 * 10 ** 7;
        _consensusCommission = 5 * 10 ** 7;
        _commissionDenominator = 10 ** 9;
=======

        address treasury = address(
            _deploySafe({
                safeProxyFactory: _safeProxyFactory,
                safeSingleton: _safeImplementation,
                saltNonce: uint256(keccak256("treasury")),
                owners: treasuryOwners,
                threshold: treasuryOwners.length
            })
        );

        _setTreasury(treasury);
>>>>>>> d9faeb86
    }

    // Guardians only

    function updateETHBackingAmount(uint256 amount) external onlyGuardians { }

    /**
     * @inheritdoc IPufferPool
     */
    function provisionPodETH(
        address eigenPodProxy,
        bytes calldata pubKey,
        bytes calldata signature,
        bytes32 depositDataRoot
    ) external onlyGuardians whenNotPaused {
        // TODO: logic for this

        // Update locked ETH Amount
        _lockedETHAmount += _32_ETHER;

        // TODO: params
        EigenPodProxy(payable(eigenPodProxy)).callStake{ value: _32_ETHER }({
            pubKey: pubKey,
            signature: signature,
            depositDataRoot: depositDataRoot
        });

        // TODO: event update
        emit ETHProvisioned(eigenPodProxy, 0, block.timestamp);
    }

    /**
     * @inheritdoc IPufferPool
     */
    function depositETH(address recipient) external payable whenNotPaused {
        if (msg.value < _MINIMUM_DEPOSIT_AMOUNT) {
            revert InsufficientETH();
        }

        uint256 pufETHAmount = calculateETHToPufETHAmount(msg.value);

        _mint(recipient, pufETHAmount);

        emit Deposited(msg.sender, recipient, msg.value, pufETHAmount);
    }

    /**
     * @inheritdoc IPufferPool
     */
    function withdrawETH(address ethRecipient, uint256 pufETHAmount) external whenNotPaused {
        uint256 ethAmount = calculatePufETHtoETHAmount(pufETHAmount);

        _burn(msg.sender, pufETHAmount);

        _safeTransferETH(ethRecipient, ethAmount);

        emit Withdrawn(msg.sender, ethRecipient, pufETHAmount, ethAmount);
    }

    /**
     * @inheritdoc IPufferPool
     */
<<<<<<< HEAD
    function provisionPodETH(
        address eigenPodProxy,
        bytes calldata pubKey,
        bytes calldata signature,
        bytes32 depositDataRoot
    ) external onlyGuardians {
        // TODO: logic for this

        // Update locked ETH Amount
        _lockedETHAmount += _32_ETHER;

        // TODO: params
        EigenPodProxy(payable(eigenPodProxy)).callStake{ value: _32_ETHER }(pubKey, signature, depositDataRoot);

        // TODO: event update
        emit ETHProvisioned(eigenPodProxy, 0, block.timestamp);
    }

    /**
     * Distributes all ETH to the pool and PodProxyOwner upon protocol exit
     */
    function withdrawFromProtocol(uint256 pufETHAmount, address podRewardsRecipient, uint256 bondAmount)
        external
        payable
        onlyPodProxy
    {
        // Burn all pufETH on the sender's account
        _burn(msg.sender, pufETHAmount);

        // depositPlusRewards should be the value of the bond, taking into account the exchange rate of pufETH and ETH
        uint256 depositPlusRewards = calculatePufETHtoETHAmount(pufETHAmount);
        // How much pufETH has accrued in value since initial deposit
        uint256 bondRewards = depositPlusRewards - bondAmount;
        // How much ETH we have left of the original deposited bond
        int256 bondFinal = int256(msg.value) - int256(32 ether - bondAmount);

        if (bondFinal >= 0) {
            // Return bond and any rewards back to podRewardsRecipient
            _safeTransferETH(podRewardsRecipient, bondRewards + uint256(bondFinal));
        }

        // TODO: Split msg.value - (bondRewards + uint256(bondFinal)) into deposit and withdrawal pools - ensure signedness is good by also using above positive case
    }

    /**
     * @inheritdoc IPufferPool
     */
=======
>>>>>>> d9faeb86
    function createGuardianAccount(address[] calldata guardiansWallets, uint256 threshold)
        external
        returns (Safe account)
    {
        if (address(_guardiansMultisig) != address(0)) {
            revert GuardiansAlreadyExist();
        }

        account = _deploySafe({
            safeProxyFactory: _safeProxyFactory,
            safeSingleton: _safeImplementation,
            saltNonce: uint256(keccak256(abi.encode(guardiansWallets))),
            owners: guardiansWallets,
            threshold: threshold
        });

        _guardiansMultisig = account;

        emit GuardianAccountCreated(address(account));
    }

    /**
     * @inheritdoc IPufferPool
     */
    function createPodAccount(address[] calldata podAccountOwners, uint256 threshold) external returns (Safe) {
        return _createPodAccount(podAccountOwners, threshold);
    }

    /**
     * @inheritdoc IPufferPool
     */
    function createPodAccountAndRegisterValidatorKey(
        address[] calldata podAccountOwners,
        uint256 podAccountThreshold,
        ValidatorKeyData calldata data
    ) external payable whenNotPaused returns (Safe, IEigenPodProxy) {
        Safe account = _createPodAccount(podAccountOwners, podAccountThreshold);
        IEigenPodProxy proxy = registerValidatorKey(address(account), data);
        return (account, proxy);
    }

    /**
     * @inheritdoc IPufferPool
     */
    function registerValidatorKey(address podAccount, ValidatorKeyData calldata data)
        public
        payable
        onlyPodAccountOwner(podAccount)
        whenNotPaused
        returns (IEigenPodProxy)
    {
        // Sanity check on blsPubKey
        if (data.blsPubKey.length != 48) {
            revert InvalidBLSPubKey();
        }

        uint256 validatorBondRequirement = _getValidatorBondRequirement(data.raveEvidence, data.blsEncPrivKeyShares);
        if (msg.value != validatorBondRequirement) {
            revert InvalidAmount();
        }

        _validateCustody(data);

        // Creates Eigen Pod Proxy and Eigen Pod
        // Create2 with salt keccak256(data.blsPubKey) will revert on duplicate key registration
        IEigenPodProxy eigenPodProxy = _createEigenPodProxy(podAccount, keccak256(data.blsPubKey));

        // Mint pufETH to validator and lock it there
        _mint(address(eigenPodProxy), calculateETHToPufETHAmount(msg.value));

        // save necessary state
        // _eigenPodProxies[eigenPodProxy].status = VALIDATOR_STATUS.PROVISIONED;

        emit ValidatorKeyRegistered(address(eigenPodProxy), data.blsPubKey);

        return eigenPodProxy;
    }

    /**
     * @notice Distributes all ETH to the pool and PodProxyOwner upon protocol exit
     */
    function withdrawFromProtocol(
        uint256 pufETHAmount,
        uint256 skimmedPodRewards,
        uint256 poolRewards,
        address podRewardsRecipient,
        uint8 bondAmount
    ) external payable { }

    function setNewRewardsETHAmount(uint256 amount) external {
        // TODO: everything
        _newETHRewardsAmount = amount;
    }

    // ==== Only Owner ====

    /**
     * @inheritdoc IPufferOwner
     */
    function pause() external onlyOwner {
        _pause();
    }

    /**
     * @inheritdoc IPufferOwner
     */
    function resume() external onlyOwner {
        _unpause();
    }

    /**
     * @inheritdoc IPufferOwner
     */
    function changeAVSConfiguration(address avs, AVSParams memory configuration) external onlyOwner {
        _allowedAVSs[avs] = configuration;
        emit AVSConfigurationChanged(avs, configuration);
    }

    /**
     * @inheritdoc IPufferOwner
     */
    function changeSafeImplementation(address newSafeImplementation) external onlyOwner {
        _setSafeImplementation(newSafeImplementation);
    }

    /**
     * @inheritdoc IPufferOwner
     */
    function changeSafeProxyFactory(address newSafeFactory) external onlyOwner {
        _setSafeProxyFactory(newSafeFactory);
    }

    /**
     * @inheritdoc IPufferOwner
     */
    function setExecutionCommission(uint256 newValue) external onlyOwner {
        _setExecutionCommission(newValue);
    }

    /**
     * @inheritdoc IPufferOwner
     */
    function changeTreasury(address treasury) external onlyOwner {
        _setTreasury(treasury);
    }

    /**
     * @inheritdoc IPufferOwner
     */
    function setConsensusCommission(uint256 newValue) external onlyOwner {
        _setConsensusCommission(newValue);
    }

    /**
     * @inheritdoc IPufferOwner
     */
    function setAvsCommission(uint256 newValue) external onlyOwner {
        _setAvsCommission(newValue);
    }

    /**
     * @inheritdoc IPufferOwner
     */
    function setCommissionDenominator(uint256 newValue) external onlyOwner {
        _setCommissionDenominator(newValue);
    }

    // TODO: do we really need this? use constants?
    function setNonCustodialBondRequirement(uint256 newValue) external onlyOwner {
        _setNonCustodialBondRequirement(newValue);
    }

    function setNonEnclaveBondRequirement(uint256 newValue) external onlyOwner {
        _setNonEnclaveBondRequirement(newValue);
    }

    function setEnclaveBondRequirement(uint256 newValue) external onlyOwner {
        _setEnclaveBondRequirement(newValue);
    }

    // ==== Only Owner end ====

    /**
     * @inheritdoc IPufferPool
     */
    function calculateETHToPufETHAmount(uint256 amount) public view returns (uint256) {
        return amount * _ONE / _getPufETHtoETHExchangeRate(amount);
    }

    /**
     * @inheritdoc IPufferPool
     */
    function calculatePufETHtoETHAmount(uint256 pufETHAmount) public view returns (uint256) {
        return pufETHAmount * getPufETHtoETHExchangeRate() / _ONE;
    }

    /**
     * @inheritdoc IPufferPool
     */
    function getLockedETHAmount() public view returns (uint256) {
        return _lockedETHAmount;
    }

    /**
     * @inheritdoc IPufferPool
     */
    function getTreasury() public view returns (address) {
        return _treasury;
    }

    /**
     * @inheritdoc IPufferPool
     */
    function getNewRewardsETHAmount() public view returns (uint256) {
        return _newETHRewardsAmount;
    }

    /**
     * @inheritdoc IPufferPool
     */
    function getExecutionCommission() external view returns (uint256) {
        return _executionCommission;
    }

    /**
     * @inheritdoc IPufferPool
     */
    function getConsensusCommission() external view returns (uint256) {
        return _consensusCommission;
    }

    /**
     * @inheritdoc IPufferPool
     */
    function getAvsCommission() external view returns (uint256) {
        return _avsCommission;
    }

    /**
     * @inheritdoc IPufferPool
     */
<<<<<<< HEAD
    function getCommissionDenominator() external view returns (uint256) {
        return _commissionDenominator;
=======
    function isAVSEnabled(address avs) public view returns (bool) {
        return _allowedAVSs[avs].enabled;
    }

    /**
     * @inheritdoc IPufferPool
     */
    function getAVSComission(address avs) public view returns (uint256) {
        return _allowedAVSs[avs].podAVSCommission;
    }

    /**
     * @inheritdoc IPufferPool
     */
    function getMinBondRequirement(address avs) external view returns (uint256) {
        return uint256(_allowedAVSs[avs].minBondRequirement);
>>>>>>> d9faeb86
    }

    // /**
    //  * @inheritdoc IPufferPool
    //  */
    // function getEigenPodProxyInfo(address eigenPodProxy) public view returns (EigenPodProxyInformation memory) {
    //     return _eigenPodProxies[eigenPodProxy];
    // }

    /**
     * @inheritdoc IPufferPool
     */
    function getPufETHtoETHExchangeRate() public view returns (uint256) {
        return _getPufETHtoETHExchangeRate(0);
    }

    /**
     * @inheritdoc IPufferPool
     */
    function getSafeImplementation() external view returns (address) {
        return _safeImplementation;
    }

    /**
     * @inheritdoc IPufferPool
     */
    function getSafeProxyFactory() external view returns (address) {
        return _safeProxyFactory;
    }

    /**
     * @inheritdoc IPufferPool
     */
    function getPufferAvsAddress() external view returns (address) {
        return _pufferAvsAddress;
    }

    function _getPufETHtoETHExchangeRate(uint256 ethDepositedAmount) internal view returns (uint256) {
        uint256 pufETHSupply = totalSupply();
        if (pufETHSupply == 0) {
            return _ONE;
        }
        // address(this).balance - ethDepositedAmount is actually balance of this contract before the deposit
        uint256 exchangeRate = (
            getLockedETHAmount() + getNewRewardsETHAmount() + address(this).balance - ethDepositedAmount
        ) * _ONE / pufETHSupply;

        return exchangeRate;
    }

    // TODO: timelock on upgrade?
    function _authorizeUpgrade(address newImplementation) internal virtual override onlyOwner { }

    function _createEigenPodProxy(address account, bytes32 pubkeyHash)
        internal
        returns (IEigenPodProxy eigenPodProxy)
    {
        bytes memory deploymentData = abi.encodePacked(
            type(BeaconProxy).creationCode,
            abi.encode(
                EIGEN_POD_PROXY_BEACON,
                abi.encodeCall(EigenPodProxy.initialize, (payable(account), this, payable(account), 2 ether))
            )
        );

        // solhint-disable-next-line no-inline-assembly
        assembly {
            eigenPodProxy := create2(0x0, add(0x20, deploymentData), mload(deploymentData), pubkeyHash)
        }

        if (address(eigenPodProxy) == address(0)) {
            revert Create2Failed();
        }

        // Save EigenPodProxy Information
        _eigenPodProxies[address(eigenPodProxy)].creator = msg.sender;
        _eigenPodProxies[address(eigenPodProxy)].pubKeyHash = pubkeyHash;

        return IEigenPodProxy(address(eigenPodProxy));
    }

    function _createPodAccount(address[] calldata podAccountOwners, uint256 threshold) internal returns (Safe) {
        Safe account = _deploySafe({
            safeProxyFactory: _safeProxyFactory,
            safeSingleton: _safeImplementation,
            saltNonce: block.timestamp, // TODO: change, two createPodAccounts will fail in the same block
            owners: podAccountOwners,
            threshold: threshold
        });

        emit PodAccountCreated(msg.sender, address(account));

        return account;
    }

    function _validateCustody(ValidatorKeyData calldata data) internal view {
        if (data.raveEvidence.length + data.blsEncPrivKeyShares.length == 0) {
            // First case:
            // No enclave or guardian custody
            // We don't do validations
            return;
        }

        // Second case + Third case validations
        // We validate that the number of key shares match number of guardians

        uint256 nubmerOfGuardians = _guardiansMultisig.getOwners().length;
        if (data.blsEncPrivKeyShares.length != nubmerOfGuardians) {
            revert InvalidBLSPrivateKeyShares();
        }

        if (data.blsPubKeyShares.length != nubmerOfGuardians) {
            revert InvalidBLSPublicKeyShares();
        }

        if (data.raveEvidence.length == 0) {
            // Second case:
            // No Enclave but gives custody
            return;
        }

        // Third case:
        // Enclave and gives custody
        // Do RAVE validation

        // TODO:

        // (bytes memory report, bytes memory sig, bytes memory leafX509Cert) =
        //     abi.decode(("bytes", "bytes", "bytes"), raveEvidence);
        // bytes memory key = verifyEnclaveKey(
        //     blsPubKey,
        //     blockNumber,
        //     report,
        //     sig,
        //     leafX509Cert,
        //     signingMod,
        //     signingExp,
        //     pufferPool.getSecureSignerMrenclave(),
        //     pufferPool.getSecureSignerMrsigner()
        // );
    }

    /**
     * @dev Helper function for transfering ETH
     * https://github.com/transmissions11/solmate/blob/main/src/utils/SafeTransferLib.sol
     */
    function _safeTransferETH(address to, uint256 amount) internal {
        bool success;

        /// @solidity memory-safe-assembly
        assembly {
            // Transfer the ETH and store if it succeeded or not.
            success := call(gas(), to, amount, 0, 0, 0, 0)
        }

        require(success);
    }

    function _setSafeProxyFactory(address safeProxyFactory) internal {
        _safeProxyFactory = safeProxyFactory;
        emit SafeProxyFactoryChanged(safeProxyFactory);
    }

    function _setSafeImplementation(address safeImplementation) internal {
        _safeImplementation = safeImplementation;
        emit SafeImplementationChanged(safeImplementation);
    }

    function _setExecutionCommission(uint256 newValue) internal {
        uint256 oldValue = _executionCommission;
        _executionCommission = newValue;
        emit ExecutionCommissionChanged(oldValue, newValue);
    }

    function _setConsensusCommission(uint256 newValue) internal {
        uint256 oldValue = _consensusCommission;
        _consensusCommission = newValue;
        emit ConsensusCommissionChanged(oldValue, newValue);
    }

    function _setAvsCommission(uint256 newValue) internal {
        uint256 oldValue = _avsCommission;
        _avsCommission = newValue;
        emit AvsCommissionChanged(oldValue, newValue);
    }

    function _setCommissionDenominator(uint256 newValue) internal {
        uint256 oldValue = _commissionDenominator;
        _commissionDenominator = newValue;
        emit CommissionDenominatorChanged(oldValue, newValue);
    }

    function _setNonCustodialBondRequirement(uint256 newValue) internal {
        uint256 oldValue = _avsCommission;
        _nonCustodialBondRequirement = newValue;
        emit NonCustodialBondRequirementChanged(oldValue, newValue);
    }

    function _setNonEnclaveBondRequirement(uint256 newValue) internal {
        uint256 oldValue = _avsCommission;
        _nonEnclaveBondRequirement = newValue;
        emit NonEnclaveBondRequirementChanged(oldValue, newValue);
    }

    function _setEnclaveBondRequirement(uint256 newValue) internal {
        uint256 oldValue = _avsCommission;
        _enclaveBondRequirement = newValue;
        emit EnclaveBondRequirementChanged(oldValue, newValue);
    }

    function _setTreasury(address treasury) internal {
        address oldTreasury = _treasury;
        _treasury = treasury;
        emit TreasuryChanged(oldTreasury, treasury);
    }

    function _getValidatorBondRequirement(bytes calldata raveEvidence, bytes[] calldata blsEncPrivKeyShares)
        internal
        view
        returns (uint256)
    {
        if (raveEvidence.length + blsEncPrivKeyShares.length == 0) {
            return _nonCustodialBondRequirement;
        }

        if (raveEvidence.length == 0) {
            return _nonEnclaveBondRequirement;
        }

        return _enclaveBondRequirement;
    }

    /**
     * @dev This empty reserved space is put in place to allow future versions to add new
     * variables without shifting down storage in the inheritance chain.
     * See https://docs.openzeppelin.com/contracts/4.x/upgradeable#storage_gaps
     */
    uint256[50] private __gap;
}<|MERGE_RESOLUTION|>--- conflicted
+++ resolved
@@ -110,14 +110,11 @@
     uint256 internal _executionCommission;
 
     /**
-<<<<<<< HEAD
      * The denomination of shares represented by each commission value (e.g. one billion)
      */
     uint256 internal _commissionDenominator;
 
     /**
-     * @notice Validator bond for non custodial node runners
-=======
      * @dev Protocol fee rate, can be updated by governance (1e18 = 100%, 1e16 = 1%)
      */
     uint256 internal _protocolFeeRate;
@@ -134,7 +131,6 @@
 
     /**
      * @dev Validator bond for non custodial node runners
->>>>>>> d9faeb86
      */
     uint256 internal _nonCustodialBondRequirement;
 
@@ -208,12 +204,10 @@
         _setNonCustodialBondRequirement(16 ether);
         _setNonEnclaveBondRequirement(8 ether);
         _setEnclaveBondRequirement(2 ether);
-<<<<<<< HEAD
         _avsCommission = 5 * 10 ** 7;
         _executionCommission = 5 * 10 ** 7;
         _consensusCommission = 5 * 10 ** 7;
         _commissionDenominator = 10 ** 9;
-=======
 
         address treasury = address(
             _deploySafe({
@@ -226,7 +220,6 @@
         );
 
         _setTreasury(treasury);
->>>>>>> d9faeb86
     }
 
     // Guardians only
@@ -289,7 +282,7 @@
     /**
      * @inheritdoc IPufferPool
      */
-<<<<<<< HEAD
+    /*
     function provisionPodETH(
         address eigenPodProxy,
         bytes calldata pubKey,
@@ -307,6 +300,7 @@
         // TODO: event update
         emit ETHProvisioned(eigenPodProxy, 0, block.timestamp);
     }
+    */
 
     /**
      * Distributes all ETH to the pool and PodProxyOwner upon protocol exit
@@ -337,8 +331,6 @@
     /**
      * @inheritdoc IPufferPool
      */
-=======
->>>>>>> d9faeb86
     function createGuardianAccount(address[] calldata guardiansWallets, uint256 threshold)
         external
         returns (Safe account)
@@ -417,22 +409,6 @@
         return eigenPodProxy;
     }
 
-    /**
-     * @notice Distributes all ETH to the pool and PodProxyOwner upon protocol exit
-     */
-    function withdrawFromProtocol(
-        uint256 pufETHAmount,
-        uint256 skimmedPodRewards,
-        uint256 poolRewards,
-        address podRewardsRecipient,
-        uint8 bondAmount
-    ) external payable { }
-
-    function setNewRewardsETHAmount(uint256 amount) external {
-        // TODO: everything
-        _newETHRewardsAmount = amount;
-    }
-
     // ==== Only Owner ====
 
     /**
@@ -573,17 +549,13 @@
     /**
      * @inheritdoc IPufferPool
      */
-    function getAvsCommission() external view returns (uint256) {
-        return _avsCommission;
-    }
-
-    /**
-     * @inheritdoc IPufferPool
-     */
-<<<<<<< HEAD
     function getCommissionDenominator() external view returns (uint256) {
         return _commissionDenominator;
-=======
+    }
+
+    /**
+     * @inheritdoc IPufferPool
+     */
     function isAVSEnabled(address avs) public view returns (bool) {
         return _allowedAVSs[avs].enabled;
     }
@@ -595,12 +567,16 @@
         return _allowedAVSs[avs].podAVSCommission;
     }
 
+    // TODO: Will remove and replace this with above function
+    function getAvsCommission() public view returns (uint256) {
+        return _avsCommission;
+    }
+
     /**
      * @inheritdoc IPufferPool
      */
     function getMinBondRequirement(address avs) external view returns (uint256) {
         return uint256(_allowedAVSs[avs].minBondRequirement);
->>>>>>> d9faeb86
     }
 
     // /**

// SPDX-License-Identifier: GPL-3.0
pragma solidity >=0.8.0 <0.9.0;

import { IPufferModule } from "puffer/interface/IPufferModule.sol";
import { IRestakingOperator } from "puffer/interface/IRestakingOperator.sol";
import { IDelegationManager } from "eigenlayer/interfaces/IDelegationManager.sol";
import { ISignatureUtils } from "eigenlayer/interfaces/ISignatureUtils.sol";
import { BeaconChainProofs } from "eigenlayer/libraries/BeaconChainProofs.sol";
import { IERC20 } from "openzeppelin/token/ERC20/IERC20.sol";

/**
 * @title IPufferModuleManager
 * @author Puffer Finance
 * @custom:security-contact security@puffer.fi
 */
interface IPufferModuleManager {
    /**
     * @notice Emitted when a Restaking Operator is opted into a slasher
     * @param restakingOperator is the address of the restaking operator
     * @param slasher is the address of the slasher contract
     * @dev Signature "0xfaf85fa92e9a913f582def722d9da998852ef6cd2fc7715266e3c3b16495c7ac"
     */
    event RestakingOperatorOptedInSlasher(address indexed restakingOperator, address indexed slasher);

    /**
     * @notice Emitted when the Restaking Operator is created
     * @param restakingOperator is the address of the restaking operator
     * @param operatorDetails is the struct with new operator details
     * @dev Signature "0xbb6c366230e589c402e164f680d07db88a6c1d4dda4dd2dcbab5528c09a6b046"
     */
    event RestakingOperatorCreated(
        address indexed restakingOperator, IDelegationManager.OperatorDetails operatorDetails
    );

    /**
     * @notice Emitted when the Restaking Operator is modified
     * @param restakingOperator is the address of the restaking operator
     * @param newOperatorDetails is the struct with new operator details
     * @dev Signature "0xee78237d6444cc6c9083c1ef31a82b0feac23fbdf0cf52d7b0ed66dfa5f7f9f2"
     */
    event RestakingOperatorModified(
        address indexed restakingOperator, IDelegationManager.OperatorDetails newOperatorDetails
    );

    /**
     * @notice Emitted when the Withdrawals are queued
     * @param moduleName is the name of the module
     * @param shareAmount is the amount of shares
     * @dev Signature "0x172c7d4f364f16dc6f7b2284cc3dc962c8f52734b13ad229c297369c05cea6bf"
     */
    event WithdrawalsQueued(bytes32 indexed moduleName, uint256 shareAmount);

    /**
     * @notice Emitted when the verify and process withdrawals is called
     * @param moduleName is the name of the module
     * @param withdrawalFields are the fields of the withdrawals being proven
     * @param validatorFields are the fields of the validators being proven
     * @dev Signature "0xa7e893f6f90b9b7358daf55bc8763c4ecc0f54366c4cf7632e9ab41da718c222"
     */
    event VerifyAndProcessWithdrawals(
        bytes32 indexed moduleName, bytes32[][] validatorFields, bytes32[][] withdrawalFields
    );

    /**
     * @notice Emitted when the Restaking Operator is updated with a new metadata URI
     * @param restakingOperator is the address of the restaking operator
     * @param metadataURI is the new URI of the operator's metadata
     * @dev Signature "0x4cb1b839d29c7a6f051ae51c7b439f2f8f991de54a4b5906503a06a0892ba2c4"
     */
    event RestakingOperatorMetadataURIUpdated(address restakingOperator, string metadataURI);

    /**
     * @notice Emitted when the Puffer Module is delegated
     * @param moduleName the module name to be delegated
     * @param operator the operator to delegate to
     */
    event PufferModuleDelegated(bytes32 indexed moduleName, address operator);

    /**
     * @notice Emitted when the Puffer Module is undelegated
     * @param moduleName the module name to be undelegated
     */
    event PufferModuleUndelegated(bytes32 indexed moduleName);

    /**
<<<<<<< HEAD
     * @notice Emitted when the restaking operator avs sginature proof is updated
     * @param restakingOperator is the address of the restaking operator
     * @param digestHash is the message hash
     * @param signer is the address of the signature signer
     */
    event AVSRegistrationSignatureProofUpdated(address restakingOperator, bytes32 digestHash, address signer);
=======
     * @notice Emitted when a Node Operator verifies withdrawal credentials
     * @param moduleName is the name of the module
     * @param validatorIndices is the indices of the validators
     */
    event ValidatorCredentialsVerified(bytes32 indexed moduleName, uint40[] validatorIndices);

    /**
     * @notice Emitted when ETH is withdrawn from EigenPod to a PufferModule
     * @param moduleName is the name of the module
     * @param amountToWithdraw is the amount of ETH to withdrawn
     */
    event NonBeaconChainETHBalanceWithdrawn(bytes32 indexed moduleName, uint256 amountToWithdraw);

    /**
     * @notice Emitted when the withdrawals are completed
     * @param moduleName is the name of the module
     * @param amountToWithdraw is the amount of ETH to withdrawn
     */
    event CompleteQueuedWithdrawals(bytes32 indexed moduleName, uint256 amountToWithdraw);
>>>>>>> 26f03383

    /**
     * @notice Returns the Puffer Module beacon address
     */
    function PUFFER_MODULE_BEACON() external view returns (address);

    /**
     * @notice Returns the Restaking Operator beacon address
     */
    function RESTAKING_OPERATOR_BEACON() external view returns (address);

    /**
     * @notice Returns the Puffer Protocol address
     */
    function PUFFER_PROTOCOL() external view returns (address);

    /**
     * @notice Create a new Restaking Operator
     * @param metadataURI is a URI for the operator's metadata, i.e. a link providing more details on the operator.
     *
     * @param delegationApprover Address to verify signatures when a staker wishes to delegate to the operator, as well as controlling "forced undelegations".
     *
     * @dev See IDelegationManager(EigenLayer) for more details about the other parameters
     * @dev Signature verification follows these rules:
     * 1) If this address is left as address(0), then any staker will be free to delegate to the operator, i.e. no signature verification will be performed.
     * 2) If this address is an EOA (i.e. it has no code), then we follow standard ECDSA signature verification for delegations to the operator.
     * 3) If this address is a contract (i.e. it has code) then we forward a call to the contract and verify that it returns the correct EIP-1271 "magic value".
     * @return module The newly created Puffer module
     */
    function createNewRestakingOperator(
        string memory metadataURI,
        address delegationApprover,
        uint32 stakerOptOutWindowBlocks
    ) external returns (IRestakingOperator module);

    /**
     * @notice Create a new Puffer module
     * @dev This function creates a new Puffer module with the given module name
     * @param moduleName The name of the module
     * @return module The newly created Puffer module
     */
    function createNewPufferModule(bytes32 moduleName) external returns (IPufferModule module);

    /**
     * @notice Calls the modifyOperatorDetails function on the restaking operator
     * @param restakingOperator is the address of the restaking operator
     * @dev See IDelegationManager(EigenLayer) for more details about the other parameters
     * @dev Restricted to the DAO
     */
    function callModifyOperatorDetails(
        IRestakingOperator restakingOperator,
        IDelegationManager.OperatorDetails calldata newOperatorDetails
    ) external;

    /**
     * @notice Calls the verifyAndProcessWithdrawals function from the PufferModule `moduleName` with the given parameters
     * @dev See IEigenPod(EigenLayer) for more details about the other parameters
     */
    function callVerifyAndProcessWithdrawals(
        bytes32 moduleName,
        uint64 oracleTimestamp,
        BeaconChainProofs.StateRootProof calldata stateRootProof,
        BeaconChainProofs.WithdrawalProof[] calldata withdrawalProofs,
        bytes[] calldata validatorFieldsProofs,
        bytes32[][] calldata validatorFields,
        bytes32[][] calldata withdrawalFields
    ) external;

    /**
     * @notice Calls `queueWithdrawals` from the PufferModule `moduleName`
     * @param moduleName is the name of the module
     * @param sharesAmount is the amount of shares to withdraw
     */
    function callQueueWithdrawals(bytes32 moduleName, uint256 sharesAmount) external;

    /**
     * @notice Calls `completeQueuedWithdrawals` from the PufferModule `moduleName`
     * @dev See IDelegationManager(EigenLayer) for more details about the other parameters
     */
    function callCompleteQueuedWithdrawals(
        bytes32 moduleName,
        IDelegationManager.Withdrawal[] calldata withdrawals,
        IERC20[][] calldata tokens,
        uint256[] calldata middlewareTimesIndexes
    ) external;

    /**
     * @notice Calls `verifyWithdrawalCredentials` from the PufferModule `moduleName` with the given parameters
     * @dev See IEigenPod(EigenLayer) for more details about the other parameters
     */
    function callVerifyWithdrawalCredentials(
        bytes32 moduleName,
        uint64 oracleTimestamp,
        BeaconChainProofs.StateRootProof calldata stateRootProof,
        uint40[] calldata validatorIndices,
        bytes[] calldata validatorFieldsProofs,
        bytes32[][] calldata validatorFields
    ) external;

    /**
     * @notice Withdraws ETH from EigenPod to `moduleName`
     * @param amountToWithdraw is the amount of ETH to withdraw
     */
    function callWithdrawNonBeaconChainETHBalanceWei(bytes32 moduleName, uint256 amountToWithdraw) external;

    /**
     * @notice Calls the optIntoSlashing function on the restaking operator
     * @param restakingOperator is the address of the restaking operator
     * @param slasher is the address of the slasher contract to opt into
     * @dev Restricted to the DAO
     */
    function callOptIntoSlashing(IRestakingOperator restakingOperator, address slasher) external;

    /**
     * @notice Calls the updateOperatorMetadataURI function on the restaking operator
     * @param restakingOperator is the address of the restaking operator
     * @param metadataURI is the URI of the operator's metadata
     * @dev Restricted to the DAO
     */
    function callUpdateMetadataURI(IRestakingOperator restakingOperator, string calldata metadataURI) external;

    /**
     * @notice Calls the callDelegateTo function on the target module
     * @param moduleName is the name of the module
     * @param operator is the address of the restaking operator
     * @param approverSignatureAndExpiry the signature of the delegation approver
     * @param approverSalt salt for the signature
     * @dev Restricted to the DAO
     */
    function callDelegateTo(
        bytes32 moduleName,
        address operator,
        ISignatureUtils.SignatureWithExpiry calldata approverSignatureAndExpiry,
        bytes32 approverSalt
    ) external;

    /**
     * @notice Calls the callUndelegate function on the target module
     * @param moduleName is the name of the module
     * @dev Restricted to the DAO
     */
    function callUndelegate(bytes32 moduleName) external returns (bytes32[] memory withdrawalRoot);

    /**
     * @notice Updates AVS registration signature proof
     * @param restakingOperator is the address of the restaking operator
     * @param digestHash is the message hash
     * @param signer is the address of the signature signer
     * @dev Restricted to the DAO
     */
    function updateAVSRegistrationSignatureProof(
        IRestakingOperator restakingOperator,
        bytes32 digestHash,
        address signer
    ) external;
}<|MERGE_RESOLUTION|>--- conflicted
+++ resolved
@@ -83,14 +83,14 @@
     event PufferModuleUndelegated(bytes32 indexed moduleName);
 
     /**
-<<<<<<< HEAD
-     * @notice Emitted when the restaking operator avs sginature proof is updated
+     * @notice Emitted when the restaking operator avs signature proof is updated
      * @param restakingOperator is the address of the restaking operator
      * @param digestHash is the message hash
      * @param signer is the address of the signature signer
      */
     event AVSRegistrationSignatureProofUpdated(address restakingOperator, bytes32 digestHash, address signer);
-=======
+
+    /**
      * @notice Emitted when a Node Operator verifies withdrawal credentials
      * @param moduleName is the name of the module
      * @param validatorIndices is the indices of the validators
@@ -110,7 +110,6 @@
      * @param amountToWithdraw is the amount of ETH to withdrawn
      */
     event CompleteQueuedWithdrawals(bytes32 indexed moduleName, uint256 amountToWithdraw);
->>>>>>> 26f03383
 
     /**
      * @notice Returns the Puffer Module beacon address

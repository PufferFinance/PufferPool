--- conflicted
+++ resolved
@@ -147,26 +147,17 @@
     /**
      * @notice Emitted when the Execution rewards split rate in changed from `oldValue` to `newValue`
      */
-    event ExecutionRewardsSplitChanged(uint256 oldValue, uint256 newValue);
+    event ExecutionCommissionChanged(uint256 oldValue, uint256 newValue);
 
     /**
      * @notice Emitted when the Consensus rewards split rate in changed from `oldValue` to `newValue`
      */
-    event ConsensusRewardsSplitChanged(uint256 oldValue, uint256 newValue);
-
-    /**
-<<<<<<< HEAD
-     * Called from the EigenPodProxy contract to burn the pufETH bond upon full withdrawal
-     */
-    function burnAndNoWithdraw() external;
-
-    /**
-     * Pauses the smart contract
-=======
-     * @notice Emitted when the POD AVS comission is changed from `oldValue` to `newValue`
->>>>>>> ca87e226
-     */
-    event PodAVSComissionChanged(uint256 oldValue, uint256 newValue);
+    event ConsensusCommissionChanged(uint256 oldValue, uint256 newValue);
+
+    /**
+     * @notice Emitted when the POD AVS commission is changed from `oldValue` to `newValue`
+     */
+    event AvsCommissionChanged(uint256 oldValue, uint256 newValue);
 
     /**
      * @notice Emitted when the non custodial bond requirement is changed from `oldValue` to `newValue`
@@ -232,30 +223,30 @@
     function getPufETHtoETHExchangeRate() external view returns (uint256);
 
     /**
-<<<<<<< HEAD
-     * Returns the remainder of the PodProxyOwner's bond back to pool
-     */
-    function returnBond(address payable podProxyOwner, uint256 amount) external;
-
-    /**
-     * Returns the ETH to the pool, not taxed by the Treasury
-     */
-    function returnETH(uint256 amount) external;
-=======
-     * Returns Pod AVS Comission
-     */
-    function getPodAVSComission() external view returns (uint256);
-
-    /**
-     * Returns Consensus rewards split rate
-     */
-    function getConsensusRewardsSplit() external view returns (uint256);
-
-    /**
-     * Returns Execution rewards split rate
-     */
-    function getExecutionRewardsSplit() external view returns (uint256);
->>>>>>> ca87e226
+     * Distributes all ETH to the pool and PodProxyOwner upon protocol exit
+     */
+    function withdrawFromProtocol(
+        uint256 pufETHAmount,
+        uint256 skimmedPodRewards,
+        uint256 poolRewards,
+        address podRewardsRecipient,
+        uint8 bondAmount
+    ) external payable;
+
+    /**
+     * Returns AVS Commission
+     */
+    function getAvsCommission() external view returns (uint256);
+
+    /**
+     * Returns Consensus Commission
+     */
+    function getConsensusCommission() external view returns (uint256);
+
+    /**
+     * Returns Execution Commission
+     */
+    function getExecutionCommission() external view returns (uint256);
 
     /**
      * @notice Creates a pod's {Safe} multisig wallet

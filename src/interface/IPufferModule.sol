--- conflicted
+++ resolved
@@ -1,11 +1,9 @@
 // SPDX-License-Identifier: GPL-3.0
 pragma solidity >=0.8.0 <0.9.0;
 
-<<<<<<< HEAD
+import { ISignatureUtils } from "eigenlayer/interfaces/ISignatureUtils.sol";
+
 import { BeaconChainProofs } from "eigenlayer/libraries/BeaconChainProofs.sol";
-=======
-import { ISignatureUtils } from "eigenlayer/interfaces/ISignatureUtils.sol";
->>>>>>> 5cab34ea
 
 /**
  * @title IPufferModule
@@ -36,9 +34,6 @@
     function callStake(bytes calldata pubKey, bytes calldata signature, bytes32 depositDataRoot) external payable;
 
     /**
-<<<<<<< HEAD
-     * @notice Returns the EigenPod address owned by the module
-=======
      * @notice Calls the delegateTo function on the EigenLayer delegation manager
      * @param operator is the address of the restaking operator
      * @param approverSignatureAndExpiry the signature of the delegation approver
@@ -58,8 +53,7 @@
     function callUndelegate() external returns (bytes32[] memory withdrawalRoot);
 
     /**
-     * @notice Queues the withdrawals for `shareAmount` for Beacon Chain Strategy
->>>>>>> 5cab34ea
+     * @notice Returns the EigenPod address owned by the module
      */
     function getEigenPod() external view returns (address);
 

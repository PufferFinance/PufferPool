// SPDX-License-Identifier: GPL-3.0
pragma solidity >=0.8.0 <0.9.0;

import { ISignatureUtils } from "eigenlayer/interfaces/ISignatureUtils.sol";

<<<<<<< HEAD
import { BeaconChainProofs } from "eigenlayer/libraries/BeaconChainProofs.sol";
import { IDelegationManager } from "eigenlayer/interfaces/IDelegationManager.sol";
import { IERC20 } from "openzeppelin/token/ERC20/IERC20.sol";

=======
>>>>>>> 61b95665
/**
 * @title IPufferModule
 * @author Puffer Finance
 * @custom:security-contact security@puffer.fi
 */
interface IPufferModule {
    /**
     * @notice Emits when rewards are claimed
     * @param node is the node address
     * @param amount is the amount claimed in wei
     */
    event RewardsClaimed(address indexed node, uint256 amount);

    /**
     * @notice Returns the Withdrawal credentials for that module
     */
    function getWithdrawalCredentials() external view returns (bytes memory);

    /**
     * @notice Returns the module name
     */
    function NAME() external view returns (bytes32);

    /**
     * @notice Starts the validator
     */
    function callStake(bytes calldata pubKey, bytes calldata signature, bytes32 depositDataRoot) external payable;

    /**
     * @notice Calls the delegateTo function on the EigenLayer delegation manager
     * @param operator is the address of the restaking operator
     * @param approverSignatureAndExpiry the signature of the delegation approver
     * @param approverSalt salt for the signature
     * @dev Restricted to the DAO
<<<<<<< HEAD
=======
     */
    function callDelegateTo(
        address operator,
        ISignatureUtils.SignatureWithExpiry calldata approverSignatureAndExpiry,
        bytes32 approverSalt
    ) external;

    /**
     * @notice Calls the undelegate function on the EigenLayer delegation manager
     * @dev Restricted to the DAO
     */
    function callUndelegate() external returns (bytes32[] memory withdrawalRoot);

    /**
     * @notice Queues the withdrawals for `shareAmount` for Beacon Chain Strategy
>>>>>>> 61b95665
     */
    function callDelegateTo(
        address operator,
        ISignatureUtils.SignatureWithExpiry calldata approverSignatureAndExpiry,
        bytes32 approverSalt
    ) external;

    /**
     * @notice Calls the undelegate function on the EigenLayer delegation manager
     * @dev Restricted to the DAO
     */
    function callUndelegate() external returns (bytes32[] memory withdrawalRoot);

    /**
     * @notice Returns the EigenPod address owned by the module
     */
    function getEigenPod() external view returns (address);

    /**
     * @notice Queues the withdrawal from EigenLayer for the Beacon Chain strategy
     * @dev Restricted to PufferModuleManager
     */
    function queueWithdrawals(uint256 shareAmount) external;

    /**
     * @notice Verifies and processes the withdrawals
     */
    function verifyAndProcessWithdrawals(
        uint64 oracleTimestamp,
        BeaconChainProofs.StateRootProof calldata stateRootProof,
        BeaconChainProofs.WithdrawalProof[] calldata withdrawalProofs,
        bytes[] calldata validatorFieldsProofs,
        bytes32[][] calldata validatorFields,
        bytes32[][] calldata withdrawalFields
    ) external;

    /**
     * @notice Verifies the withdrawal credentials
     */
    function verifyWithdrawalCredentials(
        uint64 oracleTimestamp,
        BeaconChainProofs.StateRootProof calldata stateRootProof,
        uint40[] calldata validatorIndices,
        bytes[] calldata validatorFieldsProofs,
        bytes32[][] calldata validatorFields
    ) external;

    /**
     * @notice Completes the queued withdrawals
     */
    function completeQueuedWithdrawals(
        IDelegationManager.Withdrawal[] calldata withdrawals,
        IERC20[][] calldata tokens,
        uint256[] calldata middlewareTimesIndexes
    ) external;

    /**
     * @notice Withdraws the non beacon chain ETH balance
     */
    function withdrawNonBeaconChainETHBalanceWei(uint256 amountToWithdraw) external;

    /**
     * @notice Function callable only by PufferProtocol
     * @param to is the destination address
     * @param amount is the ETH amount in wei
     * @param data is the calldata
     */
    function call(address to, uint256 amount, bytes calldata data)
        external
        returns (bool success, bytes memory response);
}<|MERGE_RESOLUTION|>--- conflicted
+++ resolved
@@ -2,14 +2,10 @@
 pragma solidity >=0.8.0 <0.9.0;
 
 import { ISignatureUtils } from "eigenlayer/interfaces/ISignatureUtils.sol";
-
-<<<<<<< HEAD
 import { BeaconChainProofs } from "eigenlayer/libraries/BeaconChainProofs.sol";
 import { IDelegationManager } from "eigenlayer/interfaces/IDelegationManager.sol";
 import { IERC20 } from "openzeppelin/token/ERC20/IERC20.sol";
 
-=======
->>>>>>> 61b95665
 /**
  * @title IPufferModule
  * @author Puffer Finance
@@ -44,24 +40,6 @@
      * @param approverSignatureAndExpiry the signature of the delegation approver
      * @param approverSalt salt for the signature
      * @dev Restricted to the DAO
-<<<<<<< HEAD
-=======
-     */
-    function callDelegateTo(
-        address operator,
-        ISignatureUtils.SignatureWithExpiry calldata approverSignatureAndExpiry,
-        bytes32 approverSalt
-    ) external;
-
-    /**
-     * @notice Calls the undelegate function on the EigenLayer delegation manager
-     * @dev Restricted to the DAO
-     */
-    function callUndelegate() external returns (bytes32[] memory withdrawalRoot);
-
-    /**
-     * @notice Queues the withdrawals for `shareAmount` for Beacon Chain Strategy
->>>>>>> 61b95665
      */
     function callDelegateTo(
         address operator,

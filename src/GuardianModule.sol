// SPDX-License-Identifier: Apache-2.0
pragma solidity >=0.8.0 <0.9.0;

import { Safe } from "safe-contracts/Safe.sol";
<<<<<<< HEAD
import { SafeStorage } from "safe-contracts/libraries/SafeStorage.sol";
import { Enum } from "safe-contracts/common/Enum.sol";
=======
>>>>>>> 1a8aa6c6
import { IGuardianModule } from "puffer/interface/IGuardianModule.sol";
import { PufferServiceManager } from "puffer/PufferServiceManager.sol";
import { IEnclaveVerifier } from "puffer/EnclaveVerifier.sol";
import { RaveEvidence } from "puffer/struct/RaveEvidence.sol";
import { ECDSA } from "openzeppelin/utils/cryptography/ECDSA.sol";
import { Ownable } from "openzeppelin/access/Ownable.sol";

/**
 * @title Guardian module
 * @author Puffer finance
 * @dev This contract is both {Safe} module, and a logic contract to be called via `delegatecall` from {Safe} (GuardianAccount)
 * @custom:security-contact security@puffer.fi
 */
<<<<<<< HEAD
contract GuardianModule is SafeStorage, Ownable, IGuardianModule {
=======
contract GuardianModule is Ownable, IGuardianModule {
>>>>>>> 1a8aa6c6
    using ECDSA for bytes32;

    /**
     * @dev Uncompressed ECDSA keys are 65 bytes long
     */
    uint256 internal constant _ECDSA_KEY_LENGTH = 65;
<<<<<<< HEAD
    address public immutable myAddress;
    address internal constant SENTINEL_MODULES = address(0x1);
=======

    IEnclaveVerifier public immutable enclaveVerifier;
    Safe public immutable GUARDIANS;

    bytes32 mrsigner;
    bytes32 mrenclave;
>>>>>>> 1a8aa6c6

    IEnclaveVerifier public immutable enclaveVerifier;

    bytes32 mrsigner;
    bytes32 mrenclave;

    /**
     * @dev Mapping from guardian address => enclave address
     */
    mapping(address => address) internal _guardianEnclaves;

<<<<<<< HEAD
    constructor(IEnclaveVerifier verifier) {
        enclaveVerifier = verifier;
        myAddress = address(this);
    }

    function setPufferServiceManager(bytes32 newMrsigner, bytes32 newMrenclave) public onlyOwner {
        mrsigner = newMrsigner;
        mrenclave = newMrenclave;
        // @todo events
=======
    constructor(IEnclaveVerifier verifier, Safe guardians) {
        enclaveVerifier = verifier;
        GUARDIANS = guardians;
    }

    function setGuardianEnclaveMeasurements(bytes32 newMrenclave, bytes32 newMrsigner) public onlyOwner {
        // GuardianStorage storage $ = _getGuardianStorage();
        bytes32 previousMrEnclave = mrenclave;
        bytes32 previousMrsigner = mrsigner;
        mrenclave = newMrenclave;
        mrsigner = newMrsigner;
        emit MrEnclaveChanged(previousMrEnclave, newMrenclave);
        emit MrSignerChanged(previousMrsigner, newMrsigner);
>>>>>>> 1a8aa6c6
    }

    function validateGuardianSignatures(
        bytes memory pubKey,
        bytes calldata signature,
        bytes32 depositDataRoot,
        bytes[] calldata guardianEnclaveSignatures
    ) external view {
        PufferServiceManager serviceManager = PufferServiceManager(msg.sender);

        bytes32 msgToBeSigned = getMessageToBeSigned(serviceManager, pubKey, signature, depositDataRoot);

        Safe guardians = serviceManager.getGuardians();

<<<<<<< HEAD
        address[] memory enclaveAddresses = getGuardiansEnclaveAddresses(guardians);
=======
        address[] memory enclaveAddresses = getGuardiansEnclaveAddresses();
>>>>>>> 1a8aa6c6
        uint256 validSignatures = 0;

        // Iterate through guardian enclave addresses and make sure that the signers match
        for (uint256 i = 0; i < enclaveAddresses.length;) {
            address currentSigner = ECDSA.recover(msgToBeSigned, guardianEnclaveSignatures[i]);
            if (currentSigner == address(0)) {
                revert Unauthorized();
            }
            if (currentSigner == enclaveAddresses[i]) {
                validSignatures++;
            }
            unchecked {
                ++i;
            }
        }

        if (validSignatures < guardians.getThreshold()) {
            revert Unauthorized();
        }
    }

    function getMessageToBeSigned(
        PufferServiceManager serviceManager,
        bytes memory pubKey,
        bytes calldata signature,
        bytes32 depositDataRoot
    ) public view returns (bytes32) {
        return keccak256(abi.encode(pubKey, serviceManager.getWithdrawalPool(), signature, depositDataRoot))
            .toEthSignedMessageHash();
    }

<<<<<<< HEAD
    /**
     * @inheritdoc IGuardianModule
     */
    function rotateGuardianKey(
        address guardianAccount,
        uint256 blockNumber,
        bytes calldata pubKey,
        RaveEvidence calldata evidence
    ) external {
        Safe safe = Safe(payable(guardianAccount));
=======
    function rotateGuardianKey(uint256 blockNumber, bytes calldata pubKey, RaveEvidence calldata evidence) external {
        address guardian = msg.sender;

>>>>>>> 1a8aa6c6
        // Because this is called from the safe via .delegateCall
        // address(this) equals to {Safe}
        // This will revert if the caller is not one of the {Safe} owners
        if (!GUARDIANS.isOwner(msg.sender)) {
            revert Unauthorized();
        }

        if (pubKey.length != _ECDSA_KEY_LENGTH) {
            revert InvalidECDSAPubKey();
        }

        // slither-disable-next-line uninitialized-state-variables
        bool isValid = enclaveVerifier.verifyEvidence({
            blockNumber: blockNumber,
            raveCommitment: keccak256(pubKey),
            mrenclave: mrenclave,
            mrsigner: mrsigner,
            evidence: evidence
        });

        if (!isValid) {
            revert Unauthorized();
        }

        // pubKey[1:] means we need to strip the first byte '0x' if we want to get the correct address
        address computedAddress = address(uint160(uint256(keccak256(pubKey[1:]))));

        _guardianEnclaves[guardian] = computedAddress;

        emit RotatedGuardianKey(guardian, computedAddress, pubKey);
    }

    function isGuardiansEnclaveAddress(address guardian, address enclave) external view returns (bool) {
        // Assert if the stored enclaveAddress equals enclave
        return _guardianEnclaves[guardian] == enclave;
    }

<<<<<<< HEAD
    function _getGuardianEnclaveAddress(Safe guardianAccount, address guardian) internal view returns (address) {
        // Compute the storage slot
        uint256 storageSlot;
        assembly {
            mstore(0x0c, GUARDIAN_KEYS_SEED)
            mstore(0x00, guardian)
            storageSlot := keccak256(0x0c, 0x20)
        }

        // Read storage slot from the {Safe}
        // slither-disable-next-line calls-loop
        bytes memory result = guardianAccount.getStorageAt(storageSlot, 1);

        // Decode it to bytes32
        bytes32 data = abi.decode(result, (bytes32));

        // Return the address
        return address(uint160(uint256(data)));
    }

    function getGuardiansEnclaveAddresses(Safe guardianAccount) public view returns (address[] memory) {
        address[] memory guardians = guardianAccount.getOwners();
=======
    function getGuardiansEnclaveAddresses() public view returns (address[] memory) {
        address[] memory guardians = GUARDIANS.getOwners();
>>>>>>> 1a8aa6c6
        address[] memory enclaveAddresses = new address[](guardians.length);

        for (uint256 i = 0; i < guardians.length;) {
            enclaveAddresses[i] = _guardianEnclaves[guardians[i]];
            unchecked {
                ++i;
            }
        }

        return enclaveAddresses;
    }
}<|MERGE_RESOLUTION|>--- conflicted
+++ resolved
@@ -2,11 +2,6 @@
 pragma solidity >=0.8.0 <0.9.0;
 
 import { Safe } from "safe-contracts/Safe.sol";
-<<<<<<< HEAD
-import { SafeStorage } from "safe-contracts/libraries/SafeStorage.sol";
-import { Enum } from "safe-contracts/common/Enum.sol";
-=======
->>>>>>> 1a8aa6c6
 import { IGuardianModule } from "puffer/interface/IGuardianModule.sol";
 import { PufferServiceManager } from "puffer/PufferServiceManager.sol";
 import { IEnclaveVerifier } from "puffer/EnclaveVerifier.sol";
@@ -20,30 +15,16 @@
  * @dev This contract is both {Safe} module, and a logic contract to be called via `delegatecall` from {Safe} (GuardianAccount)
  * @custom:security-contact security@puffer.fi
  */
-<<<<<<< HEAD
-contract GuardianModule is SafeStorage, Ownable, IGuardianModule {
-=======
 contract GuardianModule is Ownable, IGuardianModule {
->>>>>>> 1a8aa6c6
     using ECDSA for bytes32;
 
     /**
      * @dev Uncompressed ECDSA keys are 65 bytes long
      */
     uint256 internal constant _ECDSA_KEY_LENGTH = 65;
-<<<<<<< HEAD
-    address public immutable myAddress;
-    address internal constant SENTINEL_MODULES = address(0x1);
-=======
 
     IEnclaveVerifier public immutable enclaveVerifier;
     Safe public immutable GUARDIANS;
-
-    bytes32 mrsigner;
-    bytes32 mrenclave;
->>>>>>> 1a8aa6c6
-
-    IEnclaveVerifier public immutable enclaveVerifier;
 
     bytes32 mrsigner;
     bytes32 mrenclave;
@@ -53,17 +34,6 @@
      */
     mapping(address => address) internal _guardianEnclaves;
 
-<<<<<<< HEAD
-    constructor(IEnclaveVerifier verifier) {
-        enclaveVerifier = verifier;
-        myAddress = address(this);
-    }
-
-    function setPufferServiceManager(bytes32 newMrsigner, bytes32 newMrenclave) public onlyOwner {
-        mrsigner = newMrsigner;
-        mrenclave = newMrenclave;
-        // @todo events
-=======
     constructor(IEnclaveVerifier verifier, Safe guardians) {
         enclaveVerifier = verifier;
         GUARDIANS = guardians;
@@ -77,7 +47,6 @@
         mrsigner = newMrsigner;
         emit MrEnclaveChanged(previousMrEnclave, newMrenclave);
         emit MrSignerChanged(previousMrsigner, newMrsigner);
->>>>>>> 1a8aa6c6
     }
 
     function validateGuardianSignatures(
@@ -92,11 +61,7 @@
 
         Safe guardians = serviceManager.getGuardians();
 
-<<<<<<< HEAD
-        address[] memory enclaveAddresses = getGuardiansEnclaveAddresses(guardians);
-=======
         address[] memory enclaveAddresses = getGuardiansEnclaveAddresses();
->>>>>>> 1a8aa6c6
         uint256 validSignatures = 0;
 
         // Iterate through guardian enclave addresses and make sure that the signers match
@@ -128,22 +93,9 @@
             .toEthSignedMessageHash();
     }
 
-<<<<<<< HEAD
-    /**
-     * @inheritdoc IGuardianModule
-     */
-    function rotateGuardianKey(
-        address guardianAccount,
-        uint256 blockNumber,
-        bytes calldata pubKey,
-        RaveEvidence calldata evidence
-    ) external {
-        Safe safe = Safe(payable(guardianAccount));
-=======
     function rotateGuardianKey(uint256 blockNumber, bytes calldata pubKey, RaveEvidence calldata evidence) external {
         address guardian = msg.sender;
 
->>>>>>> 1a8aa6c6
         // Because this is called from the safe via .delegateCall
         // address(this) equals to {Safe}
         // This will revert if the caller is not one of the {Safe} owners
@@ -181,33 +133,8 @@
         return _guardianEnclaves[guardian] == enclave;
     }
 
-<<<<<<< HEAD
-    function _getGuardianEnclaveAddress(Safe guardianAccount, address guardian) internal view returns (address) {
-        // Compute the storage slot
-        uint256 storageSlot;
-        assembly {
-            mstore(0x0c, GUARDIAN_KEYS_SEED)
-            mstore(0x00, guardian)
-            storageSlot := keccak256(0x0c, 0x20)
-        }
-
-        // Read storage slot from the {Safe}
-        // slither-disable-next-line calls-loop
-        bytes memory result = guardianAccount.getStorageAt(storageSlot, 1);
-
-        // Decode it to bytes32
-        bytes32 data = abi.decode(result, (bytes32));
-
-        // Return the address
-        return address(uint160(uint256(data)));
-    }
-
-    function getGuardiansEnclaveAddresses(Safe guardianAccount) public view returns (address[] memory) {
-        address[] memory guardians = guardianAccount.getOwners();
-=======
     function getGuardiansEnclaveAddresses() public view returns (address[] memory) {
         address[] memory guardians = GUARDIANS.getOwners();
->>>>>>> 1a8aa6c6
         address[] memory enclaveAddresses = new address[](guardians.length);
 
         for (uint256 i = 0; i < guardians.length;) {

// SPDX-License-Identifier: Apache-2.0
pragma solidity >=0.8.0 <0.9.0;

import { Initializable } from "openzeppelin/proxy/utils/Initializable.sol";
<<<<<<< HEAD
import { IEigenPodProxy } from "puffer/interface/IEigenPodProxy.sol";
import { IEigenPodManager } from "eigenlayer/interfaces/IEigenPodManager.sol";
import { BeaconChainProofs } from "eigenlayer/libraries/BeaconChainProofs.sol";
=======
import "openzeppelin/utils/math/Math.sol";
import "./interface/IEigenPodProxy.sol";
import "eigenlayer/interfaces/IEigenPod.sol";
>>>>>>> 35682986

/**
 * @title EingenPodProxy
 * @author Puffer finance
 * @notice TODO: interacts with EigenLayer
 */
<<<<<<< HEAD
contract EigenPodProxy is IEigenPodProxy, Initializable {
=======
contract EigenPodProxy is Initializable, IEigenPodProxy {
>>>>>>> 35682986
    /**
     * @dev Thrown if the msg.sender is unauthorized.
     */
    error Unauthorized();

    // TODO: getters, OZ ownable and/or access control
    address internal _owner;
    address internal _manager;
    // PodAccount
    address payable public podProxyOwner;
    // PufferPool
    address payable public podProxyManager;

<<<<<<< HEAD
    /**
     * @dev Upgradeable contract from EigenLayer
     */
    IEigenPodManager internal immutable _eigenPodManager;

    constructor(IEigenPodManager eigenPodManager) {
        _eigenPodManager = eigenPodManager;
        _disableInitializers();
=======
    IEigenPod public ownedEigenPod;
    // EigenLayer's Singular EigenPodManager contract
    IEigenPodManager public eigenPodManager;

    // Keeps track of any ETH owed to podOwner, but has not been paid due to slow withdrawal
    uint256 public owedToPodOwner;
    // If ETH hits this contract, and not from the ownedEigenPod contract, consider it execution rewards
    uint256 public executionRewards;

    // TODO: Should these be defined elsewhere so that all eigenPods can (more conveniently) have consistent behavior?
    // Number of shares out of one billion to split AVS rewards with the pool
    uint256 podAVSCommission;
    //Number of shares out of one billion to split consensus rewards with the pool
    uint256 consensusRewardsSplit;
    //Number of shares out of one billion to split execution rewards with the pool
    uint256 executionRewardsSplit;

    constructor(
        address payable _podProxyOwner,
        address payable _podProxyManager,
        address _eigenPodManager,
        uint256 _podAVSCommission,
        uint256 _consensusRewardsSplit,
        uint256 _executionRewardsSplit
    ) {
        // _manager = manager;
        podProxyOwner = _podProxyOwner;
        podProxyManager = _podProxyManager;
        eigenPodManager = IEigenPodManager(_eigenPodManager);

        podAVSCommission = _podAVSCommission;
        consensusRewardsSplit = _consensusRewardsSplit;
        executionRewardsSplit = _executionRewardsSplit;
    }

    /// @notice Fallback function used to differentiate execution rewards from consensus rewards
    fallback() external payable {
        if (msg.sender != address(ownedEigenPod)) {
            executionRewards += msg.value;
        }
    }

    /// @notice Helper function to get the withdrawal credentials corresponding to the owned eigenPod
    function _getPodWithdrawalCredentials() internal view returns (bytes memory) {
        return abi.encodePacked(bytes1(uint8(1)), bytes11(0), address(ownedEigenPod));
>>>>>>> 35682986
    }

    receive() external payable { }
    fallback() external payable { }

    function getManager() external view returns (address) {
        return _manager;
    }

    function initialize(address owner, address manager) external payable initializer {
        _owner = owner;
        _manager = manager;
        // TODO: do we want to deploy pod in initializer so the Validator pays for it?
        // Or we create it when we call stake so the Guraidnas pay for it?

        // eigenPodManager.deployPod()
    }

    modifier onlyOwner() {
        if (msg.sender != _owner) {
            revert Unauthorized();
        }
        _;
    }

    modifier onlyManager() {
        if (msg.sender != _manager) {
            revert Unauthorized();
        }
        _;
    }

<<<<<<< HEAD
    /**
     * @inheritdoc IEigenPodProxy
     */
    function getEigenPodManager() external view returns (IEigenPodManager) {
        return _eigenPodManager;
    }
    /**
     * @inheritdoc IEigenPodProxy
     */

    function skim() external {
        // TODO:
    }

    /**
     * @inheritdoc IEigenPodProxy
     */
    function ownedEigenPod() external view returns (address) {
        // TODO:
    }
    /**
     * @inheritdoc IEigenPodProxy
     */
    function callStake(bytes calldata pubKey, bytes calldata signature, bytes32 depositDataRoot)
        external
        payable
        onlyManager
    {
        // TODO:

        // eigenPodManager.stake() ...
    }
    /**
     * @inheritdoc IEigenPodProxy
     */
    function enableSlashing(address contractAddress) external {
        // TODO:
    }
    /**
     * @inheritdoc IEigenPodProxy
     */
    function registerToAVS(bytes calldata registrationData) external {
        // TODO:
    }
    /**
     * @inheritdoc IEigenPodProxy
     */
    function registerToPufferAVS(bytes calldata registrationData) external {
        // TODO:
=======
    function eigenStake() external onlyManager {
        // TODO:
    }

    /// @notice Creates an EigenPod without depositiing ETH
    function createEmptyPod() external {
        require(tx.origin == podProxyOwner, "Only PodProxyOwner allowed");
        require(address(ownedEigenPod) == address(0), "Must not have instantiated EigenPod");

        eigenPodManager.createPod();

        // This contract is the owner of the created eigenPod
        ownedEigenPod = eigenPodManager.ownerToPod(address(this));
    }

    /// @notice Initiated by the PufferPool. Calls stake() on the EigenPodManager to deposit Beacon Chain ETH and create another ETH validator
    function callStake(bytes calldata pubkey, bytes calldata signature, bytes32 depositDataRoot) external payable {
        require(msg.sender == podProxyManager, "Only podProxyManager allowed");
        require(msg.value == 32 ether, "Must be called with 32 ETH");
        eigenPodManager.stake{ value: 32 ether }(pubkey, signature, depositDataRoot);
    }

    /// @notice Withdraws full EigenPod balance if they've never restaked
    function earlyWithdraw() external payable {
        require(msg.sender == podProxyOwner, "Only podProxyOwner allowed");
        ownedEigenPod.withdrawBeforeRestaking();
    }

    /// @notice Calls optIntoSlashing on the Slasher.sol() contract as part of the AVS registration process
    function enableSlashing(address contractAddress) external { }

    /// @notice Register to generic AVS. Only callable by pod owner
    function registerToAVS(bytes calldata registrationData) external { }

    /// @notice Register to Puffer AVS. Callable by anyone
    function registerToPufferAVS(bytes calldata registrationData) external { }

    /// @notice Deregisters this EigenPodProxy from an AVS
    function deregisterFromAVS() external { }

    /// @notice Called by PufferPool and PodAccount to distribute ETH funds among PufferPool, PodAccount and Puffer Treasury
    function skim() external {
        // TODO: Get the index of the validator corresponding to this eigenpod, so we can fetch the appropriate validator status
        IEigenPod.VALIDATOR_STATUS status = ownedEigenPod.validatorStatus(0);
        uint256 contractBalance = address(this).balance;

        require(
            status != IEigenPod.VALIDATOR_STATUS.WITHDRAWN && status != IEigenPod.VALIDATOR_STATUS.OVERCOMMITTED,
            "Can't be withdrawn or overcommitted"
        );
        require(contractBalance > 0 || owedToPodOwner > 0, "No ETH to skim");

        if (status == IEigenPod.VALIDATOR_STATUS.INACTIVE) {
            if (contractBalance >= 32 ether) {
                _sendETH(podProxyOwner, 2 ether + ((contractBalance - 30 ether) * podAVSCommission) / 10 ** 9);
                _sendETH(podProxyManager, address(this).balance);
            } else {
                _sendETH(podProxyOwner, Math.max(contractBalance - 30 ether, 0));
                _sendETH(podProxyManager, address(this).balance);
            }
            // Reset execution rewards because we just withdrew all ETH
            executionRewards = 0;
        }
        // TODO: How to determine the rewards which come from an AVS from consensus rewards?
        else if (status == IEigenPod.VALIDATOR_STATUS.ACTIVE) {
            _sendETH(
                podProxyOwner,
                (
                    (contractBalance - executionRewards) * consensusRewardsSplit
                        + executionRewards * executionRewardsSplit
                ) / 10 ** 9
            );
            _sendETH(podProxyManager, address(this).balance);
            // Reset execution rewards after skimming
            executionRewards = 0;
        }
    }

    /**
     * @notice Called by a staker to queue a withdrawal of the given amount of `shares` from each of the respective given `strategies`.
     * @dev Stakers will complete their withdrawal by calling the 'completeQueuedWithdrawal' function.
     * User shares are decreased in this function, but the total number of shares in each strategy remains the same.
     * The total number of shares is decremented in the 'completeQueuedWithdrawal' function instead, which is where
     * the funds are actually sent to the user through use of the strategies' 'withdrawal' function. This ensures
     * that the value per share reported by each strategy will remain consistent, and that the shares will continue
     * to accrue gains during the enforced withdrawal waiting period.
     * @param shares The amount of shares to withdraw from each of the respective Strategies in the `strategies` array
     * @dev Note that if the withdrawal includes shares in the enshrined 'beaconChainETH' strategy, then it must *only* include shares in this strategy, and
     * `withdrawer` must match the caller's address. The first condition is because slashing of queued withdrawals cannot be guaranteed
     * for Beacon Chain ETH (since we cannot trigger a withdrawal from the beacon chain through a smart contract) and the second condition is because shares in
     * the enshrined 'beaconChainETH' strategy technically represent non-fungible positions (deposits to the Beacon Chain, each pointed at a specific EigenPod).
     */
    function initiateWithdrawal(uint256[] calldata shares) external { }

    /// @notice Calls verifyWithdrawalCredentialsAndBalance() on the owned EigenPod contract
    function enableRestaking(
        uint64 oracleBlockNumber,
        uint40 validatorIndex,
        BeaconChainProofs.ValidatorFieldsAndBalanceProofs memory proofs,
        bytes32[] calldata validatorFields
    ) external { }

    /**
     * @notice This function records a full withdrawal on behalf of one of the Ethereum validators for this EigenPod
     * @param withdrawalProofs is the information needed to check the veracity of the block number and withdrawal being proven
     * @param validatorFieldsProof is the proof of the validator's fields in the validator tree
     * @param withdrawalFields are the fields of the withdrawal being proven
     * @param validatorFields are the fields of the validator being proven
     * @param beaconChainETHStrategyIndex is the index of the beaconChainETHStrategy for the pod owner for the callback to
     *        the EigenPodManager to the StrategyManager in case it must be removed from the podOwner's list of strategies
     */
    function verifyAndWithdraw(
        BeaconChainProofs.WithdrawalProofs calldata withdrawalProofs,
        bytes calldata validatorFieldsProof,
        bytes32[] calldata validatorFields,
        bytes32[] calldata withdrawalFields,
        uint256 beaconChainETHStrategyIndex,
        uint64 oracleBlockNumber
    ) external { }

    /// @notice Completes an EigenPod's queued withdrawal by proving their beacon chain status
    function completeWithdrawal() external { }

    function _sendETH(address payable to, uint256 amount) internal {
        (bool sent, bytes memory data) = to.call{ value: amount }("");
        require(sent, "Failed to send Ether");
>>>>>>> 35682986
    }

    /**
     * @inheritdoc IEigenPodProxy
     */
    function skimAfterFullWithdraw() external {
        // TODO:
    }

    /**
     * @inheritdoc IEigenPodProxy
     */
    function initiateWithdrawal(uint256[] calldata shares) external {
        // TODO:
    }

    /**
     * @inheritdoc IEigenPodProxy
     */
    function enableRestaking(
        uint64 oracleBlockNumber,
        uint40 validatorIndex,
        BeaconChainProofs.ValidatorFieldsAndBalanceProofs memory proofs,
        bytes32[] calldata validatorFields
    ) external {
        // TODO:
    }

    /**
     * @inheritdoc IEigenPodProxy
     */
    function verifyAndWithdraw(
        BeaconChainProofs.WithdrawalProofs calldata withdrawalProofs,
        bytes calldata validatorFieldsProof,
        bytes32[] calldata validatorFields,
        bytes32[] calldata withdrawalFields,
        uint256 beaconChainETHStrategyIndex,
        uint64 oracleBlockNumber
    ) external {
        // TODO:
    }

    /**
     * @inheritdoc IEigenPodProxy
     */
    function podProxyManager() external view returns (address) {
        return _manager;
    }

    /**
     * @inheritdoc IEigenPodProxy
     */
    function podProxyOwner() external view returns (address) {
        return _owner;
    }
}<|MERGE_RESOLUTION|>--- conflicted
+++ resolved
@@ -2,82 +2,46 @@
 pragma solidity >=0.8.0 <0.9.0;
 
 import { Initializable } from "openzeppelin/proxy/utils/Initializable.sol";
-<<<<<<< HEAD
 import { IEigenPodProxy } from "puffer/interface/IEigenPodProxy.sol";
 import { IEigenPodManager } from "eigenlayer/interfaces/IEigenPodManager.sol";
 import { BeaconChainProofs } from "eigenlayer/libraries/BeaconChainProofs.sol";
-=======
+import { IPufferPool } from "puffer/interface/IPufferPool.sol";
 import "openzeppelin/utils/math/Math.sol";
 import "./interface/IEigenPodProxy.sol";
 import "eigenlayer/interfaces/IEigenPod.sol";
->>>>>>> 35682986
 
 /**
  * @title EingenPodProxy
  * @author Puffer finance
  * @notice TODO: interacts with EigenLayer
  */
-<<<<<<< HEAD
 contract EigenPodProxy is IEigenPodProxy, Initializable {
-=======
-contract EigenPodProxy is Initializable, IEigenPodProxy {
->>>>>>> 35682986
     /**
      * @dev Thrown if the msg.sender is unauthorized.
      */
     error Unauthorized();
 
     // TODO: getters, OZ ownable and/or access control
-    address internal _owner;
-    address internal _manager;
+    address payable internal _owner;
+
+    IPufferPool internal _manager;
+
     // PodAccount
-    address payable public podProxyOwner;
-    // PufferPool
-    address payable public podProxyManager;
-
-<<<<<<< HEAD
-    /**
-     * @dev Upgradeable contract from EigenLayer
-     */
-    IEigenPodManager internal immutable _eigenPodManager;
-
-    constructor(IEigenPodManager eigenPodManager) {
-        _eigenPodManager = eigenPodManager;
-        _disableInitializers();
-=======
     IEigenPod public ownedEigenPod;
-    // EigenLayer's Singular EigenPodManager contract
-    IEigenPodManager public eigenPodManager;
 
     // Keeps track of any ETH owed to podOwner, but has not been paid due to slow withdrawal
     uint256 public owedToPodOwner;
     // If ETH hits this contract, and not from the ownedEigenPod contract, consider it execution rewards
     uint256 public executionRewards;
 
-    // TODO: Should these be defined elsewhere so that all eigenPods can (more conveniently) have consistent behavior?
-    // Number of shares out of one billion to split AVS rewards with the pool
-    uint256 podAVSCommission;
-    //Number of shares out of one billion to split consensus rewards with the pool
-    uint256 consensusRewardsSplit;
-    //Number of shares out of one billion to split execution rewards with the pool
-    uint256 executionRewardsSplit;
-
-    constructor(
-        address payable _podProxyOwner,
-        address payable _podProxyManager,
-        address _eigenPodManager,
-        uint256 _podAVSCommission,
-        uint256 _consensusRewardsSplit,
-        uint256 _executionRewardsSplit
-    ) {
-        // _manager = manager;
-        podProxyOwner = _podProxyOwner;
-        podProxyManager = _podProxyManager;
-        eigenPodManager = IEigenPodManager(_eigenPodManager);
-
-        podAVSCommission = _podAVSCommission;
-        consensusRewardsSplit = _consensusRewardsSplit;
-        executionRewardsSplit = _executionRewardsSplit;
+    /**
+     * @dev Upgradeable contract from EigenLayer
+     */
+    IEigenPodManager internal immutable _eigenPodManager;
+
+    constructor(IEigenPodManager eigenPodManager) {
+        _eigenPodManager = eigenPodManager;
+        _disableInitializers();
     }
 
     /// @notice Fallback function used to differentiate execution rewards from consensus rewards
@@ -90,22 +54,19 @@
     /// @notice Helper function to get the withdrawal credentials corresponding to the owned eigenPod
     function _getPodWithdrawalCredentials() internal view returns (bytes memory) {
         return abi.encodePacked(bytes1(uint8(1)), bytes11(0), address(ownedEigenPod));
->>>>>>> 35682986
     }
 
     receive() external payable { }
-    fallback() external payable { }
 
     function getManager() external view returns (address) {
-        return _manager;
-    }
-
-    function initialize(address owner, address manager) external payable initializer {
+        return address(_manager);
+    }
+
+    function initialize(address payable owner, IPufferPool manager) external payable initializer {
         _owner = owner;
         _manager = manager;
         // TODO: do we want to deploy pod in initializer so the Validator pays for it?
         // Or we create it when we call stake so the Guraidnas pay for it?
-
         // eigenPodManager.deployPod()
     }
 
@@ -117,99 +78,105 @@
     }
 
     modifier onlyManager() {
-        if (msg.sender != _manager) {
+        if (msg.sender != address(_manager)) {
             revert Unauthorized();
         }
         _;
     }
 
-<<<<<<< HEAD
-    /**
-     * @inheritdoc IEigenPodProxy
-     */
     function getEigenPodManager() external view returns (IEigenPodManager) {
         return _eigenPodManager;
     }
-    /**
-     * @inheritdoc IEigenPodProxy
-     */
-
-    function skim() external {
-        // TODO:
-    }
-
-    /**
-     * @inheritdoc IEigenPodProxy
-     */
-    function ownedEigenPod() external view returns (address) {
-        // TODO:
-    }
-    /**
-     * @inheritdoc IEigenPodProxy
-     */
+
+    // /**
+    //  * @inheritdoc IEigenPodProxy
+    //  */
+    // function ownedEigenPod() external view returns (address) {
+    //     // TODO:
+    // }
+    /**
+     * @inheritdoc IEigenPodProxy
+     */
+
+    /**
+     * @inheritdoc IEigenPodProxy
+     */
+    function enableSlashing(address contractAddress) external {
+        // TODO:
+    }
+    /**
+     * @inheritdoc IEigenPodProxy
+     */
+    function registerToAVS(bytes calldata registrationData) external {
+        // TODO:
+    }
+    /**
+     * @inheritdoc IEigenPodProxy
+     */
+    function registerToPufferAVS(bytes calldata registrationData) external {
+        // TODO:
+    }
+
+    function skimAfterFullWithdraw() external {
+        // TODO:
+    }
+
+    /**
+     * @inheritdoc IEigenPodProxy
+     */
+    function initiateWithdrawal(uint256[] calldata shares) external {
+        // TODO:
+    }
+
+    /**
+     * @inheritdoc IEigenPodProxy
+     */
+    function enableRestaking(
+        uint64 oracleBlockNumber,
+        uint40 validatorIndex,
+        BeaconChainProofs.ValidatorFieldsAndBalanceProofs memory proofs,
+        bytes32[] calldata validatorFields
+    ) external {
+        // TODO:
+    }
+
+    function podProxyManager() external view returns (address) {
+        return address(_manager);
+    }
+
+    /**
+     * @inheritdoc IEigenPodProxy
+     */
+    function podProxyOwner() external view returns (address) {
+        return _owner;
+    }
+
+    /// @notice Creates an EigenPod without depositiing ETH
+    function createEmptyPod() external {
+        // TODO: we shouldn't do tx.origin auth
+        require(tx.origin == _owner, "Only PodProxyOwner allowed");
+        require(address(ownedEigenPod) == address(0), "Must not have instantiated EigenPod");
+
+        _eigenPodManager.createPod();
+
+        // This contract is the owner of the created eigenPod
+        ownedEigenPod = _eigenPodManager.ownerToPod(address(this));
+    }
+
+    /// @notice Initiated by the PufferPool. Calls stake() on the EigenPodManager to deposit Beacon Chain ETH and create another ETH validator
     function callStake(bytes calldata pubKey, bytes calldata signature, bytes32 depositDataRoot)
         external
         payable
         onlyManager
     {
-        // TODO:
-
-        // eigenPodManager.stake() ...
-    }
-    /**
-     * @inheritdoc IEigenPodProxy
-     */
-    function enableSlashing(address contractAddress) external {
-        // TODO:
-    }
-    /**
-     * @inheritdoc IEigenPodProxy
-     */
-    function registerToAVS(bytes calldata registrationData) external {
-        // TODO:
-    }
-    /**
-     * @inheritdoc IEigenPodProxy
-     */
-    function registerToPufferAVS(bytes calldata registrationData) external {
-        // TODO:
-=======
-    function eigenStake() external onlyManager {
-        // TODO:
-    }
-
-    /// @notice Creates an EigenPod without depositiing ETH
-    function createEmptyPod() external {
-        require(tx.origin == podProxyOwner, "Only PodProxyOwner allowed");
-        require(address(ownedEigenPod) == address(0), "Must not have instantiated EigenPod");
-
-        eigenPodManager.createPod();
-
-        // This contract is the owner of the created eigenPod
-        ownedEigenPod = eigenPodManager.ownerToPod(address(this));
-    }
-
-    /// @notice Initiated by the PufferPool. Calls stake() on the EigenPodManager to deposit Beacon Chain ETH and create another ETH validator
-    function callStake(bytes calldata pubkey, bytes calldata signature, bytes32 depositDataRoot) external payable {
-        require(msg.sender == podProxyManager, "Only podProxyManager allowed");
         require(msg.value == 32 ether, "Must be called with 32 ETH");
-        eigenPodManager.stake{ value: 32 ether }(pubkey, signature, depositDataRoot);
+        _eigenPodManager.stake{ value: 32 ether }(pubKey, signature, depositDataRoot);
     }
 
     /// @notice Withdraws full EigenPod balance if they've never restaked
-    function earlyWithdraw() external payable {
-        require(msg.sender == podProxyOwner, "Only podProxyOwner allowed");
+    function earlyWithdraw() external payable onlyOwner {
         ownedEigenPod.withdrawBeforeRestaking();
     }
-
-    /// @notice Calls optIntoSlashing on the Slasher.sol() contract as part of the AVS registration process
-    function enableSlashing(address contractAddress) external { }
-
-    /// @notice Register to generic AVS. Only callable by pod owner
-    function registerToAVS(bytes calldata registrationData) external { }
-
-    /// @notice Register to Puffer AVS. Callable by anyone
-    function registerToPufferAVS(bytes calldata registrationData) external { }
 
     /// @notice Deregisters this EigenPodProxy from an AVS
     function deregisterFromAVS() external { }
@@ -228,11 +195,11 @@
 
         if (status == IEigenPod.VALIDATOR_STATUS.INACTIVE) {
             if (contractBalance >= 32 ether) {
-                _sendETH(podProxyOwner, 2 ether + ((contractBalance - 30 ether) * podAVSCommission) / 10 ** 9);
-                _sendETH(podProxyManager, address(this).balance);
+                _sendETH(_owner, 2 ether + ((contractBalance - 30 ether) * _manager.getPodAVSComission()) / 10 ** 9);
+                _sendETH(payable(address(_manager)), address(this).balance);
             } else {
-                _sendETH(podProxyOwner, Math.max(contractBalance - 30 ether, 0));
-                _sendETH(podProxyManager, address(this).balance);
+                _sendETH(_owner, Math.max(contractBalance - 30 ether, 0));
+                _sendETH(payable(address(_manager)), address(this).balance);
             }
             // Reset execution rewards because we just withdrew all ETH
             executionRewards = 0;
@@ -240,41 +207,17 @@
         // TODO: How to determine the rewards which come from an AVS from consensus rewards?
         else if (status == IEigenPod.VALIDATOR_STATUS.ACTIVE) {
             _sendETH(
-                podProxyOwner,
+                _owner,
                 (
-                    (contractBalance - executionRewards) * consensusRewardsSplit
-                        + executionRewards * executionRewardsSplit
+                    (contractBalance - executionRewards) * _manager.getConsensusRewardsSplit()
+                        + executionRewards * _manager.getExecutionRewardsSplit()
                 ) / 10 ** 9
             );
-            _sendETH(podProxyManager, address(this).balance);
+            _sendETH(payable(address(_manager)), address(this).balance);
             // Reset execution rewards after skimming
             executionRewards = 0;
         }
     }
-
-    /**
-     * @notice Called by a staker to queue a withdrawal of the given amount of `shares` from each of the respective given `strategies`.
-     * @dev Stakers will complete their withdrawal by calling the 'completeQueuedWithdrawal' function.
-     * User shares are decreased in this function, but the total number of shares in each strategy remains the same.
-     * The total number of shares is decremented in the 'completeQueuedWithdrawal' function instead, which is where
-     * the funds are actually sent to the user through use of the strategies' 'withdrawal' function. This ensures
-     * that the value per share reported by each strategy will remain consistent, and that the shares will continue
-     * to accrue gains during the enforced withdrawal waiting period.
-     * @param shares The amount of shares to withdraw from each of the respective Strategies in the `strategies` array
-     * @dev Note that if the withdrawal includes shares in the enshrined 'beaconChainETH' strategy, then it must *only* include shares in this strategy, and
-     * `withdrawer` must match the caller's address. The first condition is because slashing of queued withdrawals cannot be guaranteed
-     * for Beacon Chain ETH (since we cannot trigger a withdrawal from the beacon chain through a smart contract) and the second condition is because shares in
-     * the enshrined 'beaconChainETH' strategy technically represent non-fungible positions (deposits to the Beacon Chain, each pointed at a specific EigenPod).
-     */
-    function initiateWithdrawal(uint256[] calldata shares) external { }
-
-    /// @notice Calls verifyWithdrawalCredentialsAndBalance() on the owned EigenPod contract
-    function enableRestaking(
-        uint64 oracleBlockNumber,
-        uint40 validatorIndex,
-        BeaconChainProofs.ValidatorFieldsAndBalanceProofs memory proofs,
-        bytes32[] calldata validatorFields
-    ) external { }
 
     /**
      * @notice This function records a full withdrawal on behalf of one of the Ethereum validators for this EigenPod
@@ -300,60 +243,5 @@
     function _sendETH(address payable to, uint256 amount) internal {
         (bool sent, bytes memory data) = to.call{ value: amount }("");
         require(sent, "Failed to send Ether");
->>>>>>> 35682986
-    }
-
-    /**
-     * @inheritdoc IEigenPodProxy
-     */
-    function skimAfterFullWithdraw() external {
-        // TODO:
-    }
-
-    /**
-     * @inheritdoc IEigenPodProxy
-     */
-    function initiateWithdrawal(uint256[] calldata shares) external {
-        // TODO:
-    }
-
-    /**
-     * @inheritdoc IEigenPodProxy
-     */
-    function enableRestaking(
-        uint64 oracleBlockNumber,
-        uint40 validatorIndex,
-        BeaconChainProofs.ValidatorFieldsAndBalanceProofs memory proofs,
-        bytes32[] calldata validatorFields
-    ) external {
-        // TODO:
-    }
-
-    /**
-     * @inheritdoc IEigenPodProxy
-     */
-    function verifyAndWithdraw(
-        BeaconChainProofs.WithdrawalProofs calldata withdrawalProofs,
-        bytes calldata validatorFieldsProof,
-        bytes32[] calldata validatorFields,
-        bytes32[] calldata withdrawalFields,
-        uint256 beaconChainETHStrategyIndex,
-        uint64 oracleBlockNumber
-    ) external {
-        // TODO:
-    }
-
-    /**
-     * @inheritdoc IEigenPodProxy
-     */
-    function podProxyManager() external view returns (address) {
-        return _manager;
-    }
-
-    /**
-     * @inheritdoc IEigenPodProxy
-     */
-    function podProxyOwner() external view returns (address) {
-        return _owner;
     }
 }
--- conflicted
+++ resolved
@@ -52,22 +52,6 @@
     // Keeps track of the previous status of the validator corresponding to this EigenPodProxy
     IEigenPodWrapper.VALIDATOR_STATUS internal _previousStatus;
 
-<<<<<<< HEAD
-    // Bond amount
-    uint128 bond;
-    // Keeps track of any ETH owed to podOwner, but has not been paid due to slow withdrawal
-    uint256 public owedToPodOwner;
-
-    // Number of shares out of one billion to split AVS rewards with the pool
-    uint256 avsCommission;
-    //Number of shares out of one billion to split consensus rewards with the pool
-    uint256 consensusCommission;
-    //Number of shares out of one billion to split execution rewards with the pool
-    uint256 executionCommission;
-    // The denomination of shares represented by each commission value (e.g. one billion)
-    uint256 commissionDenominator;
-
-=======
     /**
      * @dev Bond amount
      */
@@ -75,7 +59,6 @@
     // Keeps track of any ETH owed to podOwner, but has not been paid due to slow withdrawal
     uint256 public owedToPodOwner;
 
->>>>>>> b4fd48b5
     // Keeps track of how much eth was withdrawn from the EigenPod
     uint256 withdrawnETH;
 
@@ -85,39 +68,9 @@
     bool public bondWithdrawn;
     bool public staked;
 
-<<<<<<< HEAD
-    constructor(
-        address payable _podProxyOwner,
-        address payable _pufferPool,
-        address payable _podRewardsRecipient,
-        address _slasher,
-        address _pufETH,
-        address _eigenPodManager,
-        uint128 _bond
-    ) {
-        podProxyOwner = _podProxyOwner;
-        eigenPodManager = IEigenPodManager(_eigenPodManager);
-        slasher = ISlasher(_slasher);
-        pufferPool = IPufferPool(_pufferPool);
-        podProxyManager = _pufferPool;
-        pufETH = IERC20(_pufETH);
-
-        podRewardsRecipient = _podRewardsRecipient;
-
-        avsCommission = pufferPool.getAvsCommission();
-        consensusCommission = pufferPool.getConsensusCommission();
-        executionCommission = pufferPool.getExecutionCommission();
-        commissionDenominator = pufferPool.getCommissionDenominator();
-
-        bond = _bond;
-
-        previousStatus = IEigenPodWrapper.VALIDATOR_STATUS.INACTIVE;
-
-=======
     constructor(IEigenPodManager eigenPodManager, ISlasher slasher) {
         _slasher = slasher;
         _eigenPodManager = eigenPodManager;
->>>>>>> b4fd48b5
         _disableInitializers();
     }
 
@@ -125,58 +78,39 @@
     fallback() external payable {
         // If bond is already withdrawn, send any incoming money directly to pool
         if (bondWithdrawn) {
-            _sendETH(podProxyManager, msg.value);
+            _sendETH(payable(address(_podProxyManager)), msg.value);
             return;
         }
         if (AVSPaymentAddresses[msg.sender]) {
-<<<<<<< HEAD
-            uint256 toPod = (msg.value * avsCommission) / commissionDenominator;
-            _sendETH(podRewardsRecipient, toPod);
-            _sendETH(podProxyManager, msg.value - toPod);
-        } else if (msg.sender != address(ownedEigenPod)) {
-            uint256 toPod = (msg.value * executionCommission) / commissionDenominator;
-            _sendETH(podRewardsRecipient, toPod);
-            _sendETH(podProxyManager, msg.value - toPod);
-=======
-            uint256 toPod = (msg.value * _podProxyManager.getAvsCommission()) / 10 ** 9;
+            uint256 toPod =
+                (msg.value * _podProxyManager.getAvsCommission()) / _podProxyManager.getCommissionDenominator();
             _sendETH(_podRewardsRecipient, toPod);
             _sendETH(getPodProxyManager(), msg.value - toPod);
         } else if (msg.sender != address(ownedEigenPod)) {
-            uint256 toPod = (msg.value * _podProxyManager.getExecutionCommission()) / 10 ** 9;
+            uint256 toPod =
+                (msg.value * _podProxyManager.getExecutionCommission()) / _podProxyManager.getCommissionDenominator();
             _sendETH(_podRewardsRecipient, toPod);
             _sendETH(getPodProxyManager(), msg.value - toPod);
->>>>>>> b4fd48b5
         } else {
             // TODO: Use the public key mapping to get the status of the corresponding validator
             IEigenPodWrapper.VALIDATOR_STATUS currentStatus = ownedEigenPod.validatorStatus(0);
             if (currentStatus == IEigenPodWrapper.VALIDATOR_STATUS.ACTIVE) {
-<<<<<<< HEAD
-                uint256 toPod = (msg.value * consensusCommission) / commissionDenominator;
-                _sendETH(podRewardsRecipient, toPod);
-                _sendETH(podProxyManager, msg.value - toPod);
-=======
-                uint256 toPod = (msg.value * _podProxyManager.getConsensusCommission()) / 10 ** 9;
+                uint256 toPod = (msg.value * _podProxyManager.getConsensusCommission())
+                    / _podProxyManager.getCommissionDenominator();
                 _sendETH(_podRewardsRecipient, toPod);
                 _sendETH(getPodProxyManager(), msg.value - toPod);
->>>>>>> b4fd48b5
             } else if (
                 currentStatus == IEigenPodWrapper.VALIDATOR_STATUS.WITHDRAWN
                     && _previousStatus == IEigenPodWrapper.VALIDATOR_STATUS.ACTIVE
             ) {
                 // Eth owned to podProxyOwner
-<<<<<<< HEAD
                 uint256 skimmable = SignedMath.abs(SignedMath.max(int256(msg.value - 1 ether), 0));
-                uint256 podsCut = (skimmable * consensusCommission) / commissionDenominator;
-                uint256 podRewards =
-                    podsCut + ((address(this).balance - skimmable) * consensusCommission) / commissionDenominator;
-                _sendETH(podRewardsRecipient, podRewards);
-=======
-                uint256 skimmable = Math.max(msg.value - 1 ether, 0);
-                uint256 podsCut = (skimmable * _podProxyManager.getConsensusCommission()) / 10 ** 9;
+                uint256 podsCut = (skimmable * _podProxyManager.getConsensusCommission())
+                    / _podProxyManager.getCommissionDenominator();
                 uint256 podRewards = podsCut
-                    + ((address(this).balance - skimmable) * _podProxyManager.getConsensusCommission()) / 10 ** 9;
+                    + ((address(this).balance - skimmable) * _podProxyManager.getConsensusCommission())
+                        / _podProxyManager.getCommissionDenominator();
                 _sendETH(_podRewardsRecipient, podRewards);
->>>>>>> b4fd48b5
 
                 // ETH to be returned later (not taxed by treasury)
                 withdrawnETH = msg.value - skimmable;
@@ -193,11 +127,7 @@
                     && ownedEigenPod.withdrawableRestakedExecutionLayerGwei() == 0
             ) {
                 withdrawnETH += msg.value;
-<<<<<<< HEAD
-                int256 debt = int256(32 ether - int256(uint256(bond))) - int256(withdrawnETH);
-=======
-                int256 debt = int256(32 ether - _bond - withdrawnETH);
->>>>>>> b4fd48b5
+                int256 debt = int256(32 ether - int256(uint256(_bond))) - int256(withdrawnETH);
 
                 // Handle any rewards
                 uint256 skimmable =
@@ -205,29 +135,21 @@
 
                 if (debt <= 0) {
                     // ETH owed to podProxyOwner
-<<<<<<< HEAD
-                    uint256 podRewards = (skimmable * consensusCommission) / commissionDenominator;
-                    _sendETH(podRewardsRecipient, podRewards);
-=======
-                    uint256 podRewards = (Math.max(skimmable, 0) * _podProxyManager.getConsensusCommission()) / 10 ** 9;
+                    uint256 podRewards = (skimmable * _podProxyManager.getConsensusCommission())
+                        / _podProxyManager.getCommissionDenominator();
                     _sendETH(_podRewardsRecipient, podRewards);
->>>>>>> b4fd48b5
 
                     // ETH owed to pool
                     uint256 poolRewards = skimmable - podRewards;
                     _sendETH(getPodProxyManager(), poolRewards);
 
                     // Return up to 2 ETH bond back to PodProxyOwner and burn this contract's pufEth
-<<<<<<< HEAD
                     _sendETH(
-                        podRewardsRecipient,
+                        _podRewardsRecipient,
                         SignedMath.abs(
-                            SignedMath.max(int256(withdrawnETH) - int256(32 ether - int256(uint256(bond))), 0)
+                            SignedMath.max(int256(withdrawnETH) - int256(32 ether - int256(uint256(_bond))), 0)
                         )
                     );
-=======
-                    _sendETH(_podRewardsRecipient, Math.max(withdrawnETH - (32 ether - _bond), 0));
->>>>>>> b4fd48b5
                 }
 
                 // Return remained to the pool (not taxed by treasury)

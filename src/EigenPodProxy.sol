--- conflicted
+++ resolved
@@ -2,15 +2,10 @@
 pragma solidity >=0.8.0 <0.9.0;
 
 import { Initializable } from "openzeppelin/proxy/utils/Initializable.sol";
-<<<<<<< HEAD
-import "openzeppelin/token/ERC20/IERC20.sol";
-import "openzeppelin/utils/math/Math.sol";
-import "./interface/IEigenPodProxy.sol";
-import "./interface/IPufferPool.sol";
+import { IERC20 } from "openzeppelin/token/ERC20/IERC20.sol";
 // Temporarily use a wrapper for EigenPod before eigenpodupdates branch is merged into eigenlayer contracts
-import "./interface/IEigenPodWrapper.sol";
-import "eigenlayer/interfaces/ISlasher.sol";
-=======
+import { IEigenPodWrapper } from "./interface/IEigenPodWrapper.sol";
+import { ISlasher } from "eigenlayer/interfaces/ISlasher.sol";
 import { IEigenPodProxy } from "puffer/interface/IEigenPodProxy.sol";
 import { IEigenPodManager } from "eigenlayer/interfaces/IEigenPodManager.sol";
 import { BeaconChainProofs } from "eigenlayer/libraries/BeaconChainProofs.sol";
@@ -18,7 +13,6 @@
 import { Math } from "openzeppelin/utils/math/Math.sol";
 import { IEigenPodProxy } from "puffer/interface/IEigenPodProxy.sol";
 import { IEigenPod } from "eigenlayer/interfaces/IEigenPod.sol";
->>>>>>> ca87e226
 
 /**
  * @title EingenPodProxy
@@ -28,9 +22,8 @@
  */
 contract EigenPodProxy is IEigenPodProxy, Initializable {
     // TODO: getters, OZ ownable and/or access control
-<<<<<<< HEAD
-    address internal _owner;
-    address internal _manager;
+    address payable internal _owner;
+    IPufferPool internal _manager;
     // PodAccount
     address payable public podProxyOwner;
     // PufferPool
@@ -40,9 +33,10 @@
 
     IERC20 pufETH;
 
+    // PodAccount
     IEigenPodWrapper public ownedEigenPod;
     // EigenLayer's Singular EigenPodManager contract
-    IEigenPodManager public eigenPodManager;
+    IEigenPodManager public immutable eigenPodManager;
     // EigenLayer's Singular Slasher contract
     ISlasher public slasher;
     // The Singular PufferPool contract
@@ -52,26 +46,15 @@
 
     // Bond amount
     uint8 bond;
-=======
-    address payable internal _owner;
-
-    IPufferPool internal _manager;
-
-    // PodAccount
-    IEigenPod public ownedEigenPod;
-
->>>>>>> ca87e226
     // Keeps track of any ETH owed to podOwner, but has not been paid due to slow withdrawal
     uint256 public owedToPodOwner;
 
-<<<<<<< HEAD
-    // TODO: Should these be defined elsewhere so that all eigenPods can (more conveniently) have consistent behavior?
     // Number of shares out of one billion to split AVS rewards with the pool
-    uint256 podAVSCommission;
+    uint256 avsCommission;
     //Number of shares out of one billion to split consensus rewards with the pool
-    uint256 consensusRewardsSplit;
+    uint256 consensusCommission;
     //Number of shares out of one billion to split execution rewards with the pool
-    uint256 executionRewardsSplit;
+    uint256 executionCommission;
 
     // Keeps track of how much eth was withdrawn from the EigenPod
     uint256 withdrawnETH;
@@ -84,61 +67,48 @@
 
     constructor(
         address payable _podProxyOwner,
-        address payable _podProxyManager,
         address payable _pufferPool,
         address payable _podRewardsRecipient,
         address _slasher,
         address _pufETH,
         address _eigenPodManager,
-        uint256 _podAVSCommission,
-        uint256 _consensusRewardsSplit,
-        uint256 _executionRewardsSplit,
         uint8 _bond
     ) {
-        // _manager = manager;
         podProxyOwner = _podProxyOwner;
-        podProxyManager = _podProxyManager;
         eigenPodManager = IEigenPodManager(_eigenPodManager);
         slasher = ISlasher(_slasher);
         pufferPool = IPufferPool(_pufferPool);
+        podProxyManager = _pufferPool;
         pufETH = IERC20(_pufETH);
 
         podRewardsRecipient = _podRewardsRecipient;
 
-        podAVSCommission = _podAVSCommission;
-        consensusRewardsSplit = _consensusRewardsSplit;
-        executionRewardsSplit = _executionRewardsSplit;
+        avsCommission = pufferPool.getAvsCommission();
+        consensusCommission = pufferPool.getConsensusCommission();
+        executionCommission = pufferPool.getExecutionCommission();
 
         bond = _bond;
 
         previousStatus = IEigenPodWrapper.VALIDATOR_STATUS.INACTIVE;
-=======
-    /**
-     * @dev Upgradeable contract from EigenLayer
-     */
-    IEigenPodManager internal immutable _eigenPodManager;
-
-    constructor(IEigenPodManager eigenPodManager) {
-        _eigenPodManager = eigenPodManager;
+
         _disableInitializers();
->>>>>>> ca87e226
     }
 
     /// @notice Fallback function used to differentiate execution rewards from consensus rewards
     fallback() external payable {
         if (AVSPaymentAddresses[msg.sender]) {
-            uint256 toPod = (msg.value * podAVSCommission) / 10 ** 9;
+            uint256 toPod = (msg.value * avsCommission) / 10 ** 9;
             _sendETH(podRewardsRecipient, toPod);
             _sendETH(podProxyManager, msg.value - toPod);
         } else if (msg.sender != address(ownedEigenPod)) {
-            uint256 toPod = (msg.value * executionRewardsSplit) / 10 ** 9;
+            uint256 toPod = (msg.value * executionCommission) / 10 ** 9;
             _sendETH(podRewardsRecipient, toPod);
             _sendETH(podProxyManager, msg.value - toPod);
         } else {
             // TODO: Use the public key mapping to get the status of the corresponding validator
             IEigenPodWrapper.VALIDATOR_STATUS currentStatus = ownedEigenPod.validatorStatus(0);
             if (currentStatus == IEigenPodWrapper.VALIDATOR_STATUS.ACTIVE) {
-                uint256 toPod = (msg.value * consensusRewardsSplit) / 10 ** 9;
+                uint256 toPod = (msg.value * consensusCommission) / 10 ** 9;
                 _sendETH(podRewardsRecipient, toPod);
                 _sendETH(podProxyManager, msg.value - toPod);
             } else if (
@@ -147,8 +117,8 @@
             ) {
                 // Eth owned to podProxyOwner
                 uint256 skimmable = Math.max(msg.value - 1 ether, 0);
-                uint256 podsCut = (skimmable * consensusRewardsSplit) / 10 ** 9;
-                uint256 podRewards = podsCut + ((address(this).balance - skimmable) * consensusRewardsSplit) / 10 ** 9;
+                uint256 podsCut = (skimmable * consensusCommission) / 10 ** 9;
+                uint256 podRewards = podsCut + ((address(this).balance - skimmable) * consensusCommission) / 10 ** 9;
                 _sendETH(podRewardsRecipient, podRewards);
 
                 // ETH to be returned later (not taxed by treasury)
@@ -173,7 +143,7 @@
 
                 if (debt <= 0) {
                     // ETH owed to podProxyOwner
-                    uint256 podRewards = (Math.max(skimmable, 0) * consensusRewardsSplit) / 10 ** 9;
+                    uint256 podRewards = (Math.max(skimmable, 0) * consensusCommission) / 10 ** 9;
                     _sendETH(podRewardsRecipient, podRewards);
 
                     // ETH owed to pool
@@ -182,11 +152,11 @@
 
                     // Return up to 2 ETH bond back to PodProxyOwner and burn this contract's pufEth
                     _sendETH(podRewardsRecipient, Math.max(withdrawnETH - (32 ether - bond), 0));
-                    pufferPool.burnAndNoWithdraw();
                 }
 
                 // Return remained to the pool (not taxed by treasury)
-                pufferPool.returnETH(address(this).balance);
+                // TODO:
+                //pufferPool.withdrawFromProtocol(address(this).balance);
             }
         }
     }
@@ -205,24 +175,9 @@
     function initialize(address payable owner, IPufferPool manager) external initializer {
         _owner = owner;
         _manager = manager;
-        _eigenPodManager.createPod();
-    }
-
-    modifier onlyOwner() {
-        if (msg.sender != _owner) {
-            revert Unauthorized();
-        }
-        _;
-    }
-
-    modifier onlyManager() {
-        if (msg.sender != address(_manager)) {
-            revert Unauthorized();
-        }
-        _;
-    }
-
-<<<<<<< HEAD
+        eigenPodManager.createPod();
+    }
+
     modifier onlyPodProxyOwner() {
         if (msg.sender != podProxyOwner) {
             revert Unauthorized();
@@ -230,87 +185,22 @@
         _;
     }
 
+    modifier onlyPodProxyManager() {
+        if (msg.sender != podProxyManager) {
+            revert Unauthorized();
+        }
+        _;
+    }
+
     function updatePodRewardsRecipient(address payable _podRewardsRecipient) external onlyPodProxyOwner {
         podRewardsRecipient = _podRewardsRecipient;
-=======
-    function getEigenPodManager() external view returns (IEigenPodManager) {
-        return _eigenPodManager;
-    }
-
-    // /**
-    //  * @inheritdoc IEigenPodProxy
-    //  */
-    // function ownedEigenPod() external view returns (address) {
-    //     // TODO:
-    // }
-    /**
-     * @inheritdoc IEigenPodProxy
-     */
-
-    /**
-     * @inheritdoc IEigenPodProxy
-     */
-    function enableSlashing(address contractAddress) external {
-        // TODO:
-    }
-    /**
-     * @inheritdoc IEigenPodProxy
-     */
-    function registerToAVS(bytes calldata registrationData) external {
-        // TODO:
-    }
-    /**
-     * @inheritdoc IEigenPodProxy
-     */
-    function registerToPufferAVS(bytes calldata registrationData) external {
-        // TODO:
-    }
-
-    function skimAfterFullWithdraw() external {
-        // TODO:
-    }
-
-    /**
-     * @inheritdoc IEigenPodProxy
-     */
-    function initiateWithdrawal(uint256[] calldata shares) external {
-        // TODO:
-    }
-
-    /**
-     * @inheritdoc IEigenPodProxy
-     */
-    function enableRestaking(
-        uint64 oracleBlockNumber,
-        uint40 validatorIndex,
-        BeaconChainProofs.ValidatorFieldsAndBalanceProofs memory proofs,
-        bytes32[] calldata validatorFields
-    ) external {
-        // TODO:
->>>>>>> ca87e226
-    }
-
-    function podProxyManager() external view returns (address) {
-        return address(_manager);
-    }
-
-    /**
-     * @inheritdoc IEigenPodProxy
-     */
-    function podProxyOwner() external view returns (address) {
-        return _owner;
     }
 
     /// @notice Creates an EigenPod without depositiing ETH
-    function createEmptyPod() external {
-        // TODO: we shouldn't do tx.origin auth
-        require(tx.origin == _owner, "Only PodProxyOwner allowed");
+    function createEmptyPod() external onlyPodProxyManager {
         require(address(ownedEigenPod) == address(0), "Must not have instantiated EigenPod");
-
-        _eigenPodManager.createPod();
-
+        eigenPodManager.createPod();
         // This contract is the owner of the created eigenPod
-<<<<<<< HEAD
         ownedEigenPod = IEigenPodWrapper(address(eigenPodManager.ownerToPod(address(this))));
     }
 
@@ -375,67 +265,6 @@
     }
 
     /**
-=======
-        ownedEigenPod = _eigenPodManager.ownerToPod(address(this));
-    }
-
-    /// @notice Initiated by the PufferPool. Calls stake() on the EigenPodManager to deposit Beacon Chain ETH and create another ETH validator
-    function callStake(bytes calldata pubKey, bytes calldata signature, bytes32 depositDataRoot)
-        external
-        payable
-        onlyManager
-    {
-        _eigenPodManager.stake{ value: 32 ether }(pubKey, signature, depositDataRoot);
-    }
-
-    /// @notice Withdraws full EigenPod balance if they've never restaked
-    function earlyWithdraw() external payable onlyOwner {
-        ownedEigenPod.withdrawBeforeRestaking();
-    }
-
-    /// @notice Deregisters this EigenPodProxy from an AVS
-    function deregisterFromAVS() external { }
-
-    /// @notice Called by PufferPool and PodAccount to distribute ETH funds among PufferPool, PodAccount and Puffer Treasury
-    function skim() external {
-        // TODO: Get the index of the validator corresponding to this eigenpod, so we can fetch the appropriate validator status
-        IEigenPod.VALIDATOR_STATUS status = ownedEigenPod.validatorStatus(0);
-        uint256 contractBalance = address(this).balance;
-
-        require(
-            status != IEigenPod.VALIDATOR_STATUS.WITHDRAWN && status != IEigenPod.VALIDATOR_STATUS.OVERCOMMITTED,
-            "Can't be withdrawn or overcommitted"
-        );
-        require(contractBalance > 0 || owedToPodOwner > 0, "No ETH to skim");
-
-        if (status == IEigenPod.VALIDATOR_STATUS.INACTIVE) {
-            if (contractBalance >= 32 ether) {
-                _sendETH(_owner, 2 ether + ((contractBalance - 30 ether) * _manager.getPodAVSComission()) / 10 ** 9);
-                _sendETH(payable(address(_manager)), address(this).balance);
-            } else {
-                _sendETH(_owner, Math.max(contractBalance - 30 ether, 0));
-                _sendETH(payable(address(_manager)), address(this).balance);
-            }
-            // Reset execution rewards because we just withdrew all ETH
-            executionRewards = 0;
-        }
-        // TODO: How to determine the rewards which come from an AVS from consensus rewards?
-        else if (status == IEigenPod.VALIDATOR_STATUS.ACTIVE) {
-            _sendETH(
-                _owner,
-                (
-                    (contractBalance - executionRewards) * _manager.getConsensusRewardsSplit()
-                        + executionRewards * _manager.getExecutionRewardsSplit()
-                ) / 10 ** 9
-            );
-            _sendETH(payable(address(_manager)), address(this).balance);
-            // Reset execution rewards after skimming
-            executionRewards = 0;
-        }
-    }
-
-    /**
->>>>>>> ca87e226
      * @notice This function records a full withdrawal on behalf of one of the Ethereum validators for this EigenPod
      * @param withdrawalProofs is the information needed to check the veracity of the block number and withdrawal being proven
      * @param validatorFieldsProof is the proof of the validator's fields in the validator tree
